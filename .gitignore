doc/
composer.lock
composer.phar
<<<<<<< HEAD
vendor/
=======
vendor/
log/
>>>>>>> 2ce36787
<|MERGE_RESOLUTION|>--- conflicted
+++ resolved
@@ -1,9 +1,5 @@
 doc/
 composer.lock
 composer.phar
-<<<<<<< HEAD
 vendor/
-=======
-vendor/
-log/
->>>>>>> 2ce36787
+log/