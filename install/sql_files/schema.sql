--- conflicted
+++ resolved
@@ -102,10 +102,7 @@
 drop table if exists resource_language;
 drop table if exists resource_origination_name;
 drop table if exists constellation_lookup;
-<<<<<<< HEAD
-=======
 drop table if exists messages;
->>>>>>> f0c56742
 
 -- drop table if exists vocabulary_use;
 drop sequence if exists version_history_id_seq;
@@ -1481,11 +1478,4 @@
             on vh.id = g.ic_id
         where g.version < vh.version
         group by g.id, g.ic_id) mg on g.id = mg.id and g.version = mg.version
-<<<<<<< HEAD
-    where not g.is_deleted;
-
-
-
-=======
-    where not g.is_deleted;
->>>>>>> f0c56742
+    where not g.is_deleted;