#!/usr/bin/env php
<?php
/**
 * Bulk ingest of users from a csv file
 *
 *
 * @author Robbie Hott
 * @license http://opensource.org/licenses/BSD-3-Clause BSD 3-Clause
 * @copyright 2015 the Rector and Visitors of the University of Virginia, and
 *            the Regents of the University of California
 */
// Include the global autoloader generated by composer
include "../vendor/autoload.php";

use \Monolog\Logger;
use \Monolog\Handler\StreamHandler;

// Set up the global log stream
$log = new StreamHandler(\snac\Config::$LOG_DIR . \snac\Config::$SERVER_LOGFILE, Logger::DEBUG);

<<<<<<< HEAD

=======
>>>>>>> 53d883ba
// Did we parse a file?
$parsedFile = false;

// SNAC Postgres DB Handler
$cStore = new \snac\server\database\DBUtil();
$uStore = new \snac\server\database\DBUser();

$unRoles = $uStore->listRoles();

$roles = array();
foreach($unRoles as $role) {
    $roles[$role->getLabel()] = $role;
}

$institutions = array();

/*
 * fgetcsv field enclosure is "" not ''. If you use '' the single quotes will be retained as part of the data.
 */
if (($handle = fopen($argv[1], "r")) !== FALSE) {
    while (($data = fgetcsv($handle, 1000, ",")) !== FALSE) {
        $institutions[$data[1]] = $data[0];
    }
    fclose($handle);
}

$row = 0;
if (($handle = fopen($argv[2], "r")) !== FALSE) {
    while (($data = fgetcsv($handle, 1000, ",")) !== FALSE) {
        if (count($data) != 4)
        {
            throw new \snac\exceptions\SNACException(
                sprintf("Expecting 4 columns in user csv file. Found %s columns in file %s",
                        count($data),
                        $argv[2]));
        }
        if ($row++ > 0 && $data[2] != "") {
            $parsedFile = true;
            echo $data[0] . ", " . $data[1] . ":: " . $institutions[$data[1]] . "\n";
            $inst = $cStore->readPublishedConstellationByArk($institutions[$data[1]], true);
            $tempUser = new \snac\data\User();
            $tempUser->setUserName($data[2]);
            $tempUser->setEmail($data[2]);
            $tempUser->setFullName($data[0]);
            $tempUser->setAffiliation($inst);
            $tempUser->setUserActive(true);

            // Don't need to call both setRoleList() and addRoleToUser()
            $tempUser->setRoleList(array($roles[$data[3]]));
            $tempUser = $uStore->createUser($tempUser);

            // Don't need to call both setRoleList() and addRoleToUser()
            // $uStore->addRoleToUser($tempUser, $roles[$data[3]]);
        }
    }
    fclose($handle);
}


// If no file was parsed, then print the output that something went wrong
if ($parsedFile == false) {
    echo "No args given\n\n"
        . "Sample usage: ./add_users.php institutions.csv users.csv\n\n";
}<|MERGE_RESOLUTION|>--- conflicted
+++ resolved
@@ -18,10 +18,6 @@
 // Set up the global log stream
 $log = new StreamHandler(\snac\Config::$LOG_DIR . \snac\Config::$SERVER_LOGFILE, Logger::DEBUG);
 
-<<<<<<< HEAD
-
-=======
->>>>>>> 53d883ba
 // Did we parse a file?
 $parsedFile = false;
 
