--- conflicted
+++ resolved
@@ -211,13 +211,8 @@
      *
      * Check that we don't have a logger before creating a new one. This can be called as often as one wants
      * with no problems.
-<<<<<<< HEAD
-     */ 
+     */
     private function enableLogging()
-=======
-     */
-    public function enableLogging()
->>>>>>> 8d0b7108
     {
         global $log;
         if (! $this->logger)
@@ -2220,12 +2215,6 @@
      * Populate occupation object(s), add to Constellation object passed by
      * reference.
      *
-<<<<<<< HEAD
-=======
-     * Need to add date range
-     * Need to add vocabulary source
-     *
->>>>>>> 8d0b7108
      * | php                 | sql               |
      * |---------------------+-------------------|
      * | setDBInfo           | id                |
