<?php
  /**
   * High level database abstraction layer for constellations.
   *
   * License:
   *
   * @author Tom Laudeman
   * @license http://opensource.org/licenses/BSD-3-Clause BSD 3-Clause
   * @copyright 2015 the Rector and Visitors of the University of Virginia, and
   *            the Regents of the University of California
   */

namespace snac\server\database;
use \snac\server\validation\ValidationEngine as ValidationEngine;
use snac\server\validation\validators\IDValidator;
use \snac\server\validation\validators\HasOperationValidator;


/**
 * High level database class.
 *
 * This is what the rest of the server sees as an interface to the database. There is no SQL here. This knows
 * about data structure from two points of view: constellation php data, and tables in the
 * database. Importantly, this code has no idea where the constellation comes from, nor how data gets into the
 * database. Constellation data classes are elsewhere, and SQL is elsewhere.
 *
 * All "create" here is based on SQL select queries.
 *
 * Functions populateFoo() create an object and add it to an existing object. These functions know about
 * column names from the database (but not how SQL managed to get the column names).
 *
 * Functions saveFoo() are broad wrappers that traverse objects and save to the database via more granular
 * functions.
 *
 * Need: high level "populate", "build", "read" equivalent to saveFoo() like readFoo().
 *
 * Need: lockConstellation()
 *
 * We need a way to select the unlocked, published version. Probably best to get the version number of the
 * published, and call existing functions with the appropriate version number.
 *
 * Functions buildFoo() create and return an object using data selected from the database
 *
 * Functions selectFoo(), updateFoo(), insertFoo() are defined in SQL.php and return an associative list where
 * the keys are column names.
 *
 * Most (or all?) of the functions in this class could be static, as long as the $db were passed in as an arg,
 * rather than being passed to the constructor.
 *
 * @author Tom Laudeman
 */
class DBUtil
{

    /*
     * The following are constants that are used when reading a constellation.  They should be ORed together.
     *
     * EX: FULL_CONSTELLATION = READ_NRD | READ_PREFERRED_NAME | READ_ALL_NAMES | READ_BIOGHIST | READ_ALL_BUT_RELATIONS | READ_RELATIONS
     * EX2: summary1 = READ_NRD | READ_PREFERRED_NAME | READ_ALL_NAMES
     *
     */

    /**
     * @var int Flag to read the entire constellation
     *
     * Note: this does not include the maintenance history by default
     */
    public static $FULL_CONSTELLATION = 511; // all up to maintenance history

    /**
     * @var int Flag to read the entire constellation except relations
     */
    public static $READ_ALL_BUT_RELATIONS = 415; // 31 + 128 + 256 (up to relations + scm + place)

    /**
     * @var int Flag to read the nrd, name entries and biog hist only
     */
    public static $READ_FULL_SUMMARY = 15;

    /**
     * @var int Flag to read the nrd, preferred name entry, and biog hist only
     */
    public static $READ_SHORT_SUMMARY = 11;

    /**
     * @var int Flag to read the nrd and first (referred) name entry only
     */
    public static $READ_MICRO_SUMMARY = 3;

    /**
     * @var int Flag to read the Holding Institution level of information
     */
    public static $READ_REPOSITORY_SUMMARY = 259; // 1 + 2 + 256 (nrd + pref name + places)

    /**
     * @var int Flag to read the NRD
     */
    public static $READ_NRD = 1;

    /**
     * @var int Flag to read the Preferred Name entry (first one)
     */
    public static $READ_PREFERRED_NAME = 2;

    /**
     * @var int Flag to read all names (including the preferred name entry)
     */
    public static $READ_ALL_NAMES = 4;

    /**
     * @var int Flag to read the biog hist
     */
    public static $READ_BIOGHIST = 8;

    /**
     * @var int Flag to read other data (not nrd, biogHist or names) except relations
     */
    public static $READ_OTHER_EXCEPT_RELATIONS = 16;

    /**
     * @var int Flag to read relations
     */
    public static $READ_RELATIONS = 32;

    /**
     * @var int Flag to read relations
     */
    public static $READ_RESOURCE_RELATIONS = 64;

    /**
     * @var int Flag to read the maintenance history and other maintenance info
     */
    public static $READ_MAINTENANCE_INFORMATION = 512;

    /**
     * @var int Flag to read the maintenance history and other maintenance info
     */
    public static $READ_SCM_METADATA = 128;

    /**
     * @var int Flag to read the places only (used for holding institutions)
     */
    public static $READ_PLACE_INFORMATION = 256;





    /**
     * SQL object
     *
     * @var \snac\server\database\SQL $sql low-level SQL class
     */
    private $sql = null;

    /**
     * Used by setDeleted() and clearDeleted() to check table name.
     *
     * @var string[] Associative list where keys are table names legal to delete from.
     */
    private $canDelete = null;

    /**
     * Database connector object
     *
     * @var \snac\server\database\DatabaseConnector object.
     */
    private $db = null;

    /**
     * Term Cache
     *
     * Cache of term objects to use when filling out structures so we don't have to repeat lookups
     *
     * @var \snac\data\Term[] Array of term objects indexed by termID
     */
    private $termCache = null;

    /**
     * Constellation Cache
     *
     * Cache of constellation pieces to use when filling out structures so we don't have to repeat lookups
     *
     * @var mixed[] Associative array of arrays of objects indexed by their ids
     */
    private $dataCache = null;

    /**
     * Constellation status
     *
     * These are the valid values for constellation status. These are used in the code, so an enumerated type
     * in the database was both irritating to maintain, added complexity, and was in the wrong place because
     * the values are needed here in the code, not over in the database.
     *
     * Add new status values to this variable. PHP allows list keys with no values, but I like the explicit
     * value, so these all have value 1. There are other ways to initialize the list, but this method is very clear.
     *
     * published: the published public constellation (proposed, not implemented)
     *
     * being edited: locked for edit, viewable only by the locker, and maybe special admins (proposed, not implemented)
     *
     * deleted: only admins can see this (implemented) See the new SQL() call above. This valued 'deleted' is pass to class SQL's constructor.
     *
     * needs review: awaiting review, proposed, probably will change
     *
     * bulk ingest: bulk inserted, might become directly published
     *
     * rejected: an uploaded record that fails integrity checks. The system will not allow the constellation
     * to be sent for review, nor can the constellation be published. Presumably, rejected records can be
     * change to 'locked editing', or transfered to another user with or without a status change.
     *
     * currently editing: Added Mar 29 2016 in order to deal with an edit happening right now, in this session
     * (that is: login session, aka in the web browser). Using this solves the problem of session locking,
     * even when there are multiple sessions. Using constellation status this way saves us having to (try) to
     * manage a session-to-constellation link.
     */
    private $statusList = array('published' => 1,
                                'needs review' => 1,
                                'rejected' => 1,
                                'locked editing' => 1,
                                'bulk ingest' => 1,
                                'deleted' =>1,
                                'currently editing' => 1,
                                'ingest cpf' => 1);

    /**
     * Check status values
     *
     * Validate status values. This is an evolving concept, so just return true or false right now.
     *
     * 'published', 'needs review', 'rejected', 'being edited', 'bulk ingest', 'deleted'
     *
     * @param string $status A status value
     * @return boolean Returns true if the $status is a valid status, else returns false.
     */
    private function statusOK($status)
    {
        if (isset($this->statusList[$status]))
        {
            return true;
        }
        return false;
    }

    /**
     * @var \Monolog\Logger $logger the logger for this server
     *
     * See enableLogging() in this file.
     */
    private $logger = null;


    /**
     * Constructor
     *
     * The constructor for the DBUtil class.
     */
    public function __construct()
    {
        $this->db = new \snac\server\database\DatabaseConnector();

        /*
         * See private var $statusList. Passing the value of deleted to the SQL constructor is a valiant, but
         * probably pointless, attempt to use the deleted status symbolically, instead of being tightly
         * coupled with the string's value. In reality, I think it only makes matters more complex. If the
         * value changed (very unlikely) the "fix" cwould be a simple search and replace.
         */

        $this->sql = new SQL($this->db, 'deleted');

        /*
         * Mar 4 2016 Here's a little suprise: we don't have an object for name component. How this will work
         * is not determined, so I guess we're ignoring it for now. The topic came up when filling in the canDelete array.
         *
         * (Not only do we not have a name component object, we don't have any working code that deals with
         * name components, so there isn't an issue here. When we parse names into components, we will deal
         * with all this. We do have a SQL table name_component, but it is not used, yet.)
         *
         * 'snac\data\Foo' => 'name_component',
         *
         */

        /*
         * This is a list of php class and SQL table, but only classes which supported by setDeleted(). All
         * the save* and populate* functions are unique and essentially hard coded. However, setDeleted() and
         * clearDeleted() are generalized so they use this to figure out what table is associated with a given
         * class. See prepOperation(), setDeleted(), and clearDeleted().
         *
         * Table nrd and the constellation have a different mechanism, so they are not listed here.
         *
         * What about table otherid? Oddly, we can't delete otherid records, and that seems wrong.
         *
         */
        $this->canDelete = array('snac\data\BiogHist' => 'biog_hist',
                                 'snac\data\ConventionDeclaration' => 'convention_declaration',
                                 'snac\data\SNACDate' => 'date_range',
                                 'snac\data\SNACFunction' => 'function',
                                 'snac\data\Gender' => 'gender',
                                 'snac\data\GeneralContext' => 'general_context',
                                 'snac\data\Language' => 'language',
                                 'snac\data\LegalStatus' => 'legal_status',
                                 'snac\data\Mandate' => 'mandate',
                                 'snac\data\NameEntry' => 'name',
                                 'snac\data\Contributor' => 'name_contributor',
                                 'snac\data\Nationality' => 'nationality',
                                 'snac\data\Occupation' => 'occupation',
                                 'snac\data\SameAs' => 'otherid',
                                 'snac\data\Place' => 'place_link',
                                 'snac\data\ConstellationRelation' => 'related_identity',
                                 'snac\data\ResourceRelation' => 'related_resource',
                                 'snac\data\OriginationName' => 'resource_origination_name',
                                 'snac\data\SNACControlMetadata' => 'scm',
                                 'snac\data\StructureOrGenealogy' => 'structure_genealogy',
                                 'snac\data\Source' => 'source',
                                 'snac\data\Subject' => 'subject');

        // Term Cache
        $this->termCache = array();

        $this->enableLogging();
    }

    /**
     * Enable logging
     *
     * Call this to enabled loggin for objects of this class. For various reasons, logging is not enabled by default.
     *
     * Check that we don't have a logger before creating a new one. This can be called as often as one wants
     * with no problems.
     */
    private function enableLogging()
    {
        global $log;
        if (! $this->logger)
        {
            // create a log channel
            $this->logger = new \Monolog\Logger('DBUtil');
            $this->logger->pushHandler($log);
        }
    }

    /**
     * Wrap logging
     *
     * When logging is disabled, we don't want to call the logger because we don't want to generate errors. We
     * also don't want logs to just magically start up. Doing logging should be very intentional, especially
     * in a low level class like SQL. Call enableLogging() before calling logDebug().
     *
     * @param string $msg The logging messages
     *
     * @param string[] $debugArray An associative list of keys and values to send to the logger.
     */
    private function logDebug($msg, $debugArray=array())
    {
        if ($this->logger)
        {
            $this->logger->addDebug($msg, $debugArray);
        }
    }


    /**
     * Table name for a given class.
     *
     * This does two things:
     *
     * 1) return the SQL table for a class
     *
     * 2) return null if the class in question can't be deleted
     *
     * @param object $cObj Some object that we think has an associated SQL table.
     */
    private function deleteOK($cObj)
    {
        if (isset($this->canDelete[get_class($cObj)]))
        {
            return $this->canDelete[get_class($cObj)];
        }
        return null;
    }

    /**
     * Test for delete operation
     *
     * This is a wrapper to deal with delete, and call setDeleted() if necessary. Returns true if not deleted
     * and it is ok to proceed with an insert or update.
     *
     * Note the setOperation() at the end right before return. It is best that we not return from the middle
     * of this function.
     *
     * This is where operation is cleared during write. Also see saveNrd() where operation for the constellation is cleared.
     *
     * @param integer[] $vhInfo Associative list with keys 'ic_id', 'version'.
     * @param object $cObj An object that supports getOperation() and getID().
     *
     * @return boolean true if not delete and ok to proceed
     */
    private function prepOperation($vhInfo, $cObj)
    {
        $theOp = $cObj->getOperation();
        $result = false;
        if ($theOp == \snac\data\AbstractData::$OPERATION_DELETE)
        {
            $this->setDeleted($vhInfo, $cObj);
            $result = false;
        }
        elseif (! $theOp)
        {
            /*
             * if (! $cObj->getID())
             * {
             *     /\*
             *      * If we have no ID then this must be an insert, so return true now.  This is really just a
             *      * case during testing prior to all objects explicitly getting an operation. Once every
             *      * operation is set, this branch should never run.
             *      *\/
             *     $result = true;
             * }
             * else
             * {
             */
            /*
             * Apr 6 2016. The code above that allowed insert when no op and no id is wrong. The rule is: no
             * operation is nothing gets done. There's no being nice. Actually, it is nice to not do things
             * when no operation because the UI can be a bit more lax about things like empty objects.
             *
             * Mar 8 2014. With a null operation, we do nothing, and by returning false we prevent the calling
             * code from doing anything as well.
             *
             * This prevents nameEntry with no operation from updating itself when its child contributor has
             * an operation. In some cases the other code will not send objects that have no operation, but
             * that doesn't save us any work here because we always have to test the operation.
             *
             * If the no-op objects really were simply not in the constellation, then all inserts and updates
             * would be identical. No-op objects are sometimes present, and thus this distinction for no
             * operation.
             *
             * Top level code will have already minted a new version number, and since all true updates and
             * inserts are equivalent at the low level, the only thing we need to do here is prevent
             * unnecessary updates on no-op objects.
             *
             */
            $result = false;
            /* } */
        }
        else
        {
            $result = true;
        }
        return $result;
    }

    /**
     * Read published by ARK
     *
     * Read a published constellation by ARK from the database.
     *
     * Use the optional flags to get only a partial constellation.  The flags are a bit mask, and can
     * be ORed together.  Certain shortcut flags are available, such as:
     *
     * ```
     * $FULL_CONSTELLATION = $READ_NRD | $READ_ALL_NAMES | $READ_BIOGHIST
     *                       | $READ_BIOGHIST | $READ_RELATIONS
     *                       | $READ_OTHER_EXCEPT_RELATIONS
     * $READ_SHORT_SUMMARY = $READ_NRD | $READ_PREFERRED_NAME | $READ_BIOGHIST
     * ```
     *
     * @param string $arkID An ARK
     * @param int $flags optional Flags to indicate which parts of the constellation to read
     *
     * @return \snac\data\Constellation|boolean A PHP constellation object or false if none found.
     *
     */
    public function readPublishedConstellationByARK($arkID, $flags=0)
    {
        $mainID = $this->sql->selectMainID($arkID);
        if ($mainID)
        {
            $version = $this->sql->selectCurrentVersionByStatus($mainID, 'published');
            if ($version)
            {
                $cObj = $this->readConstellation($mainID, $version, $flags);
                return $cObj;
            }
        }
        return false;
    }


    /**
     * Read published by ID
     *
     * Read a published constellation by constellation ID (aka ic_id, mainID) from the database.
     *
     * Use the optional flags to get only a partial constellation.  The flags are a bit mask, and can
     * be ORed together.  Certain shortcut flags are available, such as:
     *
     * ```
     * $FULL_CONSTELLATION = $READ_NRD | $READ_ALL_NAMES | $READ_BIOGHIST
     *                       | $READ_BIOGHIST | $READ_RELATIONS
     *                       | $READ_OTHER_EXCEPT_RELATIONS
     * $READ_SHORT_SUMMARY = $READ_NRD | $READ_PREFERRED_NAME | $READ_BIOGHIST
     * ```
     *
     * @param integer $mainID A constellation id
     * @param int $flags optional Flags to indicate which parts of the constellation to read
     *
     * @return \snac\data\Constellation A PHP constellation object.
     */
    public function readPublishedConstellationByID($mainID, $flags=0)
    {
        if ($mainID == null || $mainID == '') {
            return false;
        }
        $version = $this->sql->selectCurrentVersionByStatus($mainID, 'published');
        if ($version)
        {
            $cObj = $this->readConstellation($mainID, $version, $flags);
            return $cObj;
        }
        // Need to throw an exception as well? Or do we? It is possible that higher level code is rather brute
        // force asking for a published constellation. Returning false means the request didn't work.
        $this->logDebug("Warning: cannot get constellation id: $mainID");
        return false;
    }


    /**
     * List ic_id, version by status
     *
     * Build a list of ic_id,version. If locked, than select by $user.
     *
     * The public API is listConstellationsWithStatus(), if you want a list of constellations with a
     * status such as 'locked editing'.
     *
     * @param \snac\data\User $user The user's to get the list for
     * @param string $status option An optional status value.
     *
     * @return integer[] A list with keys 'ic_id', 'version'.
     */
    private function editList($user, $status='locked editing')
    {
        if ($user == null || $user->getUserID() == null) {
            return false;
        }

        $vhList = $this->sql->selectEditList($user->getUserID(), $status);
        if ($vhList)
        {
            return $vhList;
        }
        return false;
    }

    /**
     * Most recent constellation list by status current user only
     *
     * List constellations that meet all these criteria: 1) most recent,  2) current user, 3) given status
     *
     * This function returns valid, partial, summary constellations. The last arg to readConstellation() is
     * $summary and we pass true.
     *
     * Status defaults to 'locked editing'. The default is: user has the constellation locked for edit. Note:
     * 'locked editing' and 'currently editing' are different with different meanings.
     *
     * The constellations returned will always be owned by the current user, and will be the most recent
     * version, period. The returned constellations will be the absolutely most recent version for that
     * constellation. This will not return any constellation for which the most recent version does not match
     * status and user.
     *
     * Mar 29 2016 Robbie suggests we only return partial, summary constellations here with enough data to build
     * UI. Partial means: table nrd and table name_entry. We tried returning the full constellations, but that
     * was simply too much data to send to the web browser. The return values here are valid constellations
     * and can be treated as normal constellations which keeps all the code consistent. However, by only
     * containing a fraction of the data, the returned list is manageable.
     *
     * Was named listConstellationsLockedToUser().
     *
     * Defaults are: \snac\Config::$SQL_LIMIT (probably 42), \snac\Config::$SQL_OFFSET (probably 0).

     * Note about default paramter values: Unfortunately, we have to accept null and default to null since php
     * cannot default to a constant or variable in a function signature. Also, php does not allow optional
     * parameters except the last parameter, so we have to accept null for $limit regardless.
     *
     * From the php manual: "The default value must be a constant expression, not (for example) a variable, a
     * class member or a function call."
     *
     * @param \snac\data\User $user The user to get the list of constellationsf or
     *
     * @param string optional $status A single status for the list of constellations. Not implemented, but
     * planned to support status values in addition to 'locked editing'
     *
     * @param integer $limit optional Limit to the number of records. Not optional here. Must be -1 for all, or an
     * integer . Default to the config when missing.
     *
     * @param integer $offset optional An offset to jump into the list of records in the database. Optional defaults to
     * a config value. Must be -1 for all, or an integer. Default to the config when missing.
     *
     * @return \snac\data\Constellation[] A list of PHP constellation object (which might be summary objects),
     * or an empty array when there are no constellations.
     */
    public function listConstellationsWithStatusForUser($user,
                                                        $status='locked editing',
                                                        $limit=null,
                                                        $offset=null)
    {
        if ($user == null || $user->getUserID() == null) {
            return false;
        }

        if ($limit==null || ! is_int($limit))
        {
            $limit = \snac\Config::$SQL_LIMIT;
        }
        if ($offset == null || ! is_int($offset))
        {
            $offset = \snac\Config::$SQL_OFFSET;
        }

        $infoList = $this->sql->selectEditList($user->getUserID(), $status, $limit, $offset);
        if ($infoList)
        {
            $constellationList = array();
            foreach ($infoList as $idVer)
            {
                $cObj = $this->readConstellation($idVer['ic_id'], $idVer['version'], DBUtil::$READ_NRD | DBUtil::$READ_PREFERRED_NAME);
                array_push($constellationList, $cObj);
            }
            return $constellationList;
        }
        return array();
    }

    /**
     * List constellations most recent by status for any user
     *
     * Return a list of valid (but partial, summary) constellations for a single status, but for any user, and the most
     * recent version.
     *
     * List constellations that meet all these criteria: 1) most recent, 2) given status. User is ignored,
     * thus constellations owned by any user are returned.
     *
     * This will return the most recent version for the status. For reasons of sanity and
     * safety, status defaults to 'published'. This function will handle any status, including various locks,
     * deleted, embargoed. The given status is returned for any user, and always the most recent version.
     *
     * There is no question of this honoring deleted. If you ask for 'published' and the most recent is
     * 'published' then you get published. Deleted, or any other status does not come into the argument,
     * because we must always match "most recent". In other words, if you ask for publshed and the most recent
     * is not published, you won't get that constellation. There is no question of status when the status is
     * not the requested status. This is a bit odd because nearly everything else in DBUtil fills some other
     * need and therefore behaves otherwise.
     *
     * Note about default paramter values: Unfortunately, we have to accept null and default to null since php
     * cannot default to a constant or variable in a function signature. Also, php does not allow optional
     * parameters except the last parameter, so we have to accept null for $limit regardless.
     *
     * @param string $status optional Status defaults to 'published'.
     *
     * @param integer $limit optional Limit to the number of records. Not optional here. Must be -1 for all, or an
     * integer . Default to the config when missing.
     *
     * @param integer $offset optional An offset to jump into the list of records in the database. Optional defaults to
     * a config value. Must be -1 for all, or an integer. Default to the config when missing.
     *
     * @return \snac\data\Constellation[] A list of PHP constellation object, or false when there are no constellations.
     */
    public function listConstellationsWithStatusForAny($status='published',
                                                       $limit=null,
                                                       $offset=null)
    {
        if ($limit==null || ! is_int($limit))
        {
            $limit = \snac\Config::$SQL_LIMIT;
        }
        if ($offset == null || ! is_int($offset))
        {
            $offset = \snac\Config::$SQL_OFFSET;
        }
        $infoList = $this->sql->selectListByStatus($status, $limit, $offset);
        if ($infoList)
        {
            $constellationList = array();
            foreach ($infoList as $idVer)
            {
                $cObj = $this->readConstellation($idVer['ic_id'], $idVer['version'], DBUtil::$READ_NRD | DBUtil::$READ_PREFERRED_NAME);
                array_push($constellationList, $cObj);
            }
            return $constellationList;
        }
        return false;
    }

    /**
     * Return version list
     *
     * List all version numbers for the given $mainID. This is a utility function which may eventually become
     * private if some broader public function takes over its purpose.
     *
     * @param integer $mainID Constellation ID
     * @param integer $version optional The version number or if null or omitted,
     *                         go up to the most recent version.
     *
     * @return integer[] List of version integers ordered by version number.
     *
     */
    public function listAllVersions($mainID, $version=null)
    {
        $fromVersion = $version;
        if (!$version || !is_int($version)) {
            $fromVersion = $this->sql->selectCurrentVersion($mainID);
        }

        $vhInfo = array ("ic_id" => $mainID, "version" => $fromVersion);
        $history = $this->sql->selectVersionHistory($vhInfo, true);
        $versions = array();
        foreach ($history as $h) {
            array_push($versions, $h["version"]);
        }
        return $versions;
    }

    /**
     * List the Version History Information
     *
     * Gets the version history information of the given Constellation ID (mainID).  If
     * given a version, it only returns the history up to that version number, else it will
     * return all the history.  If the publicOnly flag is set to true, it only returns
     * the history at publicly-viewable points, i.e. Ingest CPF, Publish, Delete, Tombstone.
     *
     * @param int $mainID The Constellation ID to list
     * @param int $version optional The latest version of the history to return (else returns all)
     * @param boolean $publicOnly optional Only return the publicly available versionings (default true)
     * @return string[] Version History information for the Constellation
     */ 
    public function listVersionHistory($mainID, $version=null, $publicOnly=true) {
        $fromVersion = $version;
        if (!$version || !is_int($version)) {
            $fromVersion = $this->sql->selectCurrentVersion($mainID);
        }

        $vhInfo = array ("ic_id" => $mainID, "version" => $fromVersion);

        $history = $this->sql->selectVersionHistory($vhInfo, !$publicOnly);

        $result = array();

        //TODO Eventually this should be changed to an object
        foreach ($history as $h) {
            $event = [
                'date' => $h['update_date'],
                'userName' => $h['username'],
                'fullName' => $h['fullname'],
                'version' => $h['version'],
                'status' => $h['status'],
                'note' => $h['note']
            ];
            if ($event['status'] == 'ingest cpf') {
                $event['data'] = json_decode($event['note'], true);
                $event['note'] = "";
            }
            array_push($result, $event);
        }

        // give the results back in reverse order
        usort($result,
            function ($a, $b) {
                return $b['version'] <=> $a['version'];
            });
        return $result;
    }


    /**
     * Safely call object getID method
     *
     * Call this so we don't have to sprinkle ternary ops throughout our code. The alternative to using this
     * is for every call to getID() from a Language, Term, or Source to be made in the same ternary that is
     * inside this.  Works for any class that has a getID() method. Intended to use with Language, Term,
     * Source,
     *
     * @param mixed $thing Some object that when not null has a getID() method.
     *
     * @return integer The record id of the thing
     */
    private function thingID($thing)
    {
        return $thing==null?null:$thing->getID();
    }


    /**
     * Get the SQL object
     *
     * Utility function to return the SQL object for this DBUtil instance. Currently only used for testing,
     * and that may be the only valid use. This might have been called getSQL().
     *
     * @return \snac\server\database\SQL Return the SQL object of this DBUtil instance.
     */
    public function sqlObj()
    {
        return $this->sql;
    }

    /**
     * Get entire vocabulary
     *
     * Get all the vocabulary from the database in tabular form.
     *
     * @return string[][] array of vocabulary terms and associated information
     */
    public function getAllVocabulary() {
        return $this->sql->selectAllVocabulary();
    }

    /**
     * Fill a constellation object from the database
     *
     * Given the id and version number for the Constellation to read, this function does the work of getting
     * that information from the database and populating a Constellation object.  It understands the flags
     * available to read partial constellations, fills out the parts of the constellation requested, and
     * returns the constellation.  This does no checking on the id and version number passed, so if they
     * are not valid, this method will return an empty constellation object.
     *
     * Use the optional flags to get only a partial constellation.  The flags are a bit mask, and can
     * be ORed together.  Certain shortcut flags are available, such as:
     *
     * ```
     * $FULL_CONSTELLATION = $READ_NRD | $READ_ALL_NAMES | $READ_BIOGHIST
     *                       | $READ_BIOGHIST | $READ_RELATIONS
     *                       | $READ_OTHER_EXCEPT_RELATIONS
     * $READ_SHORT_SUMMARY = $READ_NRD | $READ_PREFERRED_NAME | $READ_BIOGHIST
     * ```
     *
     * @param integer[] $vhInfo An associative list with keys 'version', 'ic_id'. Values are integers.
     * @param int $flags optional Flags to indicate which parts of the constellation to read
     *
     * @return \snac\data\Constellation A PHP constellation object.
     *
     */
    private function selectConstellation($vhInfo, $flags=0)
    {
        // Update the flags, if needed, to be the full constellation
        if ($flags == 0)
            $flags = DBUtil::$FULL_CONSTELLATION;

        // empty data cache
        $this->dataCache = array();

        $tableName = 'version_history';
        $cObj = new \snac\data\Constellation();

        // Log what completeness of constellation we're getting
        $this->logger->addDebug("The flags are set at " . $flags);

        // Always populating the NRD information
        $this->populateNrd($vhInfo, $cObj);

        // IF the user wants metadata, then populate the cache for it
        if (($flags & (DBUtil::$READ_SCM_METADATA)) != 0) {
            $this->logger->addDebug("Populating Caches: Meta");
            $this->populateMetaCache($vhInfo);
        }


        // If getting more than a "summary," then populate the caches.  If not, then we can ignore them
        if (($flags & (DBUtil::$READ_OTHER_EXCEPT_RELATIONS)) != 0) {
            $this->logger->addDebug("Populating Caches: Date");
            $this->populateDateCache($vhInfo);
            $this->logger->addDebug("Populating Caches: Name");
            $this->populateNameCache($vhInfo);
            $this->logger->addDebug("Populating Caches: Language");
            $this->populateLanguageCache($vhInfo);
        }

        // If the caller has requested any names, then we should pull them out
        if (($flags & (DBUtil::$READ_ALL_NAMES | DBUtil::$READ_PREFERRED_NAME)) != 0) {
            $this->logger->addDebug("The user wants name(s)");
            $getAllNames = false;
            if (($flags & DBUtil::$READ_ALL_NAMES) != 0)
                $getAllNames = true;
            $this->populateNameEntry($vhInfo, $cObj, $getAllNames);
        }

        if (($flags & (DBUtil::$READ_BIOGHIST)) != 0) {
            $this->logger->addDebug("The user wants BiogHist");
            $this->populateBiogHist($vhInfo, $cObj);
        }

        if (($flags & DBUtil::$READ_OTHER_EXCEPT_RELATIONS) != 0 ||
            ($flags & DBUtil::$READ_PLACE_INFORMATION) != 0) {
            $this->logger->addDebug("The user wants place information");
            $this->populatePlace($vhInfo, $cObj, $cObj->getID(), 'version_history'); // Constellation->getID() returns ic_id aka nrd.ic_id
        }

        if (($flags & DBUtil::$READ_OTHER_EXCEPT_RELATIONS) != 0) {
            $this->logger->addDebug("The user wants data except relations");
            $this->logger->addDebug("  Meta");
            $this->populateMeta($vhInfo, $cObj, $tableName);
            $this->logger->addDebug("  Dates");
            $this->populateDate($vhInfo, $cObj, $tableName); // "Constellation Date" in SQL these dates are linked to table nrd.
            $this->logger->addDebug("  Source");
            $this->populateSourceConstellation($vhInfo, $cObj); // "Constellation Source" in the order of statements here
            $this->logger->addDebug("  CD");
            $this->populateConventionDeclaration($vhInfo, $cObj);
            $this->logger->addDebug("  Function");
            $this->populateFunction($vhInfo, $cObj);
            $this->logger->addDebug("  Gender");
            $this->populateGender($vhInfo, $cObj);
            $this->logger->addDebug("  General Context");
            $this->populateGeneralContext($vhInfo, $cObj);
            $this->logger->addDebug("  Languages");
            $this->populateLanguage($vhInfo, $cObj, $cObj->getID(), $tableName); // Constellation->getID() returns ic_id aka nrd.ic_id
            $this->logger->addDebug("  Legal Status");
            $this->populateLegalStatus($vhInfo, $cObj);
            $this->logger->addDebug("  Mandate");
            $this->populateMandate($vhInfo, $cObj);
            $this->logger->addDebug("  Nationality");
            $this->populateNationality($vhInfo, $cObj);
            $this->logger->addDebug("  Occupation");
            $this->populateOccupation($vhInfo, $cObj);
            $this->logger->addDebug("  OtherRecordID");
            $this->populateOtherRecordID($vhInfo, $cObj);
            $this->logger->addDebug("  EntityID");
            $this->populateEntityID($vhInfo, $cObj);
            $this->logger->addDebug("  SoG");
            $this->populateStructureOrGenealogy($vhInfo, $cObj);
            $this->logger->addDebug("  Subject");
            $this->populateSubject($vhInfo, $cObj);
        }

        if (($flags & DBUtil::$READ_RELATIONS) != 0) {
            $this->logger->addDebug("The user wants relations");
            $this->populateRelation($vhInfo, $cObj); // aka cpfRelation
        }

        if (($flags & DBUtil::$READ_RESOURCE_RELATIONS) != 0) {
            $this->logger->addDebug("The user wants resource relations");
            $this->populateResourceRelation($vhInfo, $cObj); // resourceRelation
        }

        // If the user requested maintenance history be added to the constellation, then add it.
        if (($flags & DBUtil::$READ_MAINTENANCE_INFORMATION) != 0) {
            $this->logger->addDebug("The user wants maintenance info");
            $this->populateMaintenanceInformation($vhInfo, $cObj);

            $cObj->setMaintenanceAgency("SNAC: Social Networks and Archival Context");
            $cObj->setMaintenanceStatus(new \snac\data\Term(array("term"=>"revised")));
        }

        return $cObj;
    } // end selectConstellation

    /**
     * Populate Constellation properties
     *
     * Populate the Constellation's 1:1 properties. An existing (empty) constellation is changed in place.
     *
     * Get a constellation from the database
     *
     * Select a given constellation from the database based on version and ic_id.
     * Create an empty constellation by calling the constructor with no args. Then used the setters to add
     * individual properties of the class(es).
     *
     * | php                                                    | sql                    |
     * |--------------------------------------------------------+------------------------|
     * | setArkID                                               | ark_id                 |
     * | setEntityType                                          | entity_type            |
     * |                                                        |                        |
     *
     * @param integer[] $vhInfo associative list with keys 'version' and 'ic_id'. The version and ic_id
     * you want. Note that constellation component version numbers are the max() <= version requested.
     * ic_id is the unique id across all tables in this constellation. This is not the nrd.id, but is
     * version_history.ic_id which is also nrd.ic_id, etc.
     *
     * @param $cObj \snac\data\Constellation object, passed by reference, and changed in place
     *
     */
    private function populateNrd($vhInfo, $cObj)
    {
        $row = $this->sql->selectNrd($vhInfo);
        $cObj->setArkID($row['ark_id']);
        $cObj->setEntityType($this->populateTerm($row['entity_type']));
        $cObj->setID($vhInfo['ic_id']); // constellation ID, $row['ic_id'] has the same value.
        $cObj->setVersion($vhInfo['version']);
    }

    /**
     * Populate OtherRecordID
     *
     * Populate the OtherRecordID object(s), and add it/them to an existing Constellation object.
     *
     * OtherRecordID is an array of SameAs \snac\data\SameAs[]
     *
     * Other record id can be found in the SameAs class.
     *
     * Here $otherID is a SameAs object. SameAs->setType() is a Term object and thus it takes populateTerm()
     * as an argument. SameAs->setURI() takes a string. Term->setTerm() takes a string. SameAs->setText()
     * takes a string.
     *
     * @param integer[] $vhInfo associative list with keys 'version' and 'ic_id'.
     *
     * @param $cObj \snac\data\Constellation object, passed by reference, and changed in place
     *
     */
    private function populateOtherRecordID($vhInfo, $cObj)
    {
        $oridRows = $this->sql->selectOtherID($vhInfo);
        foreach ($oridRows as $rec)
        {
            $gObj = new \snac\data\SameAs();
            $gObj->setText($rec['text']); // the text of this sameAs or otherRecordID
            $gObj->setURI($rec['uri']); // the URI of this sameAs or otherRecordID
            $gObj->setType($this->populateTerm($rec['type'])); // \snac\data\Term Type of this sameAs or otherRecordID
            $gObj->setDBInfo($rec['version'], $rec['id']);
            $this->populateMeta($vhInfo, $gObj, 'otherid');
            $cObj->addOtherRecordID($gObj);
        }
    }

    /**
    * Populate EntityID
    *
    * Populate the EntityID object(s), and add it/them to an existing Constellation object.
    *
    * @param integer[] $vhInfo associative list with keys 'version' and 'ic_id'.
    *
    * @param \snac\data\Constellation $cObj object, passed by reference, and changed in place
    *
    */
    private function populateEntityID($vhInfo, $cObj)
    {
        $oridRows = $this->sql->selectEntityID($vhInfo);
        foreach ($oridRows as $rec)
        {
            $gObj = new \snac\data\EntityId();
            $gObj->setText($rec['text']); // the text of this sameAs or otherRecordID
            $gObj->setURI($rec['uri']); // the URI of this sameAs or otherRecordID
            $gObj->setType($this->populateTerm($rec['type'])); // \snac\data\Term Type of this sameAs or otherRecordID
            $gObj->setDBInfo($rec['version'], $rec['id']);
            $this->populateMeta($vhInfo, $gObj, 'entityid');
            $cObj->addEntityID($gObj);
        }
    }

    /**
     * Populate Place object
     *
     * Build class Place objects for this constellation, selecting from the database. Place gets data from
     * place_link, scm, and geo_place.
     *
     *
     * | php            | sql      |
     * |----------------+----------|
     * | setID()        | id       |
     * | setVersion()   | version  |
     * | setType() Term | type     |
     * | setOriginal()  | original |
     * | setNote()      | note     |
     * | setRole() Term | role     |
     *
     * | php                                             | sql                         | geonames.org         |
     * |-------------------------------------------------+-----------------------------+----------------------|
     * | setID()                                         | id                          |                      |
     * | setVersion()                                    | version                     |                      |
     * | setLatitude()                                   | geo_place.latitude          | lat                  |
     * | setLongitude()                                  | geo_place.longitude         | lon                  |
     * | setAdminCode() renamed from setAdmistrationCode | geo_place.admin_code        | adminCode            |
     * | setCountryCode()                                | geo_place.country_code      | countryCode          |
     * | setName()                                       | geo_place.name              | name                 |
     * | setGeoNameId()                                  | geo_place.geonamed_id       | geonameId            |
     * | setSource()                                     | scm.source_data             |                      |
     *
     * @param integer[] $vhInfo associative list with keys 'version', 'ic_id'.
     *
     * @param \snac\data\Constellation $cObj Constellation object, passed by reference as is the default in
     * php, and changed in place
     *
     * @param integer $fkID An integer foreign key of the table that has a place.
     *
     * @param string $fkTable Table name of the foreign (related) table.
     */
    private function populatePlace($vhInfo, $cObj, $fkID, $fkTable)
    {
        /*
         * $gRows where g is for generic. As in "a generic object". Make this as idiomatic as possible.
         */
        $tableName = 'place_link';
        $gRows = $this->sql->selectPlace($fkID, $vhInfo['version'], $fkTable);
        foreach ($gRows as $rec)
        {
            $gObj = new \snac\data\Place();
            $gObj->setOriginal($rec['original']);
            $gObj->setType($this->populateTerm($rec['type']));
            $gObj->setRole($this->populateTerm($rec['role']));
            $gObj->setGeoTerm($this->buildGeoTerm($rec['geo_place_id']));
            $gObj->setScore($rec['score']);
            $gObj->setConfirmed($this->db->pgToBool($rec['confirmed']));
            $gObj->setNote($rec['note']);
            $gObj->setDBInfo($rec['version'], $rec['id']);
            $this->populateMeta($vhInfo, $gObj, $tableName);
            /*
             * Feb 11 2016 At some point, probably in the last few days, setSource() disappeared from class
             * Place. This is probably due to all AbstractData getting SNACControlMetadata (SCM) properties.
             *
             * $metaObj = $this->buildMeta($rec['id'], $vhInfo['version']);
             * $gObj->setSource($metaObj);
             *
             * A whole raft of place related properties have been moved from Place to GeoTerm.
             */
            $this->populateDate($vhInfo, $gObj, $tableName);

            /*
             * Address
             */
            $addressRows = $this->sql->selectAddress($gObj->getID(), $vhInfo['version']);
            foreach ($addressRows as $addr)
            {
                /*
                 * | class         | json key        | php property                        | getter     | setter      | SQL field   |
                 * |---------------+-----------------+-------------------------------------+------------+-------------+-------------|
                 * | AddressLine   | "text"          | $this->text                         | getText()  | setText()   | value       |
                 * | AddressLine   | "order"         | $this->order                        | getOrder() | setOrder()  | order       |
                 * | AddressLine   | "type"          | $this->type                         | getType()  | setType()   | label       |
                 * | AbstractData  | 'id', 'version' | $this->getID(), $this->getVersion() |            | setDBInfo() | version, id |
                 */
                $aObj = new \snac\data\AddressLine();
                $aObj->setText($addr['value']);
                $aObj->setOrder($addr['line_order']);
                $aObj->setType($this->populateTerm($addr['label']));
                $aObj->setDBInfo($addr['version'], $addr['id']);
                $gObj->addAddressLine($aObj);
            }
            $cObj->addPlace($gObj);
        }
    }

    /**
     * Populate the meta cache
     *
     * Gets all the SCMs associated with the queried constellation and stores them in a cache for use
     * when populating the various constellation pieces
     *
     * @param string[] $vhInfo Associative array of version information including 'ic_id' and 'version'
     */
    private function populateMetaCache($vhInfo)
    {
        $this->dataCache["meta"] = array();

        /*
         * $gRows where g is for generic. As in "a generic object". Make this as idiomatic as possible.
         * I'm pretty sure that first arg is an $fkID.
         */
        if ( $recList = $this->sql->selectAllMetaForConstellation($vhInfo['ic_id'], $vhInfo['version']))
        {
            foreach($recList as $rec)
            {
                if (!isset($this->dataCache["meta"][$rec['fk_table']]))
                    $this->dataCache["meta"][$rec['fk_table']] = array();

                if (!isset($this->dataCache["meta"][$rec['fk_table']][$rec['fk_id']]))
                    $this->dataCache["meta"][$rec['fk_table']][$rec['fk_id']] = array();

                $gObj = new \snac\data\SNACControlMetadata();
                $gObj->setSubCitation($rec['sub_citation']);
                $gObj->setSourceData($rec['source_data']);
                $gObj->setDescriptiveRule($this->populateTerm($rec['rule_id']));
                $gObj->setNote($rec['note']);
                $gObj->setDBInfo($rec['version'], $rec['id']);
                /*
                 * Prior to creating the Language object, language was strange and not fully functional. Now
                 * language is a related record that links back here via our record id as a foreign key.
                 */
                $this->populateLanguage($vhInfo, $gObj, $rec['id'], 'scm');
                /*
                 * populateSourceByID() will call setCitation() for SNACControlMetadata objects and
                 * addSource() for Constellation object. SCM has only a single source, so it calls
                 * populateSourceByID().
                 */
                $this->populateSourceByID($vhInfo, $gObj, $rec['citation_id']);
                array_push($this->dataCache["meta"][$rec['fk_table']][$rec['fk_id']], $gObj);
            }
        }
    }


    /**
     * Populate the SNACControlMetadata (SCM)
     *
     * Read the SCM from the database and add it to the object in $cObj.
     *
     * Don't be confused by setSource() that uses a Source object and setSource() that uses a
     * SNACControlMetadata object.
     *
     * The convention for related things like date, place, and meta is args ($id, $version) so we're
     * following that.
     *
     * @param integer[] $vhInfo associative list with keys 'version', 'ic_id'.
     * @param \snac\data\AbstractData $cObj The object to add the SCMs to
     * @param string $fkTable Name of the related table aka foreign table aka
     */
    private function populateMeta($vhInfo, $cObj, $fkTable)
    {
        /*
         * $gRows where g is for generic. As in "a generic object". Make this as idiomatic as possible.
         * I'm pretty sure that first arg is an $fkID.
         */
        if ( isset($this->dataCache["meta"][$fkTable]) &&
             isset($this->dataCache["meta"][$fkTable][$cObj->getID()]) )
        {
            foreach($this->dataCache["meta"][$fkTable][$cObj->getID()] as $gObj)
            {
                $cObj->addSNACControlMetadata($gObj);
            }
        }
    }


    /**
     * Populate LegalStatus
     *
     * Populate the LegalStatus object(s), and add it/them to an existing Constellation object.
     *
     * LegalStatus Extends AbstracteTermData
     *
     * @param integer[] $vhInfo associative list with keys 'version' and 'ic_id'.
     *
     * @param $cObj \snac\data\Constellation object, passed by reference, and changed in place
     *
     */
    private function populateLegalStatus($vhInfo, $cObj)
    {
        /*
         * $gRows where g is for generic. As in "a generic object". Make this as idiomatic as possible.
         */
        $gRows = $this->sql->selectLegalStatus($vhInfo);
        foreach ($gRows as $rec)
        {
            $gObj = new \snac\data\LegalStatus();
            $gObj->setTerm($this->populateTerm($rec['term_id']));
            $gObj->setDBInfo($rec['version'], $rec['id']);
            $this->populateMeta($vhInfo, $gObj, 'legal_status');
            $cObj->addLegalStatus($gObj);
        }
    }


    /**
     * Populate the Subject object(s)
     *
     * Select subjects from db, create objects, add them to an existing Constellation.
     *
     * Extends AbstracteTermData
     *
     * @param integer[] $vhInfo associative list with keys 'version' and 'ic_id'.
     *
     * @param $cObj \snac\data\Constellation object, passed by reference, and changed in place
     *
     */
    private function populateSubject($vhInfo, $cObj)
    {
        /*
         * $gRows where g is for generic. As in "a generic object". Make this as idiomatic as possible.
         */
        $gRows = $this->sql->selectSubjectWithTerms($vhInfo);
        foreach ($gRows as $rec)
        {
            $gObj = new \snac\data\Subject();

            if ($rec['term_id'] != null) {
                $tmpTerm = new \snac\data\Term();
                $tmpTerm->setID($rec['term_id']);
                $tmpTerm->setTerm($rec['term_value']);
                $tmpTerm->setType($rec['term_type']);
                $tmpTerm->setURI($rec['term_uri']);
                $tmpTerm->setDescription($rec['term_description']);
                $gObj->setTerm($tmpTerm);
            }

            $gObj->setDBInfo($rec['version'], $rec['id']);
            $this->populateMeta($vhInfo, $gObj, 'subject');
            $cObj->addSubject($gObj);
        }
    }


    /**
    * Populate the name cache
    *
    * Gets all the name components and name contributors for the given constellation and stores
    * them in a cache for later use
    *
    * @param string[] $vhInfo Associative array of version information including 'ic_id' and 'version'
    */
    private function populateNameCache($vhInfo) {
        $this->dataCache["name_entries"] = array();

        // Start with name components
        $componentRows = $this->sql->selectAllNameComponentsForConstellation($vhInfo["ic_id"], $vhInfo['version']);
        // aa.id, aa.name_id, aa.version, aa.nc_label, aa.nc_value, aa.c_order
        foreach ($componentRows as $component) {
            $cpObj = new \snac\data\NameComponent();
            $cpObj->setText($component['nc_value']);
            $cpObj->setOrder($component['c_order']);
            $cpObj->setType($this->populateTerm($component['nc_label']));
            $cpObj->setDBInfo($component['version'], $component['id']);
            if (!isset($this->dataCache["name_entries"][$component["name_id"]]))
                $this->dataCache["name_entries"][$component["name_id"]] = array();
            if (!isset($this->dataCache["name_entries"][$component["name_id"]]["components"]))
                $this->dataCache["name_entries"][$component["name_id"]]["components"] = array();
            array_push($this->dataCache["name_entries"][$component["name_id"]]["components"], $cpObj);
        }

        // Then do name contributors
        $contributorRows = $this->sql->selectAllNameContributorsForConstellation($vhInfo["ic_id"], $vhInfo['version']);

        foreach ($contributorRows as $contributor) {
            $ctObj = new \snac\data\Contributor();
            $ctObj->setType($this->populateTerm($contributor['name_type']));
            $ctObj->setRule($this->populateTerm($contributor['rule']));
            $ctObj->setName($contributor['short_name']);
            $ctObj->setDBInfo($contributor['version'], $contributor['id']);

            if (!isset($this->dataCache["name_entries"][$contributor["name_id"]]))
                $this->dataCache["name_entries"][$contributor["name_id"]] = array();
            if (!isset($this->dataCache["name_entries"][$contributor["name_id"]]["contributors"]))
                $this->dataCache["name_entries"][$contributor["name_id"]]["contributors"] = array();
            array_push($this->dataCache["name_entries"][$contributor["name_id"]]["contributors"], $ctObj);
        }


    }


    /**
     * Populate nameEntry objects
     *
     * test with: scripts/get_constellation_demo.php 2 10
     *
     * That constellation has 3 name contributors.
     *
     * | php                                        | sql table name   |
     * |--------------------------------------------+------------------|
     * | setOriginal                                | original         |
     * | setPreferenceScore                         | preference_score |
     * | setLanguage                                | language         |
     * | setScriptCode                              | script_code      |
     * | setDBInfo                                  | version, id      |
     * | addContributor(string $type, string $name) |                  |
     *
     * | php                              | sql table name_contributor |
     * |----------------------------------+----------------------------|
     * |                                  | name_id                    |
     * | getContributors()['contributor'] | short_name                 |
     * | getContributors()['type']        | name_type                  |
     * |                                  |                            |
     *
     * @param integer[] $vhInfo associative list with keys 'version', 'ic_id'.
     * @param \snac\data\Constellation $cObj Constellation to populate
     * @param boolean $getAll optional Whether to read all names (true, default) or only one (false)
     */
    private function populateNameEntry($vhInfo, $cObj, $getAll=true)
    {
        $tableName = 'name';
        $neRows = $this->sql->selectName($vhInfo);
        foreach ($neRows as $oneName)
        {
            $neObj = new \snac\data\NameEntry();
            $neObj->setOriginal($oneName['original']);
            $neObj->setPreferenceScore($oneName['preference_score']);
            $neObj->setDBInfo($oneName['version'], $oneName['id']);

            // For now, only get the parts if the user requests all names
            if ($getAll && isset($this->dataCache["name_entries"]) &&
                isset($this->dataCache["name_entries"][$neObj->getID()])) {
                /*
                 * Contributor
                 */
               if (isset($this->dataCache["name_entries"][$neObj->getID()]["contributors"])) {
                   foreach ($this->dataCache["name_entries"][$neObj->getID()]["contributors"] as $contributor) {
                       $neObj->addContributor($contributor);
                   }
               }

                /*
                 * Component
                 */
                if (isset($this->dataCache["name_entries"][$neObj->getID()]["components"])) {
                    foreach ($this->dataCache["name_entries"][$neObj->getID()]["components"] as $component) {
                        $neObj->addComponent($component);
                    }
                }
            }

            $this->populateMeta($vhInfo, $neObj, $tableName);
            $this->populateLanguage($vhInfo, $neObj, $oneName['id'], $tableName);
            $this->populateDate($vhInfo, $neObj, $tableName);

            $cObj->addNameEntry($neObj);

            // If the user only asked for one name entry (not all), then return after adding the first one.
            if ($getAll == false) {
                return;
            }
        }
    }


    /**
     * Populate the date cache
     *
     * Gets all the dates associated with the queried constellation and stores them in a cache for use
     * when populating the various constellation pieces
     *
     * @param string[] $vhInfo Associative array of version information including 'ic_id' and 'version'
     */
    private function populateDateCache($vhInfo) {
        $this->dataCache["dates"] = array();

        $dateRows = $this->sql->selectAllDatesForConstellation($vhInfo["ic_id"], $vhInfo['version']);

        foreach ($dateRows as $singleDate)
        {
            if (!isset($this->dataCache["dates"][$singleDate['fk_table']]))
                $this->dataCache["dates"][$singleDate['fk_table']] = array();
            if (!isset($this->dataCache["dates"][$singleDate['fk_table']][$singleDate['fk_id']]))
                $this->dataCache["dates"][$singleDate['fk_table']][$singleDate['fk_id']] = array();
            $dateObj = new \snac\data\SNACDate();
            $dateObj->setRange($this->db->pgToBool($singleDate['is_range']));
            $dateObj->setFromDate($singleDate['from_original'],
                                  $singleDate['from_date'],
                                  $this->populateTerm($singleDate['from_type']));
            $dateObj->setFromBC($this->db->pgToBool($singleDate['from_bc']));
            $dateObj->setFromDateRange($singleDate['from_not_before'], $singleDate['from_not_after']);
            $dateObj->setToDate($singleDate['to_original'],
                                $singleDate['to_date'],
                                $this->populateTerm($singleDate['to_type']));
            $dateObj->setToBC($this->db->pgToBool($singleDate['to_bc']));
            $dateObj->setToDateRange($singleDate['to_not_before'], $singleDate['to_not_after']);
            $dateObj->setNote($singleDate['descriptive_note']);
            $dateObj->setDBInfo($singleDate['version'], $singleDate['id']);
            $this->populateMeta($vhInfo, $dateObj, 'date_range');
            array_push($this->dataCache["dates"][$singleDate['fk_table']][$singleDate['fk_id']], $dateObj);
        }

    }

    /**
     * Populate dates
     *
     * Select date range(s) from db, foreach create SNACDate object, add to the object $cObj, which may be any
     * kind of object that extends AbstractData.
     *
     * Currently, we call insertDate() for: nrd, occupation, function, relation,
     *
     * Note: $cObj passed by reference and changed in place.
     *
     * @param integer[] $vhInfo associative list with keys 'version', 'ic_id'.
     *
     * @param object $cObj \snac\data\AbtractData object with related date.
     *
     * @param string $fkTable The related table name.
     */
    private function populateDate($vhInfo, $cObj, $fkTable)
    {
        /*
         * Sanity check the number of dates allowed for this object $cObj. If zero, then immediately
         * return. If one then set a flag to break the foforeach after the first iteration. Else we are
         * allowed >=1 dates, and we won't exit the foreach after the first interation.
         */
        $breakAfterOne = false;
        if ($cObj->getMaxDateCount() == 0)
        {
            return;
        }
        elseif ($cObj->getMaxDateCount() == 1)
        {
            $breakAfterOne = true;
        }

        if (!isset($this->dataCache["dates"][$fkTable][$cObj->getID()]))
            return;

        foreach ($this->dataCache["dates"][$fkTable][$cObj->getID()] as $singleDate)
        {
            $cObj->addDate($singleDate);
            if ($breakAfterOne)
            {
                break;
            }
        }
    }

    /**
     * Populate Term
     *
     * Return a vocabulary term object selected from database using vocabulary id key. \src\snac\data\Term
     * which is used by many objects for controlled vocabulary "terms". We use "term" broadly in the sense of
     * an object that meets all needs of the the user interface.
     *
     * Most of the populate* functions build an object and add it to another existing object. This returns the
     * object, so it might better be called buildTerm() since we have already used that nameing convention.
     *
     * You might be searching for new Term(). This is the only place we create Terms here.
     *
     * @param integer $termID A unique integer record id from the database table vocabulary.
     *
     * @return \snac\data\Term The populated term object
     *
     */
    public function populateTerm($termID)
    {
        // If in the cache, then don't re-query
        if (isset($this->termCache[$termID]))
            return $this->termCache[$termID];

        $row = $this->sql->selectTerm($termID);
        if ($row == null || empty($row))
            return null;
        $newObj = new \snac\data\Term();
        $newObj->setID($row['id']);
        $newObj->setType($row['type']); // Was setDataType() but this is a vocaulary type. See Term.php.
        $newObj->setTerm($row['value']);
        $newObj->setURI($row['uri']);
        $newObj->setDescription($row['description']);

        // Save this to the cache
        $this->termCache[$termID] = $newObj;
        /*
         * Class Term has no SNACControlMetadata
         */
        return $newObj;
    }

    /**
     * Build the Term Cache
     *
     * This function builds an entire copy of the term cache in memory.  It is too big to fit in memory, and therefore should
     * not be used.
     *
     * @deprecated
     */
    public function buildTermCache() {
        $vocab = $this->getAllVocabulary();
        // Fix up the vocabulary into a nested array
        foreach($vocab as $v) {
            $newObj = new \snac\data\Term();
            $newObj->setID($v['id']);
            $newObj->setType($v['type']); // Was setDataType() but this is a vocaulary type. See Term.php.
            $newObj->setTerm($v['value']);
            $newObj->setURI($v['uri']);
            $newObj->setDescription($v['description']);
            // Save this to the cache
            $this->termCache[$v["id"]] = $newObj;
        }
    }

    /**
     * Build a GeoTerm
     *
     * Return a GeoTerm object selected from database. Outside code can (and will, sometimes) call this, but
     * primarily this is used to build GeoTerm objects as part of Place in a Constellation.
     *
     * @param integer $termID A unique integer record id from the database table geo_place.
     *
     * @return \snac\data\GeoTerm $gObj A GeoTerm object.
     */
    public function buildGeoTerm($termID)
    {
        $rec = $this->sql->selectGeoTerm($termID);
        if ($rec == null || empty($rec))
            return null;
        $gObj = new \snac\data\GeoTerm();
        $gObj->setID($rec['id']);
        $gObj->setURI($rec['uri']);
        $gObj->setName($rec['name']);
        $gObj->setLatitude($rec['latitude']);
        $gObj->setLongitude($rec['longitude']);
        $gObj->setAdministrationCode($rec['admin_code']);
        $gObj->setCountryCode($rec['country_code']);
        /*
         * Class GeoTerm has no SNACControlMetadata
         */
        return $gObj;
    }

    /**
     * Save a GeoTerm
     *
     * Insert a GeoTerm object into the database. This is a public function that outside code is expected to
     * call.
     *
     * @param \snac\data\GeoTerm $term A GeoTerm object
     *
     * @param integer $version A version number, defaults to 1
     *
     * The ID may be null or the empty string in which case the database will assign a new value.
     */
    public function saveGeoTerm(\snac\data\GeoTerm $term, $version)
    {
        if (! $version)
        {
            $version = 1;
        }
        $id = insertGeo($term->getID(),
                        $version,
                        $term->getURI(),
                        $term->getName(),
                        $term->getLatitude(),
                        $term->getLongitude(),
                        $term->getAdministrationCode(),
                        $term->getCountryCode());
        return $id;
    }



    /**
     * Select (populate) ConventionDeclaration
     *
     * Build an appropriate object which is added to Constellation.
     *
     * Extends AbstractTextData.
     *
     * Note: $cObj passed by reference and changed in place.
     *
     * @param integer[] $vhInfo list with keys version, ic_id.
     *
     * @param $cObj \snac\data\Constellation object, passed by reference, and changed in place
     *
     */
    private function populateConventionDeclaration($vhInfo, $cObj)
    {
        $rows = $this->sql->selectConventionDeclaration($vhInfo);
        foreach ($rows as $item)
        {
            $newObj = new \snac\data\ConventionDeclaration();
            $newObj->setText($item['text']);
            $newObj->setDBInfo($item['version'], $item['id']);
            $this->populateMeta($vhInfo, $newObj, 'convention_declaration');
            $cObj->addConventionDeclaration($newObj);
        }
    }


    /**
     * Save StructureOrGenealogy to database
     *
     * Extends AbstractTextData.
     *
     * @param integer[] $vhInfo list with keys version, ic_id.
     *
     * @param $cObj \snac\data\Constellation object
     */
    private function saveStructureOrGenealogy($vhInfo, $cObj)
    {
        if ($gList = $cObj->getStructureOrGenealogies())
        {
            foreach ($gList as $item)
            {
                $rid = $item->getID();
                if ($this->prepOperation($vhInfo, $item))
                {
                    $rid = $this->sql->insertStructureOrGenealogy($vhInfo,
                                                                  $item->getID(),
                                                                  $item->getText());
                    $item->setID($rid);
                    $item->setVersion($vhInfo['version']);
                }
                $this->saveMeta($vhInfo, $item, 'structure_genealogy', $rid);
            }
        }
    }

    /**
     * Select StructureOrGenealogy from database
     *
     * Create object, add the object to Constellation
     *
     * Extends AbstractTextData.
     *
     * @param integer[] $vhInfo list with keys version, ic_id.
     *
     * @param $cObj \snac\data\Constellation object
     */
    private function populateStructureOrGenealogy($vhInfo, $cObj)
    {
        $rows = $this->sql->selectStructureOrGenealogy($vhInfo);
        foreach ($rows as $item)
        {
            $newObj = new \snac\data\StructureOrGenealogy();
            $newObj->setText($item['text']);
            $newObj->setDBInfo($item['version'], $item['id']);
            $this->populateMeta($vhInfo, $newObj, 'structure_genealogy');
            $cObj->addStructureOrGenealogy($newObj);
        }
    }


    /**
     * Select GeneralContext from database
     *
     * Create object, add the object to Constellation. Support multiples per constellation.
     *
     * Extends AbstractTextData
     *
     * Note: $cObj passed by reference and changed in place.
     *
     * @param integer[] $vhInfo list with keys version, ic_id.
     *
     * @param $cObj \snac\data\Constellation object, passed by reference, and changed in place
     */
    private function populateGeneralContext($vhInfo, $cObj)
    {
        $rows = $this->sql->selectGeneralContext($vhInfo);
        foreach ($rows as $item)
        {
            $newObj = new \snac\data\GeneralContext();
            $newObj->setText($item['text']);
            $newObj->setDBInfo($item['version'], $item['id']);
            $this->populateMeta($vhInfo, $newObj, 'general_context');
            $cObj->addGeneralContext($newObj);
        }
    }

    /**
     * Save GeneralContext to database
     *
     * Extends AbstractTextData
     *
     * @param integer[] $vhInfo list with keys version, ic_id.
     *
     * @param $cObj \snac\data\Constellation object
     */
    private function saveGeneralContext($vhInfo, $cObj)
    {
        if ($gList = $cObj->getGeneralContexts())
        {
            foreach ($gList as $item)
            {
                $rid = $item->getID();
                if ($this->prepOperation($vhInfo, $item))
                {
                    $rid = $this->sql->insertGeneralContext($vhInfo,
                                                            $item->getID(),
                                                            $item->getText());
                    $item->setID($rid);
                    $item->setVersion($vhInfo['version']);
                }
                $this->saveMeta($vhInfo, $item, 'general_context', $rid);
            }
        }
    }


    /**
     * Select nationality from database
     *
     * Create object, add the object to Constellation. Support multiples per constellation.
     *
     * Note: $cObj passed by reference and changed in place.
     *
     * @param integer[] $vhInfo list with keys version, ic_id.
     *
     * @param $cObj \snac\data\Constellation object, passed by reference, and changed in place
     */
    private function populateNationality($vhInfo, $cObj)
    {
        $rows = $this->sql->selectNationality($vhInfo);
        foreach ($rows as $item)
        {
            $newObj = new \snac\data\Nationality();
            $newObj->setTerm($this->populateTerm($item['term_id']));
            $newObj->setDBInfo($item['version'], $item['id']);
            $this->populateMeta($vhInfo, $newObj, 'nationality');
            $cObj->addNationality($newObj);
        }
    }

    /**
     * Save nationality to database
     *
     * @param integer[] $vhInfo list with keys version, ic_id.
     *
     * @param $cObj \snac\data\Constellation object
     */
    private function saveNationality($vhInfo, $cObj)
    {
        if ($gList = $cObj->getNationalities())
        {
            foreach ($gList as $item)
            {
                $rid = $item->getID();
                if ($this->prepOperation($vhInfo, $item))
                {
                    $rid = $this->sql->insertNationality($vhInfo,
                                                         $item->getID(),
                                                         $this->thingID($item->getTerm()));
                    $item->setID($rid);
                    $item->setVersion($vhInfo['version']);
                }
                $this->saveMeta($vhInfo, $item, 'nationality', $rid);
            }
        }
    }

    /**
     * Populate the language cache
     *
     * Gets all the languages associated with the queried constellation and stores them in a cache for use
     * when populating the various constellation pieces
     *
     * @param string[] $vhInfo Associative array of version information including 'ic_id' and 'version'
     */
    private function populateLanguageCache($vhInfo) {
        $this->dataCache["languages"] = array();

        $languageRows = $this->sql->selectAllLanguagesForConstellation($vhInfo["ic_id"], $vhInfo['version']);

        foreach ($languageRows as $item)
        {
            if (!isset($this->dataCache["languages"][$item['fk_table']]))
                $this->dataCache["languages"][$item['fk_table']] = array();
            if (!isset($this->dataCache["languages"][$item['fk_table']][$item['fk_id']]))
                $this->dataCache["languages"][$item['fk_table']][$item['fk_id']] = array();
            $newObj = new \snac\data\Language();
            $newObj->setLanguage($this->populateTerm($item['language_id']));
            $newObj->setScript($this->populateTerm($item['script_id']));
            $newObj->setVocabularySource($item['vocabulary_source']);
            $newObj->setNote($item['note']);
            $newObj->setDBInfo($item['version'], $item['id']);
            $this->populateMeta($vhInfo, $newObj, 'language');
            array_push($this->dataCache["languages"][$item['fk_table']][$item['fk_id']], $newObj);
        }

    }


    /**
     * Select language from the database, create a language object, add the language to the object referenced
     * by $cObj.
     *
     * We have two term ids, language_id and script_id, so they need unique names (keys) and not the usual
     * "term_id".
     *
     * Note: $cObj passed by reference and changed in place.
     *
     * @param integer[] $vhInfo associative list with keys 'version', 'ic_id'.
     *
     * @param object $cObj An object. May be: \snac\data\Constellation, snac\data\SNACControlMetadata,
     * snac\data\Source, snac\data\BiogHist. Passed by reference, and changed in place
     *
     * @param integer $fkID ID of the entry from the related table.
     * @param string $fkTable Table name of the related table.
     *
     */
    private function populateLanguage($vhInfo, $cObj, $fkID, $fkTable)
    {
        if ( isset($this->dataCache["languages"][$fkTable]) &&
             isset($this->dataCache["languages"][$fkTable][$cObj->getID()]) )
        {
            foreach($this->dataCache["languages"][$fkTable][$cObj->getID()] as $gObj)
            {
                $class = get_class($cObj);
                /*
                 * Class specific method for setting/adding a language.
                 */
                if ($class == 'snac\data\SNACControlMetadata' ||
                    $class == 'snac\data\Source' ||
                    $class == 'snac\data\BiogHist' ||
                    $class == 'snac\data\NameEntry')
                {
                    $cObj->setLanguage($gObj);
                }
                else if ($class == 'snac\data\Constellation')
                {
                    $cObj->addLanguage($gObj);
                }
            }
        }
    }

    /**
     * Populate Constellation source list
     *
     * Source is first-order data, especially as viewed by the Constellation. However, Constellation sources
     * are also "linked" by some SCMs, when an SCM has a citation.
     *
     * This is sort of a wrapper function which is necessary because Constellation objects have multiple
     * source objects in a list. This function is called from selectConstellation() and is specific to the
     * Constellation object.  Thus, this code adds each source to the Constellation. The helper function is
     * populateSourceByID() which can only do a single Source per call.
     *
     * We get a list of Source records from selectSourceIDList() (thus the "List" in the name).  SCM also has
     * a single source, and therefore SCM directly calls populateSourceByID().
     *
     * Constellation version aka version_history.id is always the "newest". If only SCM changed, then
     * constellation version would be the same as the SCM version. Thus we should use $vhInfo['verion'].
     *
     * If something else changed, then the Constellation version is newer than the SCM version, and we
     * should still use the constellation version (because always use the newest version available).
     *
     * @param integer[] $vhInfo associative list with keys 'version', 'ic_id'.
     *
     * @param $cObj \snac\data\Constellation object, passed by reference (as is the default in php for objects
     * as parameters), and changed in place
     */
    private function populateSourceConstellation($vhInfo, $cObj)
    {
        // Set the type to "simple", the default required by Daniel
        $type = null;
        $types = $this->searchVocabulary("source_type", "simple");
        if (count($types) == 1) {
            $type = $types[0];
        }

        $tableName = 'source';
        // Constellation version aka version_history.id is always the "newest". See note above.
        $rows = $this->sql->selectSourceList($cObj->getID(), $vhInfo['version']);
        foreach ($rows as $rec)
        {
            $newObj = new \snac\data\Source();
            $newObj->setDisplayName($rec['display_name']);
            $newObj->setText($rec['text']);
            $newObj->setNote($rec['note']);
            $newObj->setURI($rec['uri']);
            $newObj->setDBInfo($rec['version'], $rec['id']);

            $newObj->setType($type);

            $this->populateMeta($vhInfo, $newObj, $tableName);
            /*
             * setLanguage() is a Language object.
             */
            $this->populateLanguage($vhInfo, $newObj, $rec['id'], $tableName);

            $cObj->addSource($newObj);
        }
    }


    /**
     * Populate one source object
     *
     * This adds a single source to Constellation or SCM. The calling code will loop for Constellation,
     * possibly adding multple Sources to the Constellation.
     *
     * Select a source from the database based on Source id (not constellation id), create a source object and
     * add it to the passed in $cObj. $cObj can be either a Constellation or SCM. This function is called in a
     * loop for Constellation, but only called once for SCM. For the Constellation-loop call see
     * populateSourceConstellation().
     *
     * Note that Constellation will have a list (array) of Source via addSource(), but SNACControlMetadata
     * only has a single Source via setCitation(). The code below checks the get_class() of $cObj to know
     * which method to call.
     *
     * Constellation version aka version_history.id is always the "newest". If only SCM changed, then
     * constellation version would be the same as the SCM version. Thus we should use $vhInfo['verion'].
     *
     * If something else changed, then the Constellation version is newer than the SCM version, and we
     * should still use the constellation version (because always use the newest version available).
     *
     * Note that source is first-order data, especially as viewed by the Constellation. However, these
     * first-order sources may also be "linked" by some SCMs, when an SCM has a citation.
     *
     * apr 4 remove             $newObj->setType($this->populateTerm($rec['type_id']));
     *
     * @param integer[] $vhInfo associative list with keys 'version', 'ic_id'.
     *
     * @param object $cObj Either a \snac\data\Constellation Constellation object, or a
     * \snac\data\SNACControlMetadata object. (In PHP all objects are passed by reference as is the default in
     * php for objects as parameters, and changed in place.)
     *
     * @param integer $sourceID Source record id. This is a source.id value, and is different than foreign
     * keys in some other uses of $fkID in other functions.
     */
    private function populateSourceByID($vhInfo, $cObj, $sourceID)
    {
        $tableName = 'source';
        // Constellation version aka version_history.id is always the "newest". See note above.
        $rows = $this->sql->selectSourceByID($sourceID, $vhInfo['version']);
        foreach ($rows as $rec)
        {
            $newObj = new \snac\data\Source();
            $newObj->setDisplayName($rec['display_name']);
            $newObj->setText($rec['text']);
            $newObj->setNote($rec['note']);
            $newObj->setURI($rec['uri']);
            $newObj->setDBInfo($rec['version'], $rec['id']);

            // Set the type to "simple", the default required by Daniel
            $type = null;
            $types = $this->searchVocabulary("source_type", "simple");
            if (count($types) == 1) {
                $type = $types[0];
            }
            $newObj->setType($type);

            $this->populateMeta($vhInfo, $newObj, $tableName);
            /*
             * setLanguage() is a Language object.
             */
            $this->populateLanguage($vhInfo, $newObj, $rec['id'], $tableName);

            $class = get_class($cObj);
            if ($class == 'snac\data\Constellation')
            {
                $cObj->addSource($newObj);
            }
            else if ($class == 'snac\data\SNACControlMetadata')
            {
                $cObj->setCitation($newObj);
                // There is only one Source in the citation, so best that we break now.
                break;
            }
            else
            {
                $msg = sprintf("Cannot add Source to class: %s\n", $class);
                $this->logDebug($msg);
                throw new \snac\exceptions\SNACDatabaseException($msg);
            }
        }
    }

    /**
     * Save nrd
     *
     * Unlike other insert functions, insertNrd() does not return the id value. The id for nrd is the
     * constellation id, aka $vhInfo['ic_id'] aka ic_id aka version_history.ic_id, and as always,
     * $id->getID() once the Constellation has been saved to the database. The $vhInfo arg is created by
     * accessing the database, so it is guaranteed to be "new" or at least, up-to-date.
     *
     * The entityType may be null because toArray() can't tell the differnce between an empty class and a
     * non-empty class, leading to empty classes littering the JSON with empty json. To avoid that, we use
     * null for an empty class, and test with the ternary operator.
     *
     * @param integer[] $vhInfo list with keys version, ic_id.
     *
     * @param $cObj \snac\data\Constellation object
     */
    private function saveNrd($vhInfo, $cObj)
    {
        $theOp = $cObj->getOperation();
        $theID = $cObj->getID();
        if (! $theOp && ! $theID)
        {
            /*
             * If no operation and no id, this must be new (no id) so force the operation to be insert.
             * I think the old code intended to do this, but was simply wrong and could fail to write nrd.
             */
            $theOp = \snac\data\AbstractData::$OPERATION_INSERT;
        }

        if ($theOp == \snac\data\AbstractData::$OPERATION_UPDATE ||
            $theOp == \snac\data\AbstractData::$OPERATION_INSERT)
        {
            /*
             * Table nrd is special, and the identifier is ic_id.
             */
            $this->sql->insertNrd($vhInfo,
                                  $cObj->getArk(),
                                  $this->thingID($cObj->getEntityType()),
                                  $cObj->getID());
        }
        /*
         * else...
         *
         * Any other operation, especially delete makes no sense for nrd.
         * If we get into this else, something has probably gone wrong.
         */
    }

    /**
     * Select mandate from database
     *
     * Create object, add the object to Constellation. Support multiples per constellation.
     *
     * Extends AbstractTextData
     *
     * Note: $cObj passed by reference and changed in place.
     *
     * @param integer[] $vhInfo list with keys version, ic_id.
     *
     * @param $cObj \snac\data\Constellation object, passed by reference, and changed in place
     */
    private function populateMandate($vhInfo, $cObj)
    {
        $rows = $this->sql->selectMandate($vhInfo);
        foreach ($rows as $item)
        {
            $newObj = new \snac\data\Mandate();
            $newObj->setText($item['text']);
            $newObj->setDBInfo($item['version'], $item['id']);
            $this->populateMeta($vhInfo, $newObj, 'mandate');
            $cObj->addMandate($newObj);
        }
    }

    /**
     * Save mandate to database
     *
     * Extends AbstractTextData
     *
     * @param integer[] $vhInfo list with keys version, ic_id.
     *
     * @param $cObj \snac\data\Constellation object
     */
    private function saveMandate($vhInfo, $cObj)
    {
        if ($gList = $cObj->getMandates())
        {
            foreach ($gList as $term)
            {
                $rid = $term->getID();
                if ($this->prepOperation($vhInfo, $term))
                {
                    $rid = $this->sql->insertMandate($vhInfo,
                                                     $term->getID(),
                                                     $term->getText());
                    $term->setID($rid);
                    $term->setVersion($vhInfo['version']);
                }
                $this->saveMeta($vhInfo, $term, 'mandate', $rid);
            }
        }
    }

    /**
     * Save conventionDeclaration to database
     *
     * Extends AbstractTextData
     *
     * @param integer[] $vhInfo list with keys version, ic_id.
     *
     * @param $cObj \snac\data\Constellation object
     */
    private function saveConventionDeclaration($vhInfo, $cObj)
    {
        if ($gList = $cObj->getConventionDeclarations())
        {
            foreach ($gList as $term)
            {
                $rid = $term->getID();
                if ($this->prepOperation($vhInfo, $term))
                {
                    $rid = $this->sql->insertConventionDeclaration($vhInfo,
                                                                   $term->getID(),
                                                                   $term->getText());
                    $term->setID($rid);
                    $term->setVersion($vhInfo['version']);
                }
                $this->saveMeta($vhInfo, $term, 'convention_declaration', $rid);
            }
        }
    }

    /**
     * Save gender data
     *
     * @param integer[] $vhInfo list with keys version, ic_id.
     *
     * @param $cObj \snac\data\Constellation object
     */
    private function saveGender($vhInfo, $cObj)
    {
        foreach ($cObj->getGenders() as $fdata)
        {
            $rid = $fdata->getID();
            if ($this->prepOperation($vhInfo, $fdata))
            {
                $rid = $this->sql->insertGender($vhInfo,
                                                $fdata->getID(),
                                                $this->thingID($fdata->getTerm()));
                $fdata->setID($rid);
                $fdata->setVersion($vhInfo['version']);
            }
            $this->saveMeta($vhInfo, $fdata, 'gender', $rid);
        }
    }

    /**
     * Save date list of constellation
     *
     * The related table is 'version_history'. Very early on, we thought of nrd as the root of the
     * constellation, but that is inaccruate.
     *
     * @param integer[] $vhInfo list with keys version, ic_id.
     *
     * @param $cObj \snac\data\Constellation object
     */
    private function saveConstellationDate($vhInfo, $cObj)
    {
        foreach ($cObj->getDateList() as $date)
        {
            $this->saveDate($vhInfo, $date, 'version_history', $vhInfo['ic_id']);
            /*
             * We don't saveMeta() after save functions, only after insert functions. saveDate() calls
             * saveMeta() internally.
             */
        }
    }

    /**
     * Save date object to database
     *
     * Save a date to the database, relating it to the table and foreign key id in $tableName and $tableID.
     *
     * $date is a SNACDate object.
     * getFromType() must be a Term object
     * getToType() must be a Term object
     *
     * @param integer[] $vhInfo list with keys version, ic_id.
     *
     * @param \snac\data\SNACDate $date A single date object
     *
     * @param string $tableName Name of the related table
     *
     * @param integer $tableID Record id of the related table
     *
     * What does it mean to have a date with no fromType? Could be an unparseable date, I guess.
     */
    private function saveDate($vhInfo, $date, $tableName,  $tableID)
    {
        $rid = $date->getID();
        if ($this->prepOperation($vhInfo, $date))
        {
            $rid = $this->sql->insertDate($vhInfo,
                                          $date->getID(),
                                          $this->db->boolToPg($date->getIsRange()),
                                          $date->getFromDate(),
                                          $this->thingID($date->getFromType()),
                                          $this->db->boolToPg($date->getFromBc()),
                                          $date->getFromRange()['notBefore'],
                                          $date->getFromRange()['notAfter'],
                                          $date->getFromDateOriginal(),
                                          $date->getToDate(),
                                          $this->thingID($date->getToType()),
                                          $this->db->boolToPg($date->getToBc()),
                                          $date->getToRange()['notBefore'],
                                          $date->getToRange()['notAfter'],
                                          $date->getToDateOriginal(),
                                          $date->getNote(),
                                          $tableName,
                                          $tableID);
            $date->setID($rid);
            $date->setVersion($vhInfo['version']);
        }
        /*
         * We decided that DBUtil doesn't know (much) about dates as first order data, so write the SCM if
         * there is any. If no SCM, nothing will happen in saveMeta().
         */
        $this->saveMeta($vhInfo, $date, 'date_range', $rid);
    }


    /**
     * Save language
     *
     * Constellation getLanguage() returns a list of Language objects. That's very reasonable in this
     * context.
     *
     * Typical confusion over table.ic_id and table.id. What is necessary here is the table.id values which
     * is not part of the constellation. It is managed here in DBUtil via a return value from an insert
     * function, and passed to saveLanguage() as $fkID.
     *
     * Old (wrong) $vhInfo['ic_id'] New: $fkID
     *
     * @param integer[] $vhInfo list with keys version, ic_id.
     *
     * @param \snac\data\Constellation $cObj \snac\data\Constellation object
     *
     * @param string $table Table name of the related table
     *
     * @param integer $fkID Foreign key row id aka table.id from the related table.
     */
    private function saveLanguage($vhInfo, $cObj, $table, $fkID)
    {
        /*
         * Classes are not consistent in whether language is returned as a list or scalar, so we need to
         * change them all to a list. If only one language, then we make a list of one element. If we didn't
         * do this, we would have to copy/paste the insertLanguage() call or otherwise wrap it. Class
         * Constellation already has a wrapper function getLanguage() which calls the "read" function
         * getLanguagesUsed(). That wrapper function was created so this code didn't have to do that.
         */
        $langList = array();
        $scalarOrList = $cObj->getLanguage();
        if (! $scalarOrList)
        {
            // Be lazy and return from the middle of the function if there is no language info.
            return;
        }
        elseif (is_object($scalarOrList))
        {
            array_push($langList, $scalarOrList);
        }
        else
        {
            $langList = $scalarOrList;
        }

        foreach ($langList as $lang)
        {
            $rid = $lang->getID();
            if ($this->prepOperation($vhInfo, $lang))
            {
                $rid = $this->sql->insertLanguage($vhInfo,
                                                  $lang->getID(),
                                                  $this->thingID($lang->getLanguage()),
                                                  $this->thingID($lang->getScript()),
                                                  $lang->getVocabularySource(),
                                                  $lang->getNote(),
                                                  $table,
                                                  $fkID);
                $lang->setID($rid);
                $lang->setVersion($vhInfo['version']);
            }
            /*
             * Try saving meta data, even though some language objects are not first order data and have no
             * meta data. If there is no meta data, nothing will happen.
             */
            $this->saveMeta($vhInfo, $lang, 'language', $rid);
        }
    }

    /**
     * Save otherRecordID
     *
     * Other record id can be found in the SameAs class.
     *
     * Here $otherID is a SameAs object. SameAs->getType() is a Term object. SameAs->getURI() is a string.
     * Term->getTerm() is a string. SameAs->getText() is a string.
     *
     * @param integer[] $vhInfo list with keys version, ic_id.
     *
     * @param $cObj \snac\data\Constellation object
     */
    private function saveOtherRecordID($vhInfo, $cObj)
    {
        foreach ($cObj->getOtherRecordIDs() as $otherID)
        {
            $rid = $otherID->getID();
            if ($this->prepOperation($vhInfo, $otherID))
            {
                $rid = $this->sql->insertOtherID($vhInfo,
                                                 $otherID->getID(),
                                                 $otherID->getText(),
                                                 $this->thingID($otherID->getType()),
                                                 $otherID->getURI());
                $otherID->setID($rid);
                $otherID->setVersion($vhInfo['version']);
            }
            $this->saveMeta($vhInfo, $otherID, 'otherid', $rid);
        }
    }


    /**
    * Save entityID
    *
    * Entity id can be found in the EntityId class.
    *
    * @param integer[] $vhInfo list with keys version, ic_id.
    *
    * @param \snac\data\Constellation $cObj Constellation object
    */
    private function saveEntityID($vhInfo, $cObj)
    {
        foreach ($cObj->getEntityIDs() as $otherID)
        {
            $rid = $otherID->getID();
            if ($this->prepOperation($vhInfo, $otherID))
            {
                $rid = $this->sql->insertEntityID($vhInfo,
                    $otherID->getID(),
                    $otherID->getText(),
                    $this->thingID($otherID->getType()),
                    $otherID->getURI());
                    $otherID->setID($rid);
                    $otherID->setVersion($vhInfo['version']);
            }
            $this->saveMeta($vhInfo, $otherID, 'entityid', $rid);
        }
    }


    /**
     * Save Source of constellation
     *
     * @param integer[] $vhInfo list with keys version, ic_id.
     *
     * @param $cObj \snac\data\Constellation object
     */
    private function saveConstellationSource($vhInfo, $cObj)
    {

        throw new \snac\exceptions\SNACDatabaseException("DBUtil saveConstellationSource() no longer used. See saveSource()");
        return;
        foreach ($cObj->getSources() as $fdata)
        {
            $this->saveSource($vhInfo, $fdata);
            /*
             * No saveMeta() here, because saveSource() calls saveMeta() internally. This particular Source
             * may be first order data, but that is not a concern of DBUtil.
             */
        }
    }

    /**
     * Save legalStatus
     *
     * @param integer[] $vhInfo list with keys version, ic_id.
     *
     * @param $cObj \snac\data\Constellation object
     */
    private function saveLegalStatus($vhInfo, $cObj)
    {
        foreach ($cObj->getLegalStatuses() as $fdata)
        {
            $rid = $fdata->getID();
            if ($this->prepOperation($vhInfo, $fdata))
            {
                $rid = $this->sql->insertLegalStatus($vhInfo,
                                                     $fdata->getID(),
                                                     $this->thingID($fdata->getTerm()));
                $fdata->setID($rid);
                $fdata->setVersion($vhInfo['version']);
            }
            $this->saveMeta($vhInfo, $fdata, 'legal_status', $rid);
        }
    }

    /**
     * Save Occupation
     *
     * Insert an occupation. If this is a new occupation, or a new constellation we will get a new
     * occupation id which we save in $occID and use for the related dates.
     *
     * fdata is foreach data. Just a notation that the generic variable is for local use in this loop.
     *
     * @param integer[] $vhInfo list with keys version, ic_id.
     *
     * @param $cObj \snac\data\Constellation object
     */
    private function saveOccupation($vhInfo, $cObj)
    {
        foreach ($cObj->getOccupations() as $fdata)
        {
            $occID = $fdata->getID();
            if ($this->prepOperation($vhInfo, $fdata))
            {
                $occID = $this->sql->insertOccupation($vhInfo,
                                                      $fdata->getID(),
                                                      $this->thingID($fdata->getTerm()),
                                                      $fdata->getVocabularySource(),
                                                      $fdata->getNote());
                $fdata->setID($occID);
                $fdata->setVersion($vhInfo['version']);
            }
            $this->saveMeta($vhInfo, $fdata, 'occupation', $occID);
            foreach ($fdata->getDateList() as $date)
            {
                $this->saveDate($vhInfo, $date, 'occupation', $occID);
            }
        }
    }

    /**
     * Save Function
     *
     *  | php function        | sql               | cpf                             |
     *  |---------------------+-------------------+---------------------------------|
     *  | getType             | function_type     | function/@localType             |
     *  | getTerm             | function_id       | function/term                   |
     *  | getVocabularySource | vocabulary_source | function/term/@vocabularySource |
     *  | getNote             | note              | function/descriptiveNote        |
     *  | getDateList         | table date_range  | function/dateRange              |
     *
     *
     * I considered adding keys for the second arg, but is not clear that using them for sanity checking
     * would gain anything. The low level code would become more fragile, and would break "separation of
     * concerns". The sanity check would require that the low level code have knowledge about the
     * structure of things that aren't really low level. Remember: SQL code only knows how to put data in
     * the database. Any sanity check should happen up here.
     *
     *
     * Functions have a type (Term object) derived from function/@localType. The function/term is a Term object.
     *
     * prototype: insertFunction($vhInfo, $id, $type, $vocabularySource, $note, $term)
     *
     * Example files: /data/extract/anf/FRAN_NP_050744.xml
     *
     *
     * @param integer[] $vhInfo list with keys version, ic_id.
     *
     * @param $cObj \snac\data\Constellation object
     */
    private function saveFunction($vhInfo, $cObj)
    {
        foreach ($cObj->getFunctions() as $fdata)
        {
            $funID = $fdata->getID();
            if ($this->prepOperation($vhInfo, $fdata))
            {
                $funID = $this->sql->insertFunction($vhInfo,
                                                    $fdata->getID(), // record id
                                                    $this->thingID($fdata->getType()), // function type, aka localType, Term object
                                                    $fdata->getVocabularySource(),
                                                    $fdata->getNote(),
                                                    $this->thingID($fdata->getTerm())); // function term id aka vocabulary.id, Term object
                $fdata->setID($funID);
                $fdata->setVersion($vhInfo['version']);
            }
            $this->saveMeta($vhInfo, $fdata, 'function', $funID);
            /*
             * getDateList() always returns a list of SNACDate objects. If no dates then list is empty, but it
             * is still a list that we can foreach on without testing for null and count>0. All of which
             * should go without saying.
             */
            foreach ($fdata->getDateList() as $date)
            {
                $this->saveDate($vhInfo, $date, 'function', $funID);
            }
        }
    }


    /**
     * Save subject
     *
     * Save subject term
     *
     * getID() is the subject object record id.
     *
     * $this->thingID($term->getTerm()) more robust form of $term->getTerm()->getID() is the vocabulary id
     * of the Term object inside subject.
     *
     * @param integer[] $vhInfo list with keys version, ic_id.
     *
     * @param $cObj \snac\data\Constellation object
     */
    private function saveSubject($vhInfo, $cObj)
    {
        foreach ($cObj->getSubjects() as $term)
        {
            $rid = $term->getID();
            if ($this->prepOperation($vhInfo, $term))
            {
                $rid = $this->sql->insertSubject($vhInfo,
                                                 $term->getID(),
                                                 $this->thingID($term->getTerm()));
                $term->setID($rid);
                $term->setVersion($vhInfo['version']);
            }
            $this->saveMeta($vhInfo, $term, 'subject', $rid);
        }

    }


    /**
     * Save Relation aka  ConstellationRelation
     *
     * This is cpfRelation aka a relation to a constellation (as opposed to a relation to archival material).
     *
     * "ConstellationRelation" has had many names: cpfRelation relation,
     * related_identity. We're attempting to make that more consistent, although the class is
     * ConstellationRelation and the SQL table is related_identity.
     *
     * ignored: we know our own id value: sourceConstellation, // id fk
     * ignored: we know our own ark: sourceArkID,  // ark why are we repeating this?
     * ignored: always 'simple', altType, cpfRelation@xlink:type vocab source_type, .type
     *
     * | placeholder | php                 | what                                                       | sql               |
     * |-------------+---------------------+------------------------------------------------------------+-------------------|
     * |           1 | $vhInfo['version']  |                                                            | version           |
     * |           2 | $vhInfo['ic_id']  |                                                            | ic_id           |
     * |           3 | targetConstellation | id fk to version_history                                   | .related_id       |
     * |           4 | targetArkID         | ark                                                        | .related_ark      |
     * |           5 | targetEntityType    | cpfRelation@xlink:role, vocab entity_type, Term object     | .role             |
     * |           6 | type                | cpfRelation@xlink:arcrole vocab relation_type, Term object | .arcrole          |
     * |           7 | cpfRelationType     | AnF only, so far                                           | .relation_type    |
     * |           8 | content             | cpfRelation/relationEntry, usually a name                  | .relation_entry   |
     * |           9 | dates               | cpfRelation/date (or dateRange)                            | .date             |
     * |          10 | note                | cpfRelation/descriptiveNote                                | .descriptive_note |
     *
     * New convention: when there are dates, make them the second arg. Final arg is a list of all the
     * scalar values that will eventually be passed to execute() in the SQL function. This convention
     * is already in use in a couple of places, but needs to be done for some existing functions.
     *
     * Ignore ConstellationRelation->$altType. It was always "simple".
     *
     * altType is cpfRelationType, at least in the CPF.
     *
     * Don't save the source info, because we are the source and have already saved the source data as
     * part of ourself.
     *
     * getRelations() returns \snac\data\ConstellationRelation[]
     * $fdata is \snac\data\ConstellationRelation
     *
     * @param integer[] $vhInfo list with keys version, ic_id.
     *
     * @param $cObj \snac\data\Constellation object
     */
    private function saveRelation($vhInfo, $cObj)
    {
        foreach ($cObj->getRelations() as $fdata)
        {
            $relID = $fdata->getID();
            if ($this->prepOperation($vhInfo, $fdata))
            {
                $relID = $this->sql->insertRelation($vhInfo,
                                                    $fdata->getTargetConstellation(),
                                                    $fdata->getTargetArkID(),
                                                    $this->thingID($fdata->getTargetEntityType()),
                                                    $this->thingID($fdata->getType()),
                                                    $this->thingID($fdata->getcpfRelationType()), // $cpfRelTypeID,
                                                    $fdata->getContent(),
                                                    $fdata->getNote(),
                                                    $fdata->getID());
                $fdata->setID($relID);
                $fdata->setVersion($vhInfo['version']);

                // Be nice and fill in the source Constellation
                $fdata->setSourceConstellation($vhInfo['ic_id']);
                $fdata->setSourceArkID($cObj->getArk());
            }
            $this->saveMeta($vhInfo, $fdata, 'related_identity', $relID);
            foreach ($fdata->getDateList() as $date)
            {
                $this->saveDate($vhInfo, $date, 'related_identity', $relID);
            }
        }
    }

    /**
     * Save resourceRelation
     *
     * This is resourceRelation aka related_resource which is a related archival material (as opposed to a
     * relation to another constellation).
     *
     * ignored: $this->linkType, @xlink:type always 'simple', vocab source_type, .type
     *
     * | placeholder | php                 | what, CPF                                        | sql                  |
     * |-------------+---------------------+--------------------------------------------------+----------------------|
     * |           1 | $vhInfo['version']  |                                                  | .version             |
     * |           2 | $vhInfo['ic_id']  |                                                  | .ic_id             |
     * |           3 | documentType        | @xlink:role id fk to vocab document_type         | .role                |
     * |           4 | entryType           | relationEntry@localType, AnF, always 'archival'? | .relation_entry_type |
     * |           5 | link                | @xlink:href                                      | .href                |
     * |           6 | role                | @xlink:arcrole vocab document_role               | .arcrole             |
     * |           7 | content             | relationEntry, usually a name                    | .relation_entry      |
     * |           8 | source              | objectXMLWrap                                    | .object_xml_wrap     |
     * |           9 | note                | descriptiveNote                                  | .descriptive_note    |
     *
     * Final arg is a list of all the scalar values that will eventually be passed to execute() in the SQL
     * function. This convention is already in use in a couple of places, but needs to be done for some
     * existing functions.
     *
     * @param integer[] $vhInfo list with keys version, ic_id.
     *
     * @param $cObj \snac\data\Constellation object
     */
    private function saveResourceRelation($vhInfo, $cObj)
    {
        foreach ($cObj->getResourceRelations() as $fdata)
        {
            $rid = $fdata->getID();
            if ($this->prepOperation($vhInfo, $fdata))
            {
                $rid = $this->sql->insertResourceRelation($vhInfo,
                                                          $fdata->getResource()->getID(),
                                                          $fdata->getResource()->getVersion(),
                                                          $this->thingID($fdata->getRole()), // xlink:arcrole
                                                          $fdata->getContent(), // relationEntry
                                                          $fdata->getNote(), // descriptiveNote
                                                          $fdata->getID());
                $fdata->setID($rid);
                $fdata->setVersion($vhInfo['version']);
            }
            $this->saveMeta($vhInfo, $fdata, 'related_resource', $rid);
        }
    }

    /**
     * Write a Vocabulary Term
     *
     * Adds a new vocabulary term to the database and returns the full term with id.  If
     * write fails, it returns false.
     *
     * @param  \snac\data\Term $term Vocabulary term to write
     * @return \snac\data\Term|boolean       Term if succeeded, or false on failure
     */
    public function writeVocabularyTerm($term) {
        if ($term == null || $term->getType() == null || $term->getType() == "" || $term->getTerm() == null || $term->getTerm() == "") {
            return false;
        }

        $written = new \snac\data\Term($term->toArray()); // deep copy

        $id = $this->sql->insertVocabularyTerm($term->getType(), $term->getTerm(), $term->getURI(), $term->getDescription());

        if (!$id)
            return false;

        $written->setID($id);
        return $written;
    }


    /**
     * Write a Geo Term
     *
     * Adds a new geo term to the database and returns the full geoterm with id.  If
     * write fails, it returns false.
     *
     * @param  \snac\data\GeoTerm $term Geoterm to write
     * @return \snac\data\GeoTerm|boolean       GeoTerm if succeeded, or false on failure
     */
    public function writeGeoTerm($term) {
        if ($term == null || $term->getName() == null || $term->getName() == "") {
            return false;
        }

        $written = new \snac\data\GeoTerm($term->toArray()); // deep copy

        $id = $this->sql->insertGeoTerm( $term->getName(),
                                            $term->getURI(),
                                            $term->getLatitude(),
                                            $term->getLongitude(),
                                            $term->getAdministrationCode(),
                                            $term->getCountryCode()
                                        );

        if (!$id)
            return false;

        $written->setID($id);
        return $written;
    }

    /**
     * Save Resource
     *
     * Save a resource
     *
     * @param  \snac\data\Resource $resource Resource object to save
     * @return \snac\data\Resource|boolean           The resource object saved with ID and version or false if not written
     */
    public function writeResource($resource)
    {
        $op = $resource->getOperation();
        if ($op == \snac\data\AbstractData::$OPERATION_INSERT)
        {
            /*
             * Right now, only do an insert. We need to add functionality to
             * edit in the NEAR future
             */
            $rid = null;
            $version = null;
            $repoID = null;
            if ($resource->getRepository() != null)
                $repoID = $resource->getRepository()->getID();
            list($rid, $version) = $this->sql->insertResource($rid,
                                                      $version,
                                                      $resource->getTitle(),
                                                      $resource->getAbstract(),
                                                      $resource->getExtent(),
                                                      $repoID,
                                                      $this->thingID($resource->getDocumentType()), // xlink:role
                                                      $this->thingID($resource->getEntryType()), // relationEntry@localType
                                                      $resource->getLink(), // xlink:href
                                                      $resource->getSource()); // objectXMLWrap
            $resource->setID($rid);
            $resource->setVersion($version);
            $this->saveOriginationNames($resource);
            $this->saveResourceLanguages($resource);
            // Return the full resource
            return $this->populateResource($rid, $version);
        }
        return false;
    }

    /**
     * Save Resource Languages
     *
     *
     * @param  \snac\data\Resource $resource Resource with languages to save
     * @return [type]           [description]
     */
    private function saveResourceLanguages($resource)
    {
        $langList = $resource->getLanguages();

        foreach ($langList as $lang)
        {

            $rid = $lang->getID();
            if ($lang->getOperation() == \snac\data\Language::$OPERATION_INSERT ||
                $lang->getOperation() == \snac\data\Language::$OPERATION_UPDATE) {
                    $rid = $this->sql->insertResourceLanguage($resource->getID(),
                                                      $resource->getVersion(),
                                                      $lang->getID(),
                                                      $this->thingID($lang->getLanguage()),
                                                      $this->thingID($lang->getScript()),
                                                      $lang->getVocabularySource(),
                                                      $lang->getNote());
                    $lang->setID($rid);
                    $lang->setVersion($resource->getVersion());
            }
        }
    }

    /**
     * Save the resource origination name
     *
     * Save all the origination names (if they have insert or update operation) from the given
     * resource.
     *
     * @param \snac\data\Resource $resource The resource object with origination names to save
     */
    private function saveOriginationNames($resource) {
        foreach ($resource->getOriginationNames() as $ron) {
            /*
             * Other functions call getID() twice. Unclear if that is a feature or just an oversight.  Here I
             * call getID before the if() statement to get what may (or may not) be a non-null record
             * id. Inside the if I use the $rid variable.
             */
            $rid = $ron->getID();
            if ($ron->getOperation() == \snac\data\OriginationName::$OPERATION_INSERT ||
                $ron->getOperation() == \snac\data\OriginationName::$OPERATION_UPDATE) {
                $rid = $this->sql->insertOriginationName($resource->getID(),
                                              $resource->getVersion(),
                                              $rid,
                                              $ron->getName());
                $ron->setID($rid);
                $ron->setVersion($resource->getVersion());
            }
        }
    }

    /**
     * Populate the resource origination names
     *
     * Like all populate* functions, this modifies the $rObj by calling one its setters, in this case
     * addOriginationName().
     *
     * @param \snac\data\Resource $rObj A Resource object
     */
    private function populateOriginationNames($rObj)
    {
        /*
         * $gRows where g is for generic. As in "a generic object". Make this as idiomatic as possible.
         */
        $gRows = $this->sql->selectOriginationNames($rObj->getID(), $rObj->getVersion());
        foreach ($gRows as $rec)
        {
            $gObj = new \snac\data\OriginationName();
            $gObj->setName($rec['name']);
            $gObj->setDBInfo($rec['version'], $rec['id']);
            $rObj->addOriginationName($gObj);
        }
    }

    /**
     * Select gender from database
     *
     * Create object, add the object to Constellation. Support multiples per constellation.
     *
     * Note: $cObj passed by reference and changed in place.
     *
     * @param integer[] $vhInfo list with keys version, ic_id.
     *
     * @param $cObj \snac\data\Constellation object, passed by reference, and changed in place
     */
    private function populateGender($vhInfo, $cObj)
    {
        $rows = $this->sql->selectGender($vhInfo);
        foreach ($rows as $item)
        {
            $newObj = new \snac\data\Gender();
            $newObj->setTerm($this->populateTerm($item['term_id']));
            $newObj->setDBInfo($item['version'], $item['id']);
            $this->populateMeta($vhInfo, $newObj, 'gender');
            $cObj->addGender($newObj);
        }
    }

    /**
     * Select GeneralContext from database
     *
     * Create object, add the object to Constellation. Support multiples per constellation.  Get BiogHist from
     * database, create relevant object and add to the constellation object passed as an argument.
     *
     * Note: $cObj passed by reference and changed in place.
     *
     * @param integer[] $vhInfo list with keys version, ic_id.
     *
     * @param $cObj \snac\data\Constellation object, passed by reference, and changed in place
     */
    private function populateBiogHist($vhInfo, $cObj)
    {
        $tableName = 'biog_hist';
        $rows = $this->sql->selectBiogHist($vhInfo);
        foreach ($rows as $item)
        {
            $newObj = new \snac\data\BiogHist();
            $newObj->setText($item['text']);
            $newObj->setDBInfo($item['version'], $item['id']);
            $this->populateMeta($vhInfo, $newObj, $tableName);
            $this->populateLanguage($vhInfo, $newObj, $item['id'], $tableName);
            $cObj->addBiogHist($newObj);
        }
    }


    /**
     * Get Occupation from the db
     *
     * Populate occupation object(s), add to Constellation object passed by
     * reference.
     *
     * | php                 | sql               |
     * |---------------------+-------------------|
     * | setDBInfo           | id                |
     * | setDBInfo           | version           |
     * | setDBInfo           | ic_id             |
     * | setTerm             | occupation_id     |
     * | setNote             | note              |
     * | setVocabularySource | vocabulary_source |
     *
     * @param integer[] $vhInfo associative list with keys 'version' and 'ic_id'.
     * @param $cObj \snac\data\Constellation object, passed by reference, and changed in place
     *
     */
    private function populateOccupation($vhInfo, $cObj)
    {
        $tableName = 'occupation';
        $occRows = $this->sql->selectOccupation($vhInfo);
        foreach ($occRows as $oneOcc)
        {
            $occObj = new \snac\data\Occupation();
            $occObj->setTerm($this->populateTerm($oneOcc['occupation_id']));
            $occObj->setVocabularySource($oneOcc['vocabulary_source']);
            $occObj->setNote($oneOcc['note']);
            $occObj->setDBInfo($oneOcc['version'], $oneOcc['id']);
            $this->populateMeta($vhInfo, $occObj, $tableName);
            $this->populateDate($vhInfo, $occObj, $tableName);
            $cObj->addOccupation($occObj);
        }
    }

    /**
     * Populate relation object(s)
     *
     * Select from db then add to existing Constellation object.
     *
     * test with: scripts/get_constellation_demo.php 2 10
     *
     *
     * | php                                    | sql              |
     * |----------------------------------------+------------------|
     * | setDBInfo                              | id               |
     * | setDBInfo                              | version          |
     * | setDBInfo                              | ic_id          |
     * | setTargetConstellation                 | related_id       |
     * | setTargetArkID                         | related_ark      |
     * | setTargetEntityType  was setTargetType | role             |
     * | setType                                | arcrole          |
     * | setCPFRelationType                     | relation_type    |
     * | setContent                             | relation_entry   |
     * | setDates                               | date             |
     * | setNote                                | descriptive_note |
     *
     * cpfRelation/@type cpfRelation@xlink:type
     *
     * Note:
     * setsourceConstellation() is parent::getID()
     * setSourceArkID() is parent::getARK()
     *
     * Unclear why those methods (and their properties) exist, but fill them in regardless.
     *
     * php: $altType setAltType() getAltType()
     *
     * The only value this ever has is "simple". Daniel says not to save it, and implicitly hard code when
     * serializing export.
     *
     * @param integer[] $vhInfo associative list with keys 'version' and 'ic_id'.
     * @param $cObj \snac\data\Constellation object, passed by reference, and changed in place
     */
    private function populateRelation($vhInfo, $cObj)
    {
        $tableName = 'related_identity';
        $relRows = $this->sql->selectRelationWithTerms($vhInfo);
        foreach ($relRows as $oneRel)
        {
            $relatedObj = new \snac\data\ConstellationRelation();
            $relatedObj->setSourceConstellation($cObj->getID());
            $relatedObj->setSourceArkID($cObj->getARK());
            $relatedObj->setTargetConstellation($oneRel['related_id']);
            $relatedObj->setTargetArkID($oneRel['related_ark']);

            if ($oneRel['role'] != null) {
                $tmpTerm = new \snac\data\Term();
                $tmpTerm->setID($oneRel['role']);
                $tmpTerm->setTerm($oneRel['role_value']);
                $tmpTerm->setType($oneRel['role_type']);
                $tmpTerm->setURI($oneRel['role_uri']);
                $tmpTerm->setDescription($oneRel['role_description']);
                $relatedObj->setTargetEntityType($tmpTerm);
            }

            if ($oneRel['arcrole'] != null) {
                $tmpTerm = new \snac\data\Term();
                $tmpTerm->setID($oneRel['arcrole']);
                $tmpTerm->setTerm($oneRel['arcrole_value']);
                $tmpTerm->setType($oneRel['arcrole_type']);
                $tmpTerm->setURI($oneRel['arcrole_uri']);
                $tmpTerm->setDescription($oneRel['arcrole_description']);
                $relatedObj->setType($tmpTerm);
            }

            /* Not using setAltType(). It is never used. See ConstellationRelation.php */
            if ($oneRel['relation_type'] != null) {
                $tmpTerm = new \snac\data\Term();
                $tmpTerm->setID($oneRel['relation_type']);
                $tmpTerm->setTerm($oneRel['relation_type_value']);
                $tmpTerm->setType($oneRel['relation_type_type']);
                $tmpTerm->setURI($oneRel['relation_type_uri']);
                $tmpTerm->setDescription($oneRel['relation_type_description']);
                $relatedObj->setCPFRelationType($tmpTerm);
            }

            $relatedObj->setContent($oneRel['relation_entry']);
            $relatedObj->setNote($oneRel['descriptive_note']);
            $relatedObj->setDBInfo($oneRel['version'], $oneRel['id']);
            $this->populateMeta($vhInfo, $relatedObj, $tableName);
            $this->populateDate($vhInfo, $relatedObj, $tableName);
            $cObj->addRelation($relatedObj);
        }
    }


    /**
     * Populate the ResourceRelation
     *
     * Populate object(s), and add it/them to an existing Constellation object.
     *
     * | php                  | sql                      | CPF                                       |
     * |----------------------+--------------------------+-------------------------------------------|
     * | setDBInfo            | id                       |                                           |
     * | setDBInfo            | version                  |                                           |
     * | setDBInfo            | ic_id                  |                                           |
     * | setDocumentType      | role                     | resourceRelation/@role                    |
     * | setRelationEntryType | relation_entry_type      | resourceRelation/relationEntry/@localType |
     * | setLinkType          | always "simple", ignored | resourceRelation@xlink:type               |
     * | setLink              | href                     | resourceRelation/@href                    |
     * | setRole              | arcrole                  | resourceRelation/@arcrole                 |
     * | setContent           | relation_entry           | resourceRelation/resourceEntry            |
     * | setSource            | object_xml_wrap          | resourceRelation/objectXMLWrap            |
     * | setNote              | descriptive_note         | resourceRelation/descriptiveNote          |
     *
     * @param integer[] $vhInfo associative list with keys 'version' and 'ic_id'.
     * @param $cObj \snac\data\Constellation object, passed by reference, and changed in place
     *
     */
    private function populateResourceRelation($vhInfo, $cObj)
    {

        $rrCache = array();
        $rCache = array();

        $this->logger->addDebug("Reading resource and resource relation information");

        // Select Resource Relation is smart enough to also grab the Resource information.  This saves
        // much computation time in pulling the resources individually (or even caching them separately)
        // NOTE: It does NOT grab origination names or languages for the Resource.
        $rrRows = $this->sql->selectResourceRelation($vhInfo);
        $this->logger->addDebug("Done reading resource and resource relation information: now parsing through");
        foreach ($rrRows as $oneRes)
        {
            $rrObj = new \snac\data\ResourceRelation();
            $rrObj->setRole($this->populateTerm($oneRes['arcrole']));
            $rrObj->setContent($oneRes['relation_entry']);
            $rrObj->setNote($oneRes['descriptive_note']);
            $rrObj->setDBInfo($oneRes['version'], $oneRes['id']);

            if (isset($oneRes['resource_id']) && $oneRes['resource_id'] !== null && $oneRes['resource_id'] !== '') {
                //$rrObj->setResource($this->populateResource($oneRes["resource_id"], $oneRes["resource_version"]));
                $rObj = new \snac\data\Resource();
                $rObj->setDocumentType($this->populateTerm($oneRes['document_type']));
                //$rObj->setEntryType($oneRes['entry_type']);
                /* setLinkType() Not used. Always "simple" See ResourceRelation.php */
                $rObj->setLink($oneRes['href']);
                $rObj->setSource($oneRes['object_xml_wrap']);
                $rObj->setTitle($oneRes['title']);
                $rObj->setExtent($oneRes['extent']);
                $rObj->setAbstract($oneRes['abstract']);
                if (isset($oneRes['repo_ic_id']) && $oneRes['repo_ic_id'] !== null && $oneRes['repo_ic_id'] !== '') {
                    if (!isset($repoCache[$oneRes['repo_ic_id']])) {
                        $repoCache[$oneRes['repo_ic_id']] = $this->readPublishedConstellationByID($oneRes['repo_ic_id'], DBUtil::$READ_REPOSITORY_SUMMARY);
                    }
                    $rObj->setRepository($repoCache[$oneRes['repo_ic_id']]);
                }
                $rObj->setDBInfo($oneRes['resource_version'], $oneRes['resource_id']);
                $rCache[$rObj->getID()] = $rObj;

            }
            $this->populateMeta($vhInfo, $rrObj, 'related_resource' );
            $rrCache[$rrObj->getID()] = array("object" => $rrObj, "resource_id" => $rObj->getID());
        }

        $this->logger->addDebug("Reading resource language information");

        // Right now, this will use the Resource Language view that only pulls back the current published versions.
        // TODO: This should change
        $languages = $this->sql->selectResourceLanguagesByList(array_keys($rCache));
        foreach ($languages as $item)
        {
            $newObj = new \snac\data\Language();
            $newObj->setLanguage($this->populateTerm($item['language_id']));
            $newObj->setScript($this->populateTerm($item['script_id']));
            $newObj->setVocabularySource($item['vocabulary_source']);
            $newObj->setNote($item['note']);
            $newObj->setDBInfo($item['version'], $item['id']);
            $rCache[$item["resource_id"]]->addLanguage($newObj);
        }
        $this->logger->addDebug("Reading resource origination name information");
        $gRows = $this->sql->selectOriginationNamesByList(array_keys($rCache));
        foreach ($gRows as $rec)
        {
            $gObj = new \snac\data\OriginationName();
            $gObj->setName($rec['name']);
            $gObj->setDBInfo($rec['version'], $rec['id']);
            $rCache[$rec["resource_id"]]->addOriginationName($gObj);
        }

        $this->logger->addDebug("Finished reading resource information, adding to Constellation object");

        foreach ($rrCache as $rr) {
            $rrObj = $rr["object"];
            $rrObj->setResource($rCache[$rr["resource_id"]]);
            $cObj->addResourceRelation($rrObj);
        }

        $this->logger->addDebug("Finished reading resources from the database");
    }

    /**
     * Populate Resource
     *
     * The private method that reads the Resource from the database with the given id and version numbers.
     *
     * @param int $id ID of the resource to read
     * @param int $version Version number of the resource to read
     *
     * @return \snac\data\Resource|null The resource found, or null if it doesn't exist
     */
    private function populateResource($id, $version)
    {
        $rRows = $this->sql->selectResource($id, $version);
        if (count($rRows) == 1) {
            $oneRes = $rRows[0];
            $rObj = new \snac\data\Resource();
            $rObj->setDocumentType($this->populateTerm($oneRes['type']));
            //$rObj->setEntryType($oneRes['entry_type']);
            /* setLinkType() Not used. Always "simple" See ResourceRelation.php */
            $rObj->setLink($oneRes['href']);
            $rObj->setSource($oneRes['object_xml_wrap']);
            $rObj->setTitle($oneRes['title']);
            $rObj->setExtent($oneRes['extent']);
            $rObj->setAbstract($oneRes['abstract']);
            $rObj->setRepository($this->readPublishedConstellationByID($oneRes['repo_ic_id'], DBUtil::$READ_REPOSITORY_SUMMARY));
            $rObj->setDBInfo($oneRes['version'], $oneRes['id']);
            $this->populateOriginationNames($rObj);
            $this->populateResourceLanguages($rObj);
            return $rObj;
        }
        return null;
    }

    /**
     * Read Resource
     *
     * Reads the current version of a resource out of the database, based on the given ID.  If an optional version is
     * supplied, then that version of the resource, if it exists, will be read.
     *
     * @param int $id The resource ID to read
     * @param int $version optional The optional version number.  Without it, the current version will be read
     * @return \snac\data\Resource|null The resource for the given ID or null if none found
     */
    public function readResource($id, $version=null) {
        if (! $version)
        {
            $version = $this->sql->selectCurrentResourceVersion($id);
        }

        return $this->populateResource($id, $version);
    }

    /**
     * Populate Resource's Languages
     *
     * Reads the resource's languages from the database and populates them into the resource object
     *
     * @param  \snac\data\Resource $rObj Resource object to populate
     */
    function populateResourceLanguages(&$rObj) {
        $languageRows = $this->sql->selectAllLanguagesForResource($rObj->getID(), $rObj->getVersion());

        foreach ($languageRows as $item)
        {
            $newObj = new \snac\data\Language();
            $newObj->setLanguage($this->populateTerm($item['language_id']));
            $newObj->setScript($this->populateTerm($item['script_id']));
            $newObj->setVocabularySource($item['vocabulary_source']);
            $newObj->setNote($item['note']);
            $newObj->setDBInfo($item['version'], $item['id']);
            $rObj->addLanguage($newObj);
        }
    }


    /**
     * Populate the SNACFunction object(s)
     *
     * Select, create object, then add to an existing Constellation object.
     *
     * @param integer[] $vhInfo associative list with keys 'version' and 'ic_id'.
     * @param $cObj \snac\data\Constellation object, passed by reference, and changed in place
     *
     */
    private function populateFunction($vhInfo, $cObj)
    {
        $tableName = 'function';
        $funcRows = $this->sql->selectFunction($vhInfo);
        foreach ($funcRows as $oneFunc)
        {
            $fObj = new \snac\data\SNACFunction();
            $fObj->setType($oneFunc['function_type']);
            $fObj->setTerm($this->populateTerm($oneFunc['function_id']));
            $fObj->setVocabularySource($oneFunc['vocabulary_source']);
            $fObj->setNote($oneFunc['note']);
            $fObj->setDBInfo($oneFunc['version'], $oneFunc['id']);
            $this->populateMeta($vhInfo, $fObj, $tableName);

            /*
             * Must call $fOjb->setDBInfo() before calling populateDate()
             */
            $this->populateDate($vhInfo, $fObj, $tableName);
            $cObj->addFunction($fObj);
        }
    }

    /**
     * Populate Mainenance History
     *
     * Populates the Maintenance History of the given $cObj with the published version updates and adds
     * the original maintenance stataus if the CPF was ingested.
     *
     * @param integer[] $vhInfo associative list with keys 'version' and 'ic_id'.
     * @param \snac\data\Constellation $cObj Constellation passed by reference, and changed in place
     */
    public function populateMaintenanceInformation($vhInfo, &$cObj) {

        // Need some terms
        $searchResult = $this->searchVocabulary("event_type", "revised");
        if (count($searchResult) != 1) {
            return; // could not work with the vocabulary to put in maintenance information
        }
        $revisedTerm = $searchResult[0];

        $searchResult = $this->searchVocabulary("agent_type", "human");
        if (count($searchResult) != 1) {
            return; // could not work with the vocabulary to put in maintenance information
        }
        $humanTerm = $searchResult[0];

        $searchResult = $this->searchVocabulary("agent_type", "machine");
        if (count($searchResult) != 1) {
            return; // could not work with the vocabulary to put in maintenance information
        }
        $machineTerm = $searchResult[0];


        // Fill in the Maintenance History Events
        $history = $this->sql->selectVersionHistory($vhInfo);
        foreach ($history as $event) {

            // If the event was an ingest, then grab any pre-snac history and add it to the Constellation,
            // then create an event in the constellation detailing the ingest step by the parser
            if ($event["status"] == 'ingest cpf') {
                // Put all the previous snac information in
                $preSnac = json_decode($event["note"], true);
                $this->logger->addDebug("Got the following pre-snac history", array($preSnac));
                if (isset($preSnac["maintenanceEvents"])) {
                    foreach ($preSnac["maintenanceEvents"] as $oldEvent) {
                        $cObj->addMaintenanceEvent(new \snac\data\MaintenanceEvent($oldEvent));
                    }
                }

                // Put in the ingest record from our database
                $newEvent = new \snac\data\MaintenanceEvent();
                $newEvent->setEventDateTime($event["update_date"]);
                $newEvent->setStandardDateTime($event["update_date"]);
                $newEvent->setAgentType($machineTerm);
                $newEvent->setAgent("SNAC EAC-CPF Parser");
                $newEvent->setEventDescription("Bulk ingest into SNAC Database");
                $newEvent->setEventType($revisedTerm);
                $cObj->addMaintenanceEvent($newEvent);

            } else {
                // If it was any other kind of revision, then just state which user made the change

                $newEvent = new \snac\data\MaintenanceEvent();
                $newEvent->setEventDateTime($event["update_date"]);
                $newEvent->setStandardDateTime($event["update_date"]);
                $newEvent->setAgentType($humanTerm);
                $newEvent->setAgent($event["fullname"] . " (".$event["username"].")");
                $newEvent->setEventDescription($event["note"]);
                $newEvent->setEventType($revisedTerm);
                $cObj->addMaintenanceEvent($newEvent);
            }
        }


    }

    /**
     * Read the status of a constellation.
     *
     * Read the status of a constellation, with optional version. If version is not supplied, then the most
     * recent version is used.  If the version number is negative, then it will read the status of that many
     * versions back in the history.  For example, "-1" will read the previous version, "-2" will read two versions
     * back, etc.
     *
     * @param integer $mainID The constellation ID
     *
     * @param integer $version optional The version number, a relative number of versions prior (negative number),
     * or if null or omitted, return the status for the most recent version.
     *
     * @return string status. Return the version_history.status value.
     */
    public function readConstellationStatus($mainID, $version=null)
    {
        $readVersion = false;
        if (!$version || !is_int($version)) {
            $readVersion = $this->sql->selectCurrentVersion($mainID);
        } else if ($version >= 0) {
            $readVersion = $version;
        } else {
            $versionList = $this->listAllVersions($mainID);
            $this->logger->addDebug("The versions of this constelllation are ", $versionList);
            if ((count($versionList) - 1 + $version) >= 0) {
                $readVersion = $versionList[count($versionList) - 1 + $version];
            }
        }

        if ($readVersion !== false) {
            $status = $this->sql->selectStatus($mainID, $readVersion);
            if ($status) {
                return $status;
            }
        }

        return false;
    }

    /**
     * Read Detailed Constellation Status
     *
     * Reads the status, user, and note for the given version of the constellation.  If there is no
     * version given, it returns the values for the most recent version of the constellation.
     *
     * @param int $mainID Constellation ID
     * @param int $version optional The version of the Constellation to read status
     * @return string[] The status, userid, and note (in that order) for the constellation
     */
    public function readConstellationUserStatus($mainID, $version=null) {
        if (! $version)
        {
            $version = $this->sql->selectCurrentVersion($mainID);
        }
        if ($version)
        {
            $status = $this->sql->selectStatus($mainID, $version);
            $userid = $this->sql->selectCurrentUserForConstellation($mainID, $version);
            $note   = $this->sql->selectCurrentNoteForConstellation($mainID, $version);
            if ($status && $userid)
            {
                return array("status"=>$status, "userid"=>$userid, "note"=>$note);
            }
        }
        return false;
    }

    /**
     * Modify constellation status
     *
     * Write a new version history record, updating the constellation status.
     *
     * always increment version
     * can write status 'deleted' which deletes the constellation
     * can update is_deleted and status='deleted' records (if update where is_deleted, probably best to set is_deleted to 'f')
     * returns false if $id not found
     * return false for any failure
     * return new version on success
     * write optional note if supplied
     *
     * @param \snac\data\User $user The user to perform the write status
     *
     * @param integer $mainID A constellation ID
     *
     * @param string $status The new status value. 'deleted' is allowed, and will cause the constellation to
     * be deleted. The status must be one of the known values.
     *
     * @param string $note optional text note to write to the version_history table.
     *
     * @return integer|boolean Returns the new version number on success or false on failure.
     *
     */
    public function writeConstellationStatus($user, $mainID, $status, $note="")
    {
        if ($user == null || $user->getUserID() == null) {
            return false;
        }

        if (! $mainID)
        {
            return false;
        }
        /*
         * Apr 4 2016 Rather than delete via setOperation() set to delete then callign writeConstellation(),
         * allow setting the constellation status to deleted. A quick scan of the code doesn't reveal any
         * problems with this approach. So, the following if statement is commented out.
         */
        /*
         * if ($status == 'deleted')
         * {
         *     return false;
         * }
         */
        if ($this->statusOK($status))
        {
            if (! $note)
            {
                $note = "";
            }
            $oldVersion = $this->sql->selectCurrentVersion($mainID);
            if (! $oldVersion)
            {
                return false;
            }

            // Right now, we're passing null as the role ID.  We may change this to a role from the user object
            $vhInfo = $this->sql->insertVersionHistory($mainID, $user->getUserID(), null, $status, $note);
            return $vhInfo['version'];
        }
        else
        {
            $this->logDebug("DBUtil.php Error: bad status $status\n");
        }
        return false;
    }


    /**
     * Write a constellation to the database.
     *
     * Both insert and update are "write". Insert is "do not yet have a version number." I'm pretty sure we
     * mint a new constellation ID for the logical insert. Update is "have version number". We always get a
     * new version number for every write.
     *
     * The returned constellation is what was passed in, but with any null id and and null version values
     * filled with valid values. If an existing constellation (with all database fields) is modified only with
     * an additional, new inserted name is written to the db, that is what is returned: an empty constellation
     * with nothing but a name. This was decided on Mar 3 2016 after much discussion.  The web UI will send a
     * partial constellation with appropriate operation set. Only the modified parts of the constellation are
     * send from the web UI to the server.
     *
     * There is only one instance where we mint a new constellation id: Constellation insert. When doing
     * component insert for an existing constellation, all new components use the constellation ID, thus no
     * new ID is minted.
     *
     * We assume that something will happen so we always mint a new version number, as well as writing
     * $status and $note to the version_history.
     *
     * As of php 5 objects are passed by reference. In the case of objects, it is redundant for a function
     * prototype to say foo(&$cObj). It is necessary to clone() the object if you want to change it locally
     * and not have it changed everywhere.
     *
     * What won't happen here is two records edited simultaneously being saved. We assume that is
     * impossible. And if it were possible, both updates would (logically?) have the same status, and share
     * the same note. (Why is that logical that both status and note values would be the same?)
     *
     * Even on bulk ingest, version numbers are not reused for constellations ingested in the same
     * "transaction". A new version_history record is created for each write. It is (sort of) a
     * coincidence that status and note are the same in one or more version_history records.
     *
     * A single version_history record does (and must) apply to all new/modified components of a single
     * constellation.
     *
     * If $mainID is null, insertVersionHistory() is smart enough to mint a new one.
     *
     * @param \snac\data\User $user The User to perform the write
     *
     * @param \snac\data\Constellation $argObj A constellation object
     *
     * @param string $note Note from the person who edit this data. This is a version commit message. When
     * status is 'ingest cpf' the note is composed from <control> elements maintenanceStatus,
     * maintenanceAgency, and maintenanceEvents.
     *
     * @param string $statusArg optional Status value, most likely "ingest cpf" that means we are creating a
     * new record and need to capture maintenance info. The default is 'locked editing' which makes sense
     * since we can't write unless we are editing. A possible alternate default would be 'currently editing'.
     *
     * @return \snac\data\Constellation|boolean If successful return the original constellation object
     * modified to include id and version, or false if not successful.
     *
     */
    public function writeConstellation($user, $argObj, $note, $statusArg='locked editing')
    {
        /*
         * We can initialize $status to either $defaultStatus or $statusArg. I'm not sure it makes much
         * difference. We do use $defaultStatus later to set the status after creating a version_history
         * record for 'ingest cpf'.
         */
        $defaultStatus = 'locked editing'; // Don't change unless you understand how it is used below.
        $status = $defaultStatus;
        if ($user == null || $user->getUserID() == null) {
            $this->logDebug("dbutil user or userid is null");
            return false;
        }

        $cObj = clone($argObj);
        $mainID = null;
        $op = $cObj->getOperation();
        if ($op == \snac\data\AbstractData::$OPERATION_UPDATE)
        {
            /*
             * Update uses the existing constellation ID.
             */
            $mainID = $cObj->getID();
            $status = $this->readConstellationStatus($mainID);
        }
        elseif ($op == \snac\data\AbstractData::$OPERATION_DELETE)
        {
            /*
             * Delete uses the existing constellation ID
             */
            $status = 'deleted';
            $mainID = $cObj->getID();
        }
        elseif ($op == \snac\data\AbstractData::$OPERATION_INSERT)
        {
            /*
             * Insert requires a new ID. Passing a null mainID (aka ic_id) to insertVersionHistory() will
             * cause a new mainID to be minted.
             *
             */
            $mainID = null;
        }
        elseif ($op == null)
        {
            $mainID = $cObj->getID();
            if ($mainID)
            {
                /*
                 * This must be an update. That is: an existing constellation with no change at the top, but some
                 * operation(s) inside. Since the constellation exists, we assume the ID is good, and there's no
                 * need to mint a new ID.
                 *
                 * Question: why isn't this simply part of the update branch above?
                 *
                 * A new constellation must have operation insert, and is handled above.
                 */
                $status = $this->readConstellationStatus($mainID);
            }
            else
            {
                /*
                 * I guess this is an insert. We don't have a mainID, so this must be a new constellation.
                 *
                 */
            }
        }
        else
        {
            $json = $cObj->toJSON();
            $opErrorMsg = sprintf("Error: Bad operation: $op\n%s", $json);
            $this->logDebug($opErrorMsg);
            throw new \snac\exceptions\SNACException($opErrorMsg);
        }

        /*
         * Validation. If we have a mainID then add the IDValidator. Always add the HasOperationValidator.
         * Make sure
         */
        $ve = new ValidationEngine();
        $hasOperationValidator = new HasOperationValidator();
        $ve->addValidator($hasOperationValidator);
        if ($mainID)
        {
            $idValidator = new IDValidator();
            $ve->addValidator($idValidator);
        }
        if (!$ve->validateConstellation($cObj))
        {
            // problem
            $this->logDebug(sprintf("Error: Validation failed: %s", $ve->getErrors()));
        }
        if (! $status)
        {
            $msg = sprintf("Error: writeConstellation() cannot determine version status.\n");
            $msg .= sprintf("operation: %s mainID: %s\n",
                            $op, $mainID);
            $this->logDebug($msg);
        }

        /*
         * On insert, the constellation may have a status property 'ingest cpf' which signals we are creating
         * a new record. We create a special ingest version where the note is the maintenance info as json. Do
         * not use var $vhInfo which will be initialized below. Do initialize or update $mainID.
         *
         * This only runs when $statusArg is 'ingest cpf' and the operation is insert.
         *
         * After writing a version_history record, change status to 'locked editing'.
         */
        if ($op == \snac\data\AbstractData::$OPERATION_INSERT && $statusArg == 'ingest cpf')
        {
            $maintNote = $this->maintenanceNote($cObj);
            $vhInfoIngest = $this->sql->insertVersionHistory($mainID, $user->getUserID(), null, $statusArg, $maintNote);
            $mainID = $vhInfoIngest['ic_id'];
            $status = $defaultStatus;
            $cObj->setStatus($status);
        }

        // Right now, we're passing null as the role ID.  We may change this to a role from the user object
        $vhInfo = $this->sql->insertVersionHistory($mainID, $user->getUserID(), null, $status, $note);

        /*
         * $cObj is passed by reference, and changed in place.
         *
         * The only changes to $cObj are adding id and version as necessary, and setting operation to null.
         */
        $this->coreWrite($vhInfo, $cObj);
        return $cObj;
    }

    /**
     * Middle layer write constellation to db (new)
     *
     * We already have a version and ic_id, but must write a version_history record. We got the new version
     * from selectNewVersion() and the new ic_id from selectNewID().
     *
     * @param int[] $vhInfo A list with keys 'ic_id' and 'version'
     *
     * @param \snac\data\Constellation $cObj A constellation object. Remember that php objects are passed by
     * reference.
     *
     * No return value. $cObj is passed by reference, and is changed in place by the save functions, as
     * necessary to update/populate id and version.
     *
     */
    private function coreWrite($vhInfo, $cObj)
    {
        /*
         * Always update the constellation ID and version, even when not inserting into table nrd. The
         * constellation ID and version are more properly connected to table version_history, but due to
         * historical baggage we tend to conflate nrd and constellation.
         *
         * May 6 2016: Call the setters early, and then call the getters instead of simply using $vhInfo. It
         * doesn't make a functional difference, but it clarifies our intention.
         */
        $cObj->setID($vhInfo['ic_id']);
        $cObj->setVersion($vhInfo['version']);

        $this->saveMeta($vhInfo, $cObj, 'version_history', $vhInfo['ic_id']);
        $this->saveBiogHist($vhInfo, $cObj);
        $this->saveConstellationDate($vhInfo, $cObj);
        $this->saveSource($vhInfo, $cObj); // Source objects are only per constellation. Other uses of source are by foreign key.
        $this->saveConventionDeclaration($vhInfo, $cObj);
        $this->saveFunction($vhInfo, $cObj);
        $this->saveGender($vhInfo, $cObj);
        $this->saveGeneralContext($vhInfo, $cObj);
        $this->saveLegalStatus($vhInfo, $cObj);
        $this->saveLanguage($vhInfo, $cObj, 'version_history', $vhInfo['ic_id']);
        $this->saveMandate($vhInfo, $cObj);
        $this->saveName($vhInfo, $cObj);
        $this->saveNationality($vhInfo, $cObj);
        $this->saveNrd($vhInfo, $cObj);
        $this->saveOccupation($vhInfo, $cObj);
        $this->saveOtherRecordID($vhInfo, $cObj);
        $this->saveEntityID($vhInfo, $cObj);
        $this->savePlace($vhInfo, $cObj, 'version_history', $vhInfo['ic_id']);
        $this->saveStructureOrGenealogy($vhInfo, $cObj);
        $this->saveSubject($vhInfo, $cObj);
        $this->saveRelation($vhInfo, $cObj); // aka cpfRelation, constellationRelation, related_identity
        $this->saveResourceRelation($vhInfo, $cObj);
    }

    /**
     * Read a constellation from the database.
     *
     * Read constellation ID $mainID from the database.
     *
     * Use the optional flags to get only a partial constellation.  The flags are a bit mask, and can
     * be ORed together.  Certain shortcut flags are available, such as:
     *
     * ```
     * $FULL_CONSTELLATION = $READ_NRD | $READ_ALL_NAMES | $READ_BIOGHIST
     *                       | $READ_BIOGHIST | $READ_RELATIONS
     *                       | $READ_OTHER_EXCEPT_RELATIONS
     * $READ_SHORT_SUMMARY = $READ_NRD | $READ_PREFERRED_NAME | $READ_BIOGHIST
     * ```
     *
     * @param integer $mainID A constellation ID number
     *
     * @param integer $version optional An optional version number. When not supplied this function will look
     * up the most recent version, regardless of status.
     *
     * @param int $flags optional Flags to indicate which parts of the constellation to read
     *
     * @return \snac\data\Constellation or boolean If successful, return a constellation, else if not successful return false.
     *
     */
    public function readConstellation($mainID, $version=null, $flags=0)
    {
        if (! $mainID)
        {
            return false;
        }
        if (! $version)
        {
            $version = $this->sql->selectCurrentVersion($mainID);
        }
        if (! $version)
        {
            return false;
        }
        $vhInfo = array('version' => $version,
                        'ic_id' => $mainID);
        $cObj = $this->selectConstellation($vhInfo, $flags);
        if ($cObj)
        {
            /*
             * If you wanted to fill in Constellation->status aka setStatus() this would be the place to
             * readConstellationStatus() and setStatus(). Status is intentionally not populated because the
             * server may change it on the fly.
             */
            return $cObj;
        }
        return false;
    }

    /**
     * Generate a Maintenance Note
     *
     * Given a Constellation object, this method generates a note (for storing in a text field) that
     * contains the maintenance information from the constellation.
     *
     * @param \snac\data\Constellation $cObj A constellation object
     * @return string The JSON-encoded note containing maintenance data
     */
    private function maintenanceNote($cObj)
    {
        $saveArray = array("maintenanceStatus" => $cObj->getMaintenanceStatus() == null ? null : $cObj->getMaintenanceStatus()->toArray(),
                           "maintenanceAgency" => $cObj->getMaintenanceAgency(),
                           "maintenanceEvents" => array());
        foreach ($cObj->getMaintenanceEvents() as $i => $v)
            $saveArray["maintenanceEvents"][$i] = $v->toArray();

        $json = json_encode($saveArray, JSON_PRETTY_PRINT);
        return $json;
    }

    /**
     * Save place object
     *
     * Save a list of places to place_link, including meta data.
     *
     * The only way to know the related table is for it to be passed in via $relatedTable.
     *
     * @param integer[] $vhInfo Array with keys 'version', 'ic_id' for this constellation.
     *
     * @param \snac\data\AbstractData Object $id An object that might have a place, and that extends
     * AbstractData.
     *
     * @param string $relatedTable Name of the related table for this place.
     * @param integer $fkID Foreign key row id aka table.id from the related table.
     *
     */
    private function savePlace($vhInfo, $cObj, $relatedTable, $fkID)
    {
        if ($placeList = $cObj->getPlaces())
        {
            foreach($placeList as $gObj)
            {
                $pid = $gObj->getID();
                if ($this->prepOperation($vhInfo, $gObj))
                {
                    $pid = $this->sql->insertPlace($vhInfo,
                                                   $gObj->getID(),
                                                   $this->db->boolToPg($gObj->getConfirmed()),
                                                   $gObj->getOriginal(),
                                                   $this->thingID($gObj->getGeoTerm()),
                                                   $this->thingID($gObj->getType()),
                                                   $this->thingID($gObj->getRole()),
                                                   $gObj->getNote(),
                                                   $gObj->getScore(),
                                                   $relatedTable,
                                                   $fkID);
                    $gObj->setID($pid);
                    $gObj->setVersion($vhInfo['version']);
                }
                $this->saveMeta($vhInfo, $gObj, 'place_link', $pid);
                if ($dObj = $gObj->getDateList())
                {
                    /*
                     * The docs for getDateList() imply that in some circumstances it does not return a list,
                     * not even an empty list. We have to check.
                     */
                    if (is_array($dObj))
                    {
                        foreach ($dObj as $date)
                        {
                            $this->saveDate($vhInfo, $date, 'place_link', $pid);
                        }
                    }
                }
                /*
                 * Inline the code that would be saveAddress() because it is only used here.
                 */
                if ($addressList = $gObj->getAddress())
                {
                    foreach($addressList as $addr)
                    {
                        if ($this->prepOperation($vhInfo, $addr))
                        {
                            $rid = $this->sql->insertAddressLine($vhInfo,
                                                               $addr->getID(),
                                                               $pid,
                                                               $addr->getText(),
                                                               $this->thingID($addr->getType()),
                                                               $addr->getOrder());
                            $addr->setID($rid);
                            $addr->setVersion($vhInfo['version']);
                        }
                    }
                }
            }
        }
    }

    /**
     * Save SNACControlMetadata to database
     *
     * Might have been called saveSCM().
     *
     * Save the metadata to table scm in the database. Saved record is related to table $fkTable, and record id $fkID.
     *
     * Citation is a Source object. Source objects are like dates: each one is specific to the
     * related record. Source is not a controlled vocabulary. Therefore, like date, Source has
     * an fk back to the original table.
     *
     * Note: this depends on an existing Source, DescriptiveRule, and Language, each in its
     * appropriate table in the database. Or if not existing they can be null.
     *
     * @param integer[] $vhInfo Array with keys 'version', 'ic_id' for this constellation.
     *
     * @param \snac\data\AbstractData $gObj The data object with SCMs
     *
     * @param string $fkTable Name of the table to which this meta data relates
     *
     * @param integer $fkID Record id aka table.id of the record to which this meta data relates.
     *
     */
    private function saveMeta($vhInfo, $gObj, $fkTable, $fkID)
    {
        if (! $metaObjList = $gObj->getSNACControlMetadata())
        {
            return;
        }
        foreach ($metaObjList as $metaObj)
        {
            $metaID = $metaObj->getID();
            if ($this->prepOperation($vhInfo, $metaObj))
            {
                $citationID = null;
                if ($metaObj->getCitation())
                {
                    $citationID = $metaObj->getCitation()->getID();
                }
                $metaID = $this->sql->insertMeta($vhInfo,
                                                 $metaObj->getID(),
                                                 $citationID,
                                                 $metaObj->getSubCitation(),
                                                 $metaObj->getSourceData(),
                                                 $this->thingID($metaObj->getDescriptiveRule()),
                                                 $metaObj->getNote(),
                                                 $fkTable,
                                                 $fkID);
                $metaObj->setID($metaID);
                $metaObj->setVersion($vhInfo['version']);
            }
            $this->saveLanguage($vhInfo, $metaObj, 'scm', $metaID);
            /*
             * Citation has become a Source and has an ID to a Source table record. No need to save
             * separately.
             */
        }
    }


    /**
     * List In Edges for Constellation
     *
     * Lists the Constellations with constellation relations pointing TO the given Constellation.
     *
     * @param  \snac\data\Constellation $constellation The Constellation to search
     * @return mixed[] Associative array of ["constellation"=> micro Constellation, "relation" => Relation ]
     */
    public function listConstellationInEdges(&$constellation) {
        $results = array();

        if ($constellation === null) {
            return $results;
        }

        // This constitutes some cheating:  We will ask for a list of [IC_ID,relation_id]s (regardless of version) that
        // point in to this constellation, then go through and check each one by hand to see if they
        // currently still point to this constellation.  This allows us to take advantage of the structure
        // of the database as well as its indices.
        $edgeList = $this->sql->selectUnversionedConstellationIDsForRelationTarget($constellation->getID());


        foreach ($edgeList as $inEdge) {
            $inC = $this->readPublishedConstellationByID($inEdge["ic_id"], DBUtil::$READ_MICRO_SUMMARY|DBUtil::$READ_RELATIONS);
            $inR = null;
            foreach ($inC->getRelations() as $rel) {
                if ($rel->getID() == $inEdge["id"] && $rel->getTargetConstellation() !== null
                        && $rel->getTargetConstellation() == $constellation->getID()) {
                    $inR = $rel;
                    break;
                }
            }

            if ($inR !== null) {
                $inC->emptyRelations();
                $inC->emptyResourceRelations();
                array_push($results, array("constellation" => $inC, "relation" => $inR));
            }
        }


        // Sort the in edges by preferred name
        usort($results,
                function ($a, $b) {
                    return $a['constellation']->getPreferredNameEntry()->getOriginal() <=> $b['constellation']->getPreferredNameEntry()->getOriginal();
                });

        return $results;
    }


    /**
     * Write constellation sources to the database
     *
     * Foreach over a list of all Source objects in a constellation and the sources to the db. Source objects
     * are written to table source, and their related language (if one exists) is written to table Language
     * with a reverse foreign key as usual. Source and language are related on source.id=language.fk_id.
     *
     * Constellation sources can each have an SCM.
     *
     * Any part of a constellation that needs source will link to the source by source->getID().
     *
     * 'type' is always simple, and Daniel says we can ignore it. It was used in EAC-CPF just to quiet
     * validation.
     *
     * @param integer[] $vhInfo list with keys version, ic_id.
     *
     * @param \snac\data\Constellation $cObj The constellation object
     */
    private function saveSource($vhInfo, $cObj)
    {
        // G for generic in $gObj
        foreach ($cObj->getSources() as $gObj)
        {
            $genericRecordID = $gObj->getID();
            if ($this->prepOperation($vhInfo, $gObj))
            {
                $genericRecordID = $this->sql->insertSource($vhInfo,
                                                            $gObj->getID(),
                                                            $gObj->getDisplayName(),
                                                            $gObj->getText(),
                                                            $gObj->getNote(),
                                                            $gObj->getURI());
                $gObj->setID($genericRecordID);
                $gObj->setVersion($vhInfo['version']);
            }
            $this->saveMeta($vhInfo, $gObj, 'source', $genericRecordID);
            $this->saveLanguage($vhInfo, $gObj, 'source', $genericRecordID);
        }
    }

    /**
     * Search Resources
     *
     * Searches the resources and returns an array of Resource objects.
     *
     * @param string $query search string
     * @param boolean $urlOnly optional Whether to only search on URL
     * @return \snac\data\Resource list of results
     */
    public function searchResources($query, $urlOnly = false) {

        $results = $this->sql->searchResources($query, $urlOnly);

        $return = array();
        foreach ($results as $result) {
            $resource = new \snac\data\Resource();
            $resource->setID($result['id']);
            $resource->setVersion($result['version']);
            $resource->setDocumentType($this->populateTerm($result['type']));
            $resource->setLink($result['href']);
            $resource->setSource($result['object_xml_wrap']);
            $resource->setTitle($result['title']);
            $resource->setExtent($result['extent']);
            $resource->setAbstract($result['abstract']);
            $resource->setRepository($this->readPublishedConstellationByID($result['repo_ic_id'], DBUtil::$READ_REPOSITORY_SUMMARY));

            array_push($return, $resource);
        }

        return $return;

    }

    public function browseNameIndex($query, $position, $entityType=null, $icid=0) {

        return $this->sql->browseNameIndex($query, $position, $entityType, $icid);
    }

    /**
     * Search Vocabulary
     *
     * Searches the vocabulary and returns an array of id, value pairs.
     *
     * @param string $type vocabulary type
     *
     * @param string $query search string
     *
     * @param integer $entityTypeID The vocabulary.id of one of the 3 entity type records. Used for selecting
     * name component vocabulary sensitive to context of entity type.
     *
     * @return string[][] list of results
     */
    public function searchVocabulary($type, $query, $entityTypeID=null, $count=100) {

        if ($type == 'geo_place') {
            $results = $this->sql->searchPlaceVocabulary($query);
            $retVal = array();
            foreach ($results as $data) {
                $place = new \snac\data\GeoTerm();
                $place->setAdministrationCode($data["admin_code"]);
                $place->setCountryCode($data["country_code"]);
                $place->setID($data["id"]);
                $place->setLatitude($data["latitude"]);
                $place->setLongitude($data["longitude"]);
                $place->setName($data["name"]);
                $place->setURI($data["uri"]);

                array_push($retVal, $place);
            }
            return $retVal;
        }
        $results = $this->sql->searchVocabulary($type, $query, $entityTypeID, $count);
        $vocabList = array();
        foreach ($results as $result) {
            $term = new \snac\data\Term();
            if (isset($result["id"]))
                $term->setID($result["id"]);
            if (isset($result["uri"]))
                $term->setURI($result["uri"]);
            if (isset($result["value"]))
                $term->setTerm($result["value"]);
            if (isset($result["type"]))
                $term->setType($result["type"]);
            if (isset($result["description"]))
                $term->setDescription($result["description"]);
            array_push($vocabList, $term);
        }
        return $vocabList;
    }

    /**
     * Get a Place Vocabulary Term by URI
     *
     * Looks up the given URI and returns the associated geoplace Term.
     *
     * @param string $uri search uri
     * @return \snac\data\GeoTerm the corresponding geoterm, or null
     */
    public function getPlaceByURI($uri) {

        $data = $this->sql->getPlaceByURI($uri);

        if ($data == null || empty($data)) return null;

        $place = new \snac\data\GeoTerm();
        $place->setAdministrationCode($data["admin_code"]);
        $place->setCountryCode($data["country_code"]);
        $place->setID($data["id"]);
        $place->setLatitude($data["latitude"]);
        $place->setLongitude($data["longitude"]);
        $place->setName($data["name"]);
        $place->setURI($data["uri"]);

        return $place;
    }

    /**
     * Save the biogHist
     *
     * Constellation biogHist is currently a list, although the expectation is that it only has a single
     * element.
     *
     * biogHist language, and biogHist date(s?). This is a private function that exists to
     * keep the code organized. It is probably only called from saveConstellation().
     *
     * @param array[] $vhInfo Associative list with keys version, ic_id
     *
     * @param \snac\data\BiogHist A single BiogHist object.
     */
    private function saveBiogHist($vhInfo, $cObj)
    {
        $tableName = 'biog_hist';
        foreach ($cObj->getBiogHistList() as $biogHist)
        {
            $bid = $biogHist->getID();
            if ($this->prepOperation($vhInfo, $biogHist))
            {
                $bid = $this->sql->insertBiogHist($vhInfo,
                                                  $biogHist->getID(),
                                                  $biogHist->getText());
                $biogHist->setID($bid);
                $biogHist->setVersion($vhInfo['version']);
            }
            $this->saveMeta($vhInfo, $biogHist, $tableName, $bid);
            if ($lang = $biogHist->getLanguage())
            {
                $this->saveLanguage($vhInfo, $biogHist, $tableName, $bid);
            }
        }
    }

    /**
     * Save a name
     *
     * Once we have AbstractData->$operation implemented, make this method private, and fix DBUtilTest to use
     * setOperation() to update only the name of a constellation. In the meantime, saveName() needs to be public.
     *
     * In the declarative sense "name" is all name data, here a list of name objects, as well as related
     * contributor data, language data, date data.
     *
     * This exists primarily to make the code here in DBUtil more legible.
     *
     * Note about \snac\data\Language objects. This is the Language of the entry. Language object's
     * getLanguage() returns a Term object. Language getScript() returns a Term object for the script. The
     * database only uses the id of each Term.
     *
     * Constellation name entry data is already an array of name entry data.
     * getUseDates() returns SNACDate[] (An array of SNACDate objects.)
     *
     * When saving a name, the database assigns it a new id, and returns that id. We must be sure to use
     * $nameID for related dates, etc.
     *
     * @param integer[] $vhInfo associative list with keys 'version', 'ic_id'.
     *
     * @param \snac\data\NameEntry Name entry object
     *
     */
    public function saveName($vhInfo, $cObj)
    {
        foreach ($cObj->getNameEntries() as $ndata)
        {
            $nameID = $ndata->getID();
            if ($this->prepOperation($vhInfo, $ndata))
            {
                $nameID = $this->sql->insertName($vhInfo,
                                                 $ndata->getOriginal(),
                                                 $ndata->getPreferenceScore(),
                                                 $ndata->getID());
                $ndata->setID($nameID);
                $ndata->setVersion($vhInfo['version']);
            }
            $this->saveMeta($vhInfo, $ndata, 'name', $nameID);
            /*
             * Inline the code that would be saveComponent() because it is only used here.
             */
            if ($componentList = $ndata->getComponents())
            {
                foreach($componentList as $cp)
                {
                    if ($this->prepOperation($vhInfo, $cp))
                    {
                        $rid = $this->sql->insertComponent($vhInfo,
                                                           $cp->getID(),
                                                           $nameID,
                                                           $cp->getText(),
                                                           $this->thingID($cp->getType()),
                                                           $cp->getOrder());
                        $cp->setID($rid);
                        $cp->setVersion($vhInfo['version']);
                    }
                }
            }
            if ($contribList = $ndata->getContributors())
            {
                /*
                 * $ndata->getID() is null for inserted name. $nameID is walways non-null.
                 *
                 * $nameID and $ndata->getID() will be the same for a name that is being updated. getID() will
                 * be null for inserted names since there's no id until after insert. $nameID will always be
                 * non-null.
                 *
                 * Both ids are the record id, not the constellation id.
                 *
                 */
                foreach($contribList as $cb)
                {
                    // Why initialize $rid? if(true) $rid will be set and used.
                    $rid = $cb->getID();
                    if ($this->prepOperation($vhInfo, $cb))
                    {
                        $rid = $this->sql->insertContributor($vhInfo,
                                                             $cb->getID(),
                                                             $nameID,
                                                             $cb->getName(),
                                                             $this->thingID($cb->getType()),
                                                             $this->thingID($cb->getRule()));
                        $cb->setID($rid);
                        $cb->setVersion($vhInfo['version']);
                    }
                }
            }
            $this->saveLanguage($vhInfo, $ndata, 'name', $nameID);
            $dateList = $ndata->getDateList();
            foreach ($ndata->getDateList() as $date)
            {
                $this->saveDate($vhInfo, $date, 'name', $nameID);
            }

        }
    }


    /**
     * Delete a single record of a single table.
     *
     * Public for testing until we implement "operation". When we implement operations via
     * AbstractData::setOperation() this will become private.
     *
     * Pass a single record object $cObj. The other code here just gets all the records (keeping their id
     * values) and throws them into an Constellation object. Delete is different and delete has single-record
     * granularity.
     *
     * By calling deleteOK() as we use the associative list $canDelete to associate each class with a table.
     *
     * Name is special because a constellation must have at least one name. Everything else can be zero per constellation.
     *
     * @param integer[] $vhInfo Associative list with keys 'ic_id', 'version'. These are the new version of the
     * delete, and the constellation ic_id.
     *
     * @param \snac\data\Constellation $cObj An object to be deleted. This is any non-Constellation
     * object. Constellation delete is special and handled elsewhere (or at least that is the plan.)
     *
     * @return string Non-null is success, null is failure. On succeess returns the deleted row id, which
     * should be the same as $id.
     *
     */
    private function setDeleted($vhInfo, $cObj)
    {
        /*
         * If this object is associated with a table that allows delete, then deleteOK() will return a
         * non-null $table, else it returns null and the if() will fail.
         */
        $table = null;
        if ($table = $this->deleteOK($cObj))
        {
            $snCount = $this->sql->siblingNameCount($cObj->getID());
            if (($table == 'name') && ($snCount <= 1))
            {
                $this->logDebug(sprintf("DBUtil.php Error: Cannot delete the only name for id: %s count: %s\n",
                                        $cObj->getID(),
                                        $this->sql->siblingNameCount($cObj->getID())));
                return false;
            }
            $this->sql->sqlSetDeleted($table, $cObj->getID(), $vhInfo['version']);
            $postNCount = $this->sql->siblingNameCount($cObj->getID());
            return true;
        }
        else
        {
            // Warn the user and write into the log.
            $this->logDebug(sprintf("DBUtil.php Error: Cannot set deleted on class: %s table: $table json: %s\n",
                                    get_class($cObj),
                                    $cObj->toJSON()));
            return false;
        }
    }

    /**
     * Undelete a constellation. (Broken)
     *
     * The code below fails to distinguish constellation from data, and instead does both things, which makes
     * no sense.
     *
     * This should do to separate things depending on what is being undeleted, but "what is being undeleted"
     * is not handled properly. Constellations are undeleted via writeConstellationStatus().
     *
     * Data is undeleted via sqlClearDeleted() however, we must not undelete data for a constellation that is
     * currently deleted.
     *
     * @param \snac\data\User $user The user performing the undelete
     *
     * @param integer $roleID The current integer role.id value of the user. Comes from role.id and table appuser_role_link.
     *
     * @param string $icstatus Status of this record. Pass a null if unchanged. Lower level code will preserved the existing setting.
     *
     * @param string $note A user-created note for what was done to the constellation. A check-in note.
     *
     * @param integer $ic_id The constellation id.
     *
     * @param string $table Name of the table we are deleting from.
     *
     * @param integer $id The record id of the record being deleted. Corresponds to table.id.
     *
     * @return string Non-null is success, null is failure. On succeess returns the deleted row id, which
     * should be the same as $id.
     *
     */
    public function clearDeleted($user, $roleID, $icstatus, $note, $ic_id, $table, $id)
    {
        if ($user == null || $user->getUserID() == null) {
            return null;
        }

        if (! isset($this->canDelete[$table]))
        {
            // Warn the user and write into the log.
            $this->logDebug(sprintf("Cannot clear deleted on table: $table"));
            return null;
        }
        $newVersion = $this->sql->updateVersionHistory($user->getUserID(), $roleID, $icstatus, $note, $ic_id);
        $this->sql->sqlClearDeleted($table, $id, $newVersion);
        return $newVersion;
    }

<<<<<<< HEAD
    /**
     * Store Report
     *
     * Stores the given report in the database.
     *
     * @param string $reportName The name of the report
     * @param string $report The full text of the report (JSON)
     * @param \snac\data\User $user The user who requested the report
     */
    public function storeReport($reportName, $report, $user) {
        $userid = $user->getUserID();
        $affiliationid = null;
        if ($user->getAffiliation())
            $affiliationid = $user->getAffiliation()->getID();

        $this->sql->insertReport($reportName, $report, $userid, $affiliationid);
    }

    /**
     * Read Report
     *
     * Reads a report from the database by the given name.  If given a timestamp,
     * this method will try to read a copy of the report for that timestamp. Else,
     * it will return the latest report by that name.
     *
     * @param string $reportName The name of the report
     * @param string $timestamp optional The timestamp of the report requsted.
     */
    public function readReport($reportName, $timestamp = null) {
        $reportData = $this->sql->selectReportByTime($reportName, $timestamp);

        return $reportData;
=======

    /**
     * Update the Name Index
     *
     * Checks to see if the ICID is in the name index.  If so, it will update the values there with the parameters.  Else,
     * it will insert the new ICID and related values into the name index.
     *
     * @param \snac\data\Constellation $constellation The Constellation to include in the name index 
     *
     * @return string[]|boolean The updated name index values or false on failure
     */
    public function updateNameIndex(&$constellation) {
        return $this->sql->updateNameIndex($constellation->getPreferredNameEntry()->getOriginal(),
                                        $constellation->getID(),
                                        $constellation->getArk(),
                                        $constellation->getEntityType()->getTerm(),
                                        count($constellation->getRelations()),
                                        count($constellation->getResourceRelations()));
    }

    /**
     * Delete from Name Index
     *
     * Deletes the given ICID's values in the name index.  This would remove the name from the browsing index.
     *
     * @param \snac\data\Constellation $constellation The Constellation to delete from the name index 
     * @return boolean True if successfully deleted, False if nothing to delete (failure)
     */
    public function deleteFromNameIndex(&$constellation) {
        return $this->sql->deleteFromNameIndex($constellation->getID());
>>>>>>> c9c15949
    }
}<|MERGE_RESOLUTION|>--- conflicted
+++ resolved
@@ -4356,7 +4356,6 @@
         return $newVersion;
     }
 
-<<<<<<< HEAD
     /**
      * Store Report
      *
@@ -4389,7 +4388,7 @@
         $reportData = $this->sql->selectReportByTime($reportName, $timestamp);
 
         return $reportData;
-=======
+    }
 
     /**
      * Update the Name Index
@@ -4420,6 +4419,5 @@
      */
     public function deleteFromNameIndex(&$constellation) {
         return $this->sql->deleteFromNameIndex($constellation->getID());
->>>>>>> c9c15949
     }
 }