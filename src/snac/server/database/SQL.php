<?php

/**
 * EAC-CPF Parser File
 *
 * Contains the parser for EAC-CPF files into PHP Identity Constellation objects.
 *
 * License:
 *
 *
 * @author Tom Laudeman
 * @license http://opensource.org/licenses/BSD-3-Clause BSD 3-Clause
 * @copyright 2015 the Rector and Visitors of the University of Virginia, and
 *            the Regents of the University of California
 */

namespace snac\server\database;

/**
 * SQL Class
 *
 * Low level SQL methods. These methods include SQL queries. This is the only place in the code where SQL is
 * allowed (by convention, of course). Ideally, there minimal non-SQL php here. Interact with the database,
 * and nothing more. Send the data up to higher level classes for everything else.
 *
 * @author Tom Laudeman
 *        
 */
class SQL
{

    /**
     * SQL db object.
     *
     * @var \snac\server\database\DatabaseConnector A working, initialized DatabaseConnector object.
     * 
     */ 
    private $sdb = null;

    /**
     * The constructor
     *
     * Makes the outside $db a local variable. I did this out of a general sense of avoiding
     * globals, but I'm unclear if this is really any better than using a globale $db variable. $db is
     * critical to the application, and is read-only after intialization. Breaking it or changing it in any
     * way will break everything, whether global or not. Passing it in here to get local scope doesn't meet
     * any clear need.
     *
     * @param DatabaseConnector $db A working, initialized DatabaseConnector object.
     *
     * 
     */
    public function __construct($db)
    {
        $this->sdb = $db;
    }

    /**
     * Mint a new record id.
     *
     * We always insert a new record, even on update. However, new objects do not have a
     * record id, so we create a table.id from the main sequence id_seq. This is just a centralized place to
     * do that. 
     *
     * @return integer A table id from sequence id_seq.
     *
     */ 
    private function selectID()
    {
        $result = $this->sdb->query('select nextval(\'id_seq\') as id',array());
        $row = $this->sdb->fetchrow($result);
        return $row['id'];
    }

    /**
     * Select records from table source.
     *
     * @param integer $fkID A foreign key to record in another table.
     *
     * @param integer $version The constellation version. For edits this is max version of the
     * constellation. For published, this is the published constellation version.
     *
     * @return string[] A list of location fields as list with keys matching the database field names:
     * version, main_id, id, text, note, uri, type_id, language_id.
     * 
     */
    public function selectSource($fkID, $version)
    {
        $qq = 'select_source';
        $this->sdb->prepare($qq, 
                            'select aa.version, aa.main_id, aa.id, aa.text, aa.note, aa.uri, aa.type_id, aa.language_id
                            from source as aa,
                            (select fk_id,max(version) as version from source where fk_id=$1 and version<=$2 group by fk_id) as bb
                            where not is_deleted and aa.fk_id=bb.fk_id and aa.version=bb.version');
        $result = $this->sdb->execute($qq, array($fkID, $version));
        $all = array();
        while($row = $this->sdb->fetchrow($result))
        {
            array_push($all, $row);
        }
        $this->sdb->deallocate($qq);
        return $all;
    }


    /**
     * Insert a record into table source.
     *
     * Language related is a Language object, and is saved in table language. It is related where
     * source.id=language.fk_id. There is not language_id in table source, and there should not be.
     *
     * $typeID is different. It is a vocabulary id, from a PHP Term object. Therefore we only save the id. The
     * Term object's instance is really a single row in table vocabulary.
     *
     * @param string[] $vhInfo associative list with keys: version, main_id
     *
     * @param integer $id Record id
     *
     * @param string $text Text of this source.
     *
     * @param string $note Note about this source.
     *
     * @param string $uri URI of this source
     *
     * @param integer $typeID Vocabulary fk of the type
     *
     * @param integer $fkID Foreign key of the table related to this source.
     *
     * @param string $fkTable Name of the related table.
     * 
     * @return integer The id value of this record. Sources have a language, so we need to return the $id
     * which is used by language as a foreign key.
     * 
     */
    public function insertSource($vhInfo, $id, $text, $note, $uri, $typeID, $fkTable, $fkID)
    {
        if (! $id)
        {
            $id = $this->selectID();
        }
        $qq = 'insert_source';
        $this->sdb->prepare($qq, 
                            'insert into source 
                            (version, main_id, id, text, note, uri, type_id, fk_table, fk_id)
                            values 
                            ($1, $2, $3, $4, $5, $6, $7, $8, $9)');
        $this->sdb->execute($qq,
                            array($vhInfo['version'],
                                  $vhInfo['main_id'],
                                  $id,
                                  $text,
                                  $note,
                                  $uri, 
                                  $typeID,
                                  $fkTable,
                                  $fkID));
        $this->sdb->deallocate($qq);
        return $id;
    }


    /**
     * Insert a biogHist.
     *
     * If the $id arg is null, get a new id. Always return $id.
     *
     * @param string[] $vhInfo associative list with keys: version, main_id
     *
     * @param int $id Record id.
     *
     * @param string $text Text of the biogHist.
     *
     */
    public function insertBiogHist($vhInfo, $id, $text)
    {
        if (! $id)
        {
            $id = $this->selectID();
        }
        $qq = 'insert_bioghist';
        $this->sdb->prepare($qq, 
                            'insert into biog_hist
                            (version, main_id, id, text)
                            values 
                            ($1, $2, $3, $4)');
        $this->sdb->execute($qq,
                            array($vhInfo['version'],
                                  $vhInfo['main_id'],
                                  $id,
                                  $text));
        $this->sdb->deallocate($qq);
        return $id;
    }


    /**
     * Insert a constellation occupation. If the $id arg is null, get a new id. Always return $id.
     *
     * @param string[] $vhInfo associative list with keys: version, main_id
     *
     * @param int $id Record id occupation.id
     *
     * @param int $termID Vocabulary term foreign key id. Managed via Term objects in the calling code.
     *
     * @param string $vocabularySource Not currently saved. As far as we know, these are specific to
     * AnF. These probably should be somehow cross-walked to the SNAC vocabularies.
     *
     * @param string $note A note about the occupation.
     *
     */ 
    public function insertOccupation($vhInfo, $id, $termID, $vocabularySource, $note)
    {
        if (! $id)
        {
            $id = $this->selectID();
        }
        $qq = 'insert_occupation';
        $this->sdb->prepare($qq, 
                            'insert into occupation
                            (version, main_id, id, occupation_id, vocabulary_source, note)
                            values 
                            ($1, $2, $3, $4, $5, $6)');
        $result = $this->sdb->execute($qq,
                                      array($vhInfo['version'],
                                            $vhInfo['main_id'],
                                            $id, 
                                            $termID,
                                            $vocabularySource,
                                            $note));
        $this->sdb->deallocate($qq);
        return $id;
    }



    /**
     * Select the id and role for a given appuser.
     *
     * Maybe this should be called selectAppUserInfo() in keeping
     * with naming conventions for the other methods. Also the return values are in a flat array, and might
     * better be return in an assoc list where the keys are based on our usual conventions.
     *
     * @param string $userid A string value of the users id which is appuser.userid. Once again, the 'id' part
     * is misleading because this is a string identifier. We really need to go through everything and only use
     * 'id' where numeric ids are used. This param and field would better be called username.
     *
     * @return integer[] A flat list of the appuser.id and related role.id, both are numeric. 
     *
     */ 
    public function getAppUserInfo($userid)
    {
        $qq = 'get_app_user_info';
        // select id from appuser where userid=$userid
        $this->sdb->prepare($qq, 
                            'select appuser.id as id,role.id as role from appuser, appuser_role_link, role
                            where 
                            appuser.userid=$1
                            and appuser.id=appuser_role_link.uid
                            and role.id = appuser_role_link.rid
                            and appuser_role_link.is_primary=true');
    
        /* 
         * $result behaves a bit like a cursor. Php docs say the data is in memory, and that a cursor is not
         * used.
         */
        $result = $this->sdb->execute($qq, array($userid));
        $row = $this->sdb->fetchrow($result);
        $this->sdb->deallocate($qq);
        return array($row['id'], $row['role']);
    }
    
    /**
     * Insert a version_history record.
     *
     * Current this increments the id which is the version number. That needs
     * to not be incremented in some cases.
     *
     * @param integer $userid Foreign key to appuser.id, the current user's appuser id value.
     *
     * @param integer $role Foreign key to role.id, the role id value of the current user.
     *
     * @param string $status Status value from the enum icstatus. Using an enum from the db is a bit obscure
     * to all the php code, so maybe best to move icstatus to some util class and have a method to handle
     * these. Or a method that knows about the db class, but can hide the details from the application
     * code. Something.
     *
     * @param string $note A string the user enters to identify what changed in this version.
     *
     * @return string[] $vhInfo An assoc list with keys 'version', 'main_id'. Early on, version_history.id was
     * returned as 'id', but all the code knows that as the version number, so this code plays nice by
     * returning it as 'version'. Note the "returning ..." part of the query.
     *
     */
    public function insertVersionHistory($userid, $role, $status, $note)
    {
        $qq = 'insert_version_history';
        // We need version_history.id and version_history.main_id returned.
        $this->sdb->prepare('insert_version_history', 
                            'insert into version_history 
                            (user_id, role_id, status, is_current, note)
                            values 
                            ($1, $2, $3, $4, $5)
                            returning id as version, main_id;');

        $result = $this->sdb->execute('insert_version_history', array($userid, $role, $status, true, $note));
        $vhInfo = $this->sdb->fetchrow($result);
        $this->sdb->deallocate('insert_version_history');
        return $vhInfo;
    }

    /**
     * Update a version_history record
     *
     * Get a new version but keeping the existing main_id. This also uses DatabaseConnector->query() in an
     * attempt to be more efficient, or perhaps just less verbose.
     *
     * @param integer $userid Foreign key to appuser.id, the current user's appuser id value.
     *
     * @param integer $role Foreign key to role.id, the role id value of the current user.
     *
     * @param string $status Status value from the enum icstatus. Using an enum from the db is a bit obscure
     * to all the php code, so maybe best to move icstatus to some util class and have a method to handle
     * these. Or a method that knows about the db class, but can hide the details from the application
     * code. Something.
     *
     * @param string $note A string the user enters to identify what changed in this version.
     *
     * @return string[] $vhInfo An assoc list with keys 'version', 'main_id'. Early on, version_history.id was
     * returned as 'id', but all the code knows that as the version number, so this code plays nice by
     * returning it as 'version'. Note the "returning ..." part of the query.
     *
     */
    public function updateVersionHistory($userid, $role, $status, $note, $main_id)
    {
        /*
         * Note: query() as opposed to prepare() and execute()
         * query() has two args:
         * 1) a string (sql query)
         * 2) an array of the vars that match the query placeholders
         * 
         */ 
        $result = $this->sdb->query('insert into version_history 
                                    (main_id, user_id, role_id, status, is_current, note)
                                    values 
                                    ($1, $2, $3, $4, $5, $6)
                                    returning id as version'
                                    ,
                                    array($main_id, $userid, $role, $status, true, $note));
        $row = $this->sdb->fetchrow($result);
        return $row['version'];
    }


    /** 
     * Insert date
     *
     * SNACDate.php has fromDateOriginal and toDateOriginal, but the CPF lacks date components, and the
     * database "original" is only the single original string.
     *
     * Need to add later:
     * 
     *  $date->getMissingFrom(),
     *  $date->getMissingTo(),
     *  $date->getToPresent(),
     *
     * @param string[] $vhInfo associative list with keys: version, main_id
     *
     * @param string $fk_table The name of the table to which this date and $fk_id apply.
     *
     * @param integer $fk_id The id of the record to which this date applies.
     *
     * @return integer date_range record id, in case some other code is interested in what record id was
     * inserted.
     *
     */
    public function insertDate($vhInfo,
                               $id, 
                               $isRange,
                               $fromDate,
                               $fromType, // fk to vocabulary
                               $fromBC, 
                               $fromNotBefore,
                               $fromNotAfter, 
                               $toDate,
                               $toType, // fk to vocabulary
                               $toBC, 
                               $toNotBefore, 
                               $toNotAfter,
                               $original, 
                               $fk_table,
                               $fk_id)
    {
        if (! $id)
        {
            $id = $this->selectID();
        }
        $qq = 'insert_date';
        $this->sdb->prepare($qq, 
                            'insert into date_range
                            (version, main_id, id, is_range, from_date, from_type, from_bc, from_not_before, from_not_after,
                            to_date, to_type, to_bc, to_not_before, to_not_after, original, fk_table, fk_id)
                            values
                            ($1, $2, $3, $4, $5, $6, $7, $8, $9, $10, $11, $12, $13, $14, $15, $16, $17)');

       $result = $this->sdb->execute($qq,
                                     array($vhInfo['version'], 
                                           $vhInfo['main_id'],
                                           $id,
                                           $isRange,
                                           $fromDate,
                                           $fromType,
                                           $fromBC,
                                           $fromNotBefore,
                                           $fromNotAfter, 
                                           $toDate,
                                           $toType,
                                           $toBC,
                                           $toNotBefore, 
                                           $toNotAfter,
                                           $original, 
                                           $fk_table,
                                           $fk_id));

       $row = $this->sdb->fetchrow($result);
       $this->sdb->deallocate($qq);
       return $id;
    }


    /** 
     * Select list of dates
     * 
     * Note: This always gets the max version (most recent) for a given fk_id. Published records (older than
     * an edit) will show the edit (more recent) date, which is a known bug, and on the todo list for a fix.
     *
     * Select a date knowing a date id values. selectDate() relies on the date.id being in the original table,
     * thus $did is a foreign key of the record to which this date applies. selectDate() does not know or care
     * what the other record is.
     * 
     * The other date select function would be by original.id=date.fk_id. Maybe we only need by date.fk_id.
     *
     * @param integer $did A foreign key to record in another table.
     *
     * @param integer $version The constellation version. For edits this is max version of the
     * constellation. For published, this is the published constellation version.
     *
     * @return string[] A list of date_range fields/value as list keys matching the database field names.
     */
    public function selectDate($did, $version)
    {
        $qq = 'select_date';
        $this->sdb->prepare($qq, 
                            'select 
                            aa.id, aa.version, main_id, is_range, from_date, from_bc, from_not_before, from_not_after,
                            to_date, to_bc, to_not_before, to_not_after, original, fk_table, aa.fk_id,
                            aa.from_type,aa.to_type
                            from date_range as aa,
                            (select fk_id,max(version) as version from date_range where fk_id=$1 and version<=$2 group by fk_id) as bb
                            where not is_deleted and aa.fk_id=bb.fk_id and aa.version=bb.version');

        $result = $this->sdb->execute($qq, array($did, $version));
        $all = array();
        while($row = $this->sdb->fetchrow($result))
        {
            array_push($all, $row);
        }
        $this->sdb->deallocate($qq);
        return $all;
    }

    /** 
     * Select list of place_link
     *
     * Note: This always gets the max version (most recent) for a given fk_id. Published records (older than
     * an edit) will show the edit (more recent) date, which is a known bug, and on the todo list for a fix.
     *
     * Select a place. This relies on table.id==fk_id where $tid is a foreign key of the record to which this
     * place applies. We do not know or care what the other record is.
     * 
     * @param integer $tid A foreign key to record in the other table.
     *
     * @param integer $version The constellation version. For edits this is max version of the
     * constellation. For published, this is the published constellation version.
     *
     * @return string[] A list of fields/value as list keys matching the database field names: id,
     * version, main_id, confirmed, geo_place_id, fk_table, fk_id, from_type, to_type
     */
    public function selectPlace($tid, $version)
    {
        $qq = 'select_place';
        $this->sdb->prepare($qq, 
                            'select 
                            aa.id, aa.version, aa.main_id, aa.confirmed, aa.original, aa.geo_place_id, fk_table, aa.fk_id
                            from place_link as aa,
                            (select fk_id,max(version) as version from place_link where fk_id=$1 and version<=$2 group by fk_id) as bb
                            where not is_deleted and aa.fk_id=bb.fk_id and aa.version=bb.version');

        $result = $this->sdb->execute($qq, array($tid, $version));
        $all = array();
        while($row = $this->sdb->fetchrow($result))
        {
            array_push($all, $row);
        }
        $this->sdb->deallocate($qq);
        return $all;
    }


    /** 
     * Insert into place_link. 
     *
     * @param integer $id The id
     *
     * @param string $confirmed Boolean confirmed by human
     *
     * @param string $geo_place_id The geo_place_id
     *
     * @param string $fk_id The fk_id of the related table.
     *
     * @param string $fk_table The fk_table name
     *
     * @return integer $id The id of what we (might) have inserted.
     * 
     */
    public function insertPlace($vhInfo, $id, $confirmed, $original,  $geo_place_id,  $fk_table, $fk_id)
    {
        if (! $id)
        {
            $id = $this->selectID();
        }
        $qq = 'insert_place';
        $this->sdb->prepare($qq, 
                            'insert into place_link
                            (version, main_id, id, confirmed, original, geo_place_id,  fk_id, fk_table)
                            values 
                            ($1, $2, $3, $4, $5, $6, $7, $8)');

        $result = $this->sdb->execute($qq,
                                      array($vhInfo['main_id'],
                                            $vhInfo['version'],
                                            $id,
                                            $confirmed,
                                            $original,
                                            $geo_place_id,
                                            $fk_id,
                                            $fk_table));
        $this->sdb->deallocate($qq);
        return $id;
    }


    /** 
     * Select a snac control meta data record
     * 
     * Note: This always gets the max version (most recent) for a given fk_id. Published records (older than
     * an edit) will show the edit (more recent) record, which is a known bug, and on the todo list for a fix.
     *
     * Select a meta data record. We expect only one record, and will only return one (or zero). The query
     * relies on table.id==fk_id where $tid is a foreign key of the record to which this applies. We do not
     * know or care what the other record is.
     * 
     * @param integer $tid A foreign key to record in another table.
     *
     * @param integer $version The constellation version. For edits this is max version of the
     * constellation. For published, this is the published constellation version.
     *
     * @return string[] A list of fields/value as list keys matching the database field names: id,
     * version, main_id, citation_id, sub_citation, source_data, rule_id,
     * language_id, note. I don't think calling code has any use for fk_id, so we don't return it.
     */
    public function selectMeta($tid, $version)
    {
        $qq = 'select_meta';
        $this->sdb->prepare($qq, 
                            'select 
                            aa.id, aa.version, aa.main_id, aa.citation_id, aa.sub_citation, aa.source_data, 
                            aa.rule_id, aa.language_id, aa.note
                            from scm as aa,
                            (select fk_id,max(version) as version from scm where fk_id=$1 and version<=$2 group by fk_id) as bb
                            where not is_deleted and aa.fk_id=bb.fk_id and aa.version=bb.version');

        $result = $this->sdb->execute($qq, array($did, $version));
        $row = $this->sdb->fetchrow($result);
        $this->sdb->deallocate($qq);
        return $row;
    }

    /** 
     * Insert meta record
     *
     * Inset meta related to the $fk_id. Table scm, php object SNACControlMetadata.
     *
     * Note: we do not use citation_id because citations are source, and source is not a controlled
     * vocabulary. Source is like date. Each source is indivualized for the record it relates to. To get the
     * citation, conceptuall select from source where scm.id==source.fk_id.
     *
     * Note: We do not save language_id because languages are objects, not a single vocabulary term like
     * $ruleID. The language is related back to this table where scm.id=language.fk_id and
     * scm.version=language.version. (Or something like that with version. It might be complicated.)
     *
     * @param string[] $vhInfo associative list with keys: version, main_id
     *
     * @param integer $id Record id of this table.
     *
     * @param string $subCitation
     *
     * @param string $sourceData
     *
     * @param integer $ruleID fk to vocaulary.id
     *
     * @param integer $languageID fk to vocaulary.id
     *
     * @param string $note
     *
     * @param integer $fkID fk to the relate table
     *
     * @param string $fkTable name of the related table 
     *
     */
    public function insertMeta($vhInfo, $id, $subCitation, $sourceData,
                               $ruleID, $note, $fkTable, $fkID)
    {
        if (! $id)
        {
            $id = $this->selectID();
        }
        $qq = 'insert_meta';
        $this->sdb->prepare($qq, 
                            'insert into scm 
                            (version, main_id, id, sub_citation, source_data, 
                            rule_id, note, fk_id, fk_table)
                            values ($1, $2, $3, $4, $5, $6, $7, $8, $9)');
        $result = $this->sdb->execute($qq,
                                      array($vhInfo['version'], 
                                            $vhInfo['main_id'],
                                            $id,
                                            $subCitation,
                                            $sourceData,
                                            $ruleID,
                                            $note,
                                            $fkID,
                                            $fkTable));
        $row = $this->sdb->fetchrow($result);
        $this->sdb->deallocate($qq);
        return $id;
    }

    /**
     * Get a geo_place record.
     *
     * Also known as GeoTerm
     * 
     * @param integer $gid A geo_place.id value.
     *
     * @return string[] A list of fields/value as list keys matching the database field names: latitude,
     * longitude, administrative_code, country_code, name, geoname_id.
     */
    public function selectGeo($gid)
    {
        $qq = 'select_geo_place';
        $this->sdb->prepare($qq, 'select * from geo_place where id=$1');
        $result = $this->sdb->execute($qq, array($gid));
        $row = $this->sdb->fetchrow($result);
        $this->sdb->deallocate($qq);
        return $row;
    }


    /**
     * Insert nrd record
     * 
     * Insert the non-repeating parts (non repeading data) of the constellation. No need to return a value as
     * the nrd row key is main_id,version which corresponds to the row key in all other tables being
     * id,version. Table nrd is the 1:1 table for the constellation, therefore it is logical (and consistent)
     * for it not to have a table.id field.
     * 
     * @param string[] $vhInfo associative list with keys: version, main_id
     *
     * @param string $ark_id ARK string. There was a reason why I added _id to distinguish this from something
     * else with the naked name "ark".
     *
     * @param integer $entity_type A foreign key into table vocabulary, handled by Term related functions here and in
     * DBUtils.
     * 
     */
    public function insertNrd($vhInfo, $ark_id, $entity_type)
    {
        $qq = 'insert_nrd';
        $this->sdb->prepare($qq, 
                            'insert into nrd
                            (version, main_id, ark_id, entity_type)
                            values
                            ($1, $2, $3, $4)');
        $execList = array($vhInfo['version'], $vhInfo['main_id'], $ark_id, $entity_type);
        $result = $this->sdb->execute($qq, $execList);
        $this->sdb->deallocate($qq);
    }

    /**
     * Insert otherID record
     * 
     * Insert an ID from records that were merged into this constellation. For the sake of convention, we put
     * the SQL columns in the same order as the function args.
     *
     * @param string[] $vhInfo associative list with keys: version, main_id
     *
     * @param int $id The id of this record, otherid.id
     *
     * @param string $text The text of the SameAs object. 
     *
     * @param integer $typeID Vocabulary id foreign key for the type of this otherID. Probably the ids for
     * MergedRecord, viafID. From the SameAs object.
     *
     * @param string $uri The URI of the other record, probably the SNAC ARK as a URI/URL. From the SameAs
     * object.
     *
     */ 
    public function insertOtherID($vhInfo, $id, $text, $typeID, $uri)
    {
        if (! $id)
        {
            $id = $this->selectID();
        }
        $qq = 'insert_other_id';
        $this->sdb->prepare($qq,
                            'insert into otherid
                            (version, main_id, id, text, type, uri)
                            values
                            ($1, $2, $3, $4, $5, $6)');
        
        $result = $this->sdb->execute($qq,
                                      array($vhInfo['version'],
                                            $vhInfo['main_id'],
                                            $id,
                                            $text,
                                            $typeID,
                                            $uri));
        $this->sdb->deallocate($qq);
        return $id;
    }
    
    /** 
     * Insert (or update) a name
     *
     * Language and contributors are related table on name.id, and the calling code is smart enough to call
     * those insert functions for this name's language and contributors. Our concern here is tightly focused
     * on writing to table name. Nothing else.
     * 
     * @param string[] $vhInfo associative list with keys: version, main_id
     *
     * @param string $original The original name string
     *
     * @param float $preference_score The preference score for ranking this as the preferred name. This
     * concept may not work in a culturally diverse environment
     *
     * @param integer $nameID A table id. If null we assume this is a new record an mint a new record version
     * from selectID().
     *
     */
    public function insertName($vhInfo, 
                               $original,
                               $preferenceScore,
                               $nameID)
    {
        if (! $nameID)
        {
            $nameID = $this->selectID();
        }
        $qq_1 = 'insert_name';
        $this->sdb->prepare($qq_1,
                            'insert into name
                            (version, main_id, original, preference_score, id)
                            values
                            ($1, $2, $3, $4, $5)');
        $result = $this->sdb->execute($qq_1,
                                      array($vhInfo['version'],
                                            $vhInfo['main_id'],
                                            $original,
                                            $preferenceScore,
                                            $nameID));
        $this->sdb->deallocate($qq_1);
        return $nameID;
    }
    
    /**
     * Insert a contributor record
     *
     * Related to name where contributor.name_id=name.id. This is a one-sided fk relationship also used for
     * date and language.
     *
     * Old: Contributor has issues. See comments in schema.sql. This will work for now.  Need to fix insert
     * name_contributor to keep the existing id values. Also, do not update if not changed. Implies a
     * name_contributor object with a $operation like everything else.
     *
     * @param string[] $vhInfo associative list with keys: version, main_id
     *
     * @param integer $nameID Record id of related name
     *
     * @param string $name Name of the contributor
     *
     * @param integer $typeID Vocabulary fk id of the type of this contributor.
     *
     */
    public function insertContributor($vhInfo, $nameID, $name, $typeID)
    {
        $qq_2 = 'insert_contributor';
        $this->sdb->prepare($qq_2,
                            'insert into name_contributor
                            (version, main_id, name_id, short_name, name_type)
                            values
                            ($1, $2, $3, $4, $5)');
        $this->sdb->execute($qq_2,
                            array($vhInfo['version'],
                                  $vhInfo['main_id'],
                                  $nameID,
                                  $name,
                                  $typeID));
        $this->sdb->deallocate($qq_2);
    }
    
    
    /**
     * Insert a function record
     *
     * The SQL returns the inserted id which is used when inserting a date into table date_range. Function
     * uses the same vocabulary terms as occupation.
     *
     * If the $id arg is null, get a new id. Always return $id.
     *
     * @param string[] $vhInfo associative list with keys: version, main_id
     *
     * @param integer $id Record id
     *
     * @param integer $type Function type controlled vocab term id
     *
     * @param string $vocabularySource The vocabulary source
     *
     * @param string $note Note for this function
     *
     * @param integer $term Function term controlled vocab id 
     *
     */
    public function insertFunction($vhInfo, $id, $type, $vocabularySource, $note, $term)
    {
        if (! $id)
        {
            $id = $this->selectID();
        }
        $qq = 'insert_function';
        $this->sdb->prepare($qq,
                            'insert into function
                            (version, main_id, id, function_type, vocabulary_source, note, function_id)
                            values
                            ($1, $2, $3, $4, $5, $6, $7)');
        $eArgs = array($vhInfo['version'],
                       $vhInfo['main_id'],
                       $id,
                       $type,
                       $vocabularySource,
                       $note,
                       $term);
        $result = $this->sdb->execute($qq, $eArgs);
        $id = $this->sdb->fetchrow($result)['id'];
        $this->sdb->deallocate($qq);
        return $id;
    }

    /**
     * Insert a Language link record
     *
     * @param string[] $vhInfo associative list with keys: version, main_id
     * 
     * @param integer $id Record id of this languae link
     *
     * @param integer $languageID Language controlled vocab id
     *
     * @param integer $scriptID Scrip controlled vocab id
     *
     * @param string $vocabularySource Vocabulary source of this language link
     *
     * @param string $note A note
     *
     * @param string $fkTable Related table name
     *
     * @param integer $fkID Related table record id, foreign key
     *
     * @return integer $id The record id of this record.
     */
    public function insertLanguage($vhInfo, $id, $languageID, $scriptID, $vocabularySource, $note, $fkTable, $fkID)
    {
        if (! $id)
        {
            $id = $this->selectID();
        }
        $qq = 'insert_language';
        $this->sdb->prepare($qq,
                            'insert into language
                            (version, main_id, id, language_id, script_id, vocabulary_source, note, fk_table, fk_id)
                            values
                            ($1, $2, $3, $4, $5, $6, $7, $8, $9)');
        $eArgs = array($vhInfo['version'],
                       $vhInfo['main_id'],
                       $id,
                       $languageID,
                       $scriptID,
                       $vocabularySource,
                       $note,
                       $fkTable,
                       $fkID);
        $result = $this->sdb->execute($qq, $eArgs);
        $this->sdb->deallocate($qq);
        return $id;
    }

    /**
     * Select for Language object.
     *
     * This is not language controlled vocabulary. That is in the vocabulary table. This table links vocab id
     * (language, script) to another table. Language objects are denormalized views of link and vocab tables.
     * 
     * Note: This always gets the max version (most recent) for a given fkID. (Really? What is $version?)
     * Published records (older than a specific edit) might show the edit (more recent) language. This is
     * untested.  fix.
     *
     * Select fields for a language object knowing a fkID value of the related table. This relies on the
     * language.fk_id==orig_table.id. $fkID is a foreign key of the record to which this language
     * applies. This (mostly) does not know or care what the other record is. Note that for the
     * "foreign-key-across-all-tables" to work, all the tables must use the same sequence (that is: id_seq).
     *
     * @param integer $fkID A foreign key to record in another table.
     *
     * @param integer $version The constellation version. For edits this is max version of the
     * constellation. For published, this is the published constellation version.
     *
     * @return string[] A list of location fields as list with keys matching the database field names.
     */ 
    public function selectLanguage($fkID, $version)
    {
        $qq = 'select_language';
        $this->sdb->prepare($qq,
                            'select aa.version, aa.main_id, aa.id, aa.language_id, aa.script_id, aa.vocabulary_source, aa.note
                            from language as aa,
                            (select fk_id,max(version) as version from language where fk_id=$1 and version<=$2 group by fk_id) as bb
                            where not is_deleted and aa.fk_id=bb.fk_id and aa.version=bb.version');
        $result = $this->sdb->execute($qq, array($fkID, $version));
        $all = array();
        while($row = $this->sdb->fetchrow($result))
        {
            array_push($all, $row);
        }
        $this->sdb->deallocate($qq);
        return $all;
    }




    
    /**
     * Insert into table subject.
     * Data is currently only a string from the Constellation. If $id is null, get
     * a new record id. Always return $id.
     *
     * @param string[] $vhInfo associative list with keys: version, main_id
     *
     * @param integer $termID Vocabulary foreign key for the term.
     *
     * @return no return value.
     * 
     */
    public function insertSubject($vhInfo, $id, $termID)
    {
        if (! $id)
        {
            $id = $this->selectID();
        }
        $qq = 'insert_subject';
        $this->sdb->prepare($qq,
                            'insert into subject
                            (version, main_id, id, term_id)
                            values
                            ($1, $2, $3, $4)');
        
        $result = $this->sdb->execute($qq,
                                      array($vhInfo['version'],
                                            $vhInfo['main_id'],
                                            $id,
                                            $termID));
        $this->sdb->deallocate($qq);
        return $id;
    }

    /**
     * Insert into table nationality.
     *
     * Data is currently only a string from the Constellation. If $id is null, get
     * a new record id. Always return $id.
     *
     * @param string[] $vhInfo associative list with keys: version, main_id
     *
     * @param integer $termID Vocabulary foreign key for the term.
     *
     * @return no return value.
     * 
     */
    public function insertNationality($vhInfo, $id, $termID)
    {
        if (! $id)
        {
            $id = $this->selectID();
        }
        $qq = 'insert_nationality';
        $this->sdb->prepare($qq,
                            'insert into nationality
                            (version, main_id, id, term_id)
                            values
                            ($1, $2, $3, $4)');
        
        $result = $this->sdb->execute($qq,
                                      array($vhInfo['version'],
                                            $vhInfo['main_id'],
                                            $id,
                                            $termID));
        $this->sdb->deallocate($qq);
        return $id;
    }

    /**
     * Insert into table gender.
     *
     * Data is currently only a string from the Constellation. If $id is null, get
     * a new record id. Always return $id.
     *
     * @param string[] $vhInfo associative list with keys: version, main_id
     *
     * @param integer $termID Vocabulary foreign key for the term.
     *
     * @return no return value.
     * 
     */
    public function insertGender($vhInfo, $id, $termID)
    {
        if (! $id)
        {
            $id = $this->selectID();
        }
        $qq = 'insert_gender';
        $this->sdb->prepare($qq,
                            'insert into gender
                            (version, main_id, id, term_id)
                            values
                            ($1, $2, $3, $4)');
        
        $result = $this->sdb->execute($qq,
                                      array($vhInfo['version'],
                                            $vhInfo['main_id'],
                                            $id,
                                            $termID));
        $this->sdb->deallocate($qq);
        return $id;
    }

    /**
     * Select text records. Several tables have identical structure so don't copy/paste, just call
     * this. DBUtils has code to turn the return values into objects in a Constellation object.
     *
     * Solve the multi-version problem by joining to a subquery.
     *
     * @param string[] $vhInfo associative list with keys: version, main_id
     *
     * @return string[][] Return list of an associative list with keys: id, version, main_id,
     * term_id. There may be multiple rows returned.
     * 
     */
    protected function selectTextCore($vhInfo, $table)
    {
        $approved_table = array('convention_declaration' => 1,
                                'structure_genealogy' => 1,
                                'general_context' => 1,
                                'mandate' => 1);
        if (! isset($approved_table[$table]))
        {
            /*
             * Trying something not approved is fatal. 
             */ 
            die("Tried to select on non-approved table: $table\n");
        }
        $qq = "select_$table";
        /*
         * String interpolation would require escaping $1 and $2 so just use sprintf() which always works.
         */ 
        $this->sdb->prepare($qq, 
                            sprintf(
                                'select
                                aa.id, aa.version, aa.main_id, aa.text
                                from %s aa,
                                (select id, max(version) as version from %s where version<=$1 and main_id=$2 group by id) as bb
                                where not aa.is_deleted and
                                aa.id=bb.id
                                and aa.version=bb.version', $table, $table));
        $result = $this->sdb->execute($qq,
                                      array($vhInfo['version'],
                                            $vhInfo['main_id']));
        $all = array();
        while($row = $this->sdb->fetchrow($result))
        {
            array_push($all, $row);
        }
        $this->sdb->deallocate($qq);
        return $all;
    }

    /**
     * Insert text records.
     *
     * Generic core function supports insert into identically structured tables. Several tables have identical
     * structure so don't copy/paste, just call this. DBUtils has code to turn the return values into objects
     * in a Constellation object.
     *
     * Solve the multi-version problem by joining to a subquery.
     *
     * @param string[] $vhInfo associative list with keys: version, main_id
     *
     * @param integer $id Record id
     *
     * @param string $text Text value we're saving
     *
     * @param string $table One of the approved tables to which this data is being written. These tables are
     * identical except for the name, so this core code saves duplication. See also selectTextCore().
     *
     * @return string[][] Return list of an associative list with keys: id, version, main_id,
     * term_id. There may be multiple rows returned.
     * 
     */
    protected function insertTextCore($vhInfo, $id, $text, $table)
    {
        $approved_table = array('convention_declaration' => 1,
                                'structure_genealogy' => 1,
                                'general_context' => 1,
                                'mandate' => 1);
        if (! isset($approved_table[$table]))
        {
            /*
             * Trying something not approved is fatal. 
             */
            die("Tried to insert on non-approved table: $table\n");
        }
        $qq = "select_$table";
        $this->sdb->prepare($qq, 
                            sprintf(
                                'insert into %s
                                (version, main_id, id, text)
                                values
                                ($1, $2, $3, $4)', $table));
        $result = $this->sdb->execute($qq,
                                      array($vhInfo['version'],
                                            $vhInfo['main_id'],
                                            $id,
                                            $text));
        $this->sdb->deallocate($qq);
        return $id;
    }

    /**
     * Insert into table convention_declaration.
     *
     * Data is currently only a string from the Constellation. If
     * $id is null, get a new record id. Always return $id.
     *
     * @param string[] $vhInfo associative list with keys: version, main_id
     *
     * @param string $text Text value we're saving.
     *
     * @return no return value.
     * 
     */
    public function insertConventionDeclaration($vhInfo, $id, $text)
    {
        return $this->insertTextCore($vhInfo, $id, $text, 'convention_declaration');
    }

    /**
     * Insert into table mandate.
     *
     * Data is currently only a string from the Constellation. If
     * $id is null, get a new record id. Always return $id.
     *
     * @param string[] $vhInfo associative list with keys: version, main_id
     *
     * @param string $text Text value we're saving.
     *
     * @return no return value.
     * 
     */
    public function insertMandate($vhInfo, $id, $text)
    {
        return $this->insertTextCore($vhInfo, $id, $text, 'mandate');
    }

    /**
     * Insert into table structure_genealogy.
     *
     * Data is currently only a string from the Constellation. If $id
     * is null, get a new record id. Always return $id.
     *
     * @param string[] $vhInfo associative list with keys: version, main_id
     *
     * @param string $text Text value we're saving.
     *
     * @return no return value.
     * 
     */
    public function insertStructureOrGenealogy($vhInfo, $id, $text)
    {
        return $this->insertTextCore($vhInfo, $id, $text, 'structure_genealogy');
    }

    /**
     * Insert into table structure_genealogy.
     *
     * Data is currently only a string from the Constellation. If $id
     * is null, get a new record id. Always return $id.
     *
     * @param string[] $vhInfo associative list with keys: version, main_id
     *
     * @param string $text Text value we're saving.
     *
     * @return no return value.
     * 
     */
    public function insertGeneralContext($vhInfo, $id, $text)
    {
        return $this->insertTextCore($vhInfo, $id, $text, 'general_context');
    }

    /**
     *
     * Select StructureOrGenealogy records. DBUtils has code to turn the return values into objects in a Constellation object.
     *
     * Solve the multi-version problem by joining to a subquery.
     *
     * @param string[] $vhInfo associative list with keys: version, main_id
     *
     * @return string[][] Return list of an associative list with keys: id, version, main_id,
     * term_id. There may be multiple rows returned.
     * 
     */
    public function selectStructureOrGenealogy($vhInfo)
    {
        return $this->selectTextCore($vhInfo, 'structure_genealogy');
    }
    /**
     * Select mandate records. DBUtils has code to turn the return values into objects in a Constellation object.
     *
     * Solve the multi-version problem by joining to a subquery.
     *
     * @param string[] $vhInfo associative list with keys: version, main_id
     *
     * @return string[][] Return list of an associative list with keys: id, version, main_id,
     * term_id. There may be multiple rows returned.
     * 
     */
    public function selectMandate($vhInfo)
    {
        return $this->selectTextCore($vhInfo, 'mandate');
    }

    /**
     * Select GeneralContext records.
     *
     * DBUtils has code to turn the return values into objects in a
     * Constellation object.
     *
     * @param string[] $vhInfo associative list with keys: version, main_id
     *
     * @return string[][] Return list of an associative list with keys: id, version, main_id,
     * term_id. There may be multiple rows returned.
     * 
     */
    public function selectGeneralContext($vhInfo)
    {
        return $this->selectTextCore($vhInfo, 'general_context');
    }

    /**
     * Select conventionDeclaration records.
     *
     * DBUtils has code to turn the return values into objects in a
     * Constellation object.
     *
     * @param string[] $vhInfo associative list with keys: version, main_id
     *
     * @return string[][] Return list of an associative list with keys: id, version, main_id,
     * term_id. There may be multiple rows returned.
     * 
     */
    public function selectConventionDeclaration($vhInfo)
    {
        return $this->selectTextCore($vhInfo, 'convention_declaration');
    }

    /**
     * Insert a related identity
     *
     * related identity is also known as table related_identity, aka constellation relation, aka cpf relation,
     * aka ConstellationRelation object. We first insert into related_identity saving the inserted record id.
     *
     * @param string[] $vhInfo associative list with keys: version, main_id
     * 
     * @param integer $targetID The constellation id of the related entity (aka the relation)
     * 
     * @param string $targetArkID The ARK of the related entity
     * 
     * @param string $targetEntityType The entity type of the target relation (aka the other entity aka the related entity)
     * 
     * @param $type Traditionally the xlink:arcrole of the relation (aka relation type, a controlled vocabulary)
     * 
     * @param $relationType The CPF relation type of this relationship, originally only used by AnF
     * cpfRelation@cpfRelationType. Probably xlink:arcrole should be used instead of this. The two seem
     * related and/or redundant.
     * 
     * @param $content Content of this relation
     * 
     * @param $note A note, perhaps a descriptive note about the relationship
     *
     * @return no return value.
     * 
     */
    public function insertRelation($vhInfo, 
                                   $targetID,
                                   $targetArkID,
                                   $targetEntityTypeID,
                                   $type,
                                   $relationType,
                                   $content,
                                   $note,
                                   $id)
    {
        if (! $id)
        {
            // If this is a new record, get a record id, else use the previously assigned id
            $id = $this->selectID();
        }
        $qq = 'insert_relation'; // aka insert_related_identity
        $this->sdb->prepare($qq,
                            'insert into related_identity
                            (version, main_id, related_id, related_ark, role, arcrole, 
                            relation_type, relation_entry, descriptive_note, id)
                            values
                            ($1, $2, $3, $4, $5, $6, $7, $8, $9, $10)');

        // Combine vhInfo and the remaining args into a big array for execute().
        $execList = array($vhInfo['version'], 
                          $vhInfo['main_id'],
                          $targetID,
                          $targetArkID,
                          $targetEntityTypeID,
                          $type,
                          $relationType,
                          $content,
                          $note,
                          $id);
        $result = $this->sdb->execute($qq, $execList);
        $row = $this->sdb->fetchrow($result);

        $this->sdb->deallocate($qq);
    }

    /**
     * Insert into table related_resource
     *
     * Use data from php ResourceRelation object. It is assumed that the calling code in DBUtils knows the php
     * to sql fields. Note keys in $argList have a fixed order.
     *
     * @param string[] $vhInfo associative list with keys: version, main_id
     *
     * @param integer $relationEntryType Vocab id value of the relation entry type, aka documentType aka xlink:role
     * @param integer $entryType Vocab id value of entry type aka relationEntry@localType
     * @param string $href A URI  aka xlink:href
     * @param integer $arcRole Vocabulary id value of the arc role aka xlink:arcrole
     * @param string $relationEntry Often the name of the relation aka relationEntry
     * @param string $objectXMLWrap Optional extra data, often an XML fragment aka objectXMLWrap
     * @param string $note A note aka descriptiveNote
     * @param integer $id The database record id 
     *
     * @return integer $id The record id, which might be new if this is the first insert for this resource relation.
     * 
     */
    public function insertResourceRelation($vhInfo,
                                           $relationEntryType, // aka documentType aka xlink:role
                                           $entryType, // relationEntry@localType
                                           $href,  // xlink:href
                                           $arcRole,  // xlink:arcrole
                                           $relationEntry, // relationEntry
                                           $objectXMLWrap, // objectXMLWrap
                                           $note, // descriptiveNote
                                           $id)
    {
        if (! $id)
        {
            $id = $this->selectID();
        }
        $qq = 'insert_resource_relation';
        $this->sdb->prepare($qq,
                            'insert into related_resource
                            (version, main_id, id, role, relation_entry_type, href, arcrole, relation_entry, 
                            object_xml_wrap, descriptive_note)
                            values
                            ($1, $2, $3, $4, $5, $6, $7, $8, $9, $10)');
        /* 
         * Combine vhInfo and the remaining args into a big array for execute().
         */
        $execList = array($vhInfo['version'], // 1
                          $vhInfo['main_id'], // 2
                          $id, // 3
                          $relationEntryType, // 4
                          $entryType, // 5
                          $href, // 6
                          $arcRole, // 7
                          $relationEntry, // 8
                          $objectXMLWrap, // 9
                          $note); // 10
        $this->sdb->execute($qq, $execList);
        $this->sdb->deallocate($qq);
        return $id;
    }

    /**
     * Get a single vocabulary record
     *
     * @param integer $termID The record id of a vocabulary term
     *
     * @return string[] A list with keys: id, type, value, uri, description
     *
     */
    public function selectTerm($termID)
    {
        $qq = 'sc';
        $this->sdb->prepare($qq, 
                            'select
                            id, type, value, uri, description
                            from vocabulary where $1=id');
        $result = $this->sdb->execute($qq, array($termID));
        $row = $this->sdb->fetchrow($result);
        $this->sdb->deallocate($qq);
        return $row;
    }


    /**
     *
     * Select from table nrd
     *
     * Table nrd has 1:1 fields for the constellation. We keep 1:1 fields here, although table version_history
     * is the center of everything. A class DBUtils method also called selectConstellation() knows all the SQL
     * methods to call to get the full constellation.
     *
     * It is intentional that the fields are not retrieved in any particular order because the row will be
     * saved as an associative list. That allows us to write the sql query in a more legible format.
     *
     * @param string[] $vhInfo associative list with keys: version, main_id
     *
     * @return string[] An associative list with keys: version, main_id, ark_id, entity_type.
     * 
     * 
     */
    public function selectNrd($vhInfo)
    {
        $qq = 'sc';
        $this->sdb->prepare($qq, 
                            'select
                            aa.version,aa.main_id,aa.ark_id,aa.entity_type
                            from nrd as aa,
                            (select main_id, max(version) as version from nrd where version<=$1 and main_id=$2 group by main_id) as bb
                            where not aa.is_deleted and
                            aa.main_id=bb.main_id
                            and aa.version=bb.version');
        /* 
         * Always use key names explicitly when going from associative context to flat indexed list context.
         */
        $result = $this->sdb->execute($qq, 
                                      array($vhInfo['version'],
                                            $vhInfo['main_id']));
        $row = $this->sdb->fetchrow($result);
        $this->sdb->deallocate($qq);
        return $row;
    }


    /**
     * Select biogHist
     * 
     * This table has biogHist records (possibly multiple per constellation), and serves as a record for the
     * biogHist to relate to language via foreign key biog_hist.id. Note that language (like date) relies on
     * the fk from the original table to reside in the language table. Calling code will use a second function
     * to retrieve the langauge of each biogHist, that is: the language related to the biogHist.
     *
     * Note: Even though there is only one biogHist in a given language, eventually there may be multiple
     * translations, each in a different language. We just return all biogHist records that we find and let
     * the calling code figure it out. As of Jan 28 2016, Constellation.php defines private var $biogHists as
     * \snac\data\BiogHist[]. The Constellation is already supporting a list of biogHist.
     * 
     * @param string[] $vhInfo associative list with keys: version, main_id
     *
     * @return string[] A list of associative list with keys: version, main_id, id, text.
     * 
     */
    public function selectBiogHist($vhInfo)
    {
        $qq = 'sbh';
        $this->sdb->prepare($qq, 
                            'select
                            aa.version, aa.main_id, aa.id, aa.text
                            from biog_hist as aa,
                            (select main_id, max(version) as version from biog_hist where version<=$1 and main_id=$2 group by main_id) as bb
                            where not aa.is_deleted and
                            aa.main_id=bb.main_id
                            and aa.version=bb.version');
        /* 
         * Always use key names explicitly when going from associative context to flat indexed list context.
         */
        $result = $this->sdb->execute($qq, 
                                      array($vhInfo['version'],
                                            $vhInfo['main_id']));
        $rowList = array();
        while($row = $this->sdb->fetchrow($result))
        {
            array_push($all, $row);
        }
        $this->sdb->deallocate($qq);
        return $rowList;
    }


    /**
     * Helper for selectOtherID()
     *
     * Select flat list of distinct id values meeting the version and main_id constraint. Specifically a
     * helper function for selectOtherID(). This deals with the possibility that a given otherid.id may
     * have several versions while other otherid.id values are different (and single) versions.
     *
     * @param string[] $vhInfo associative list with keys: version, main_id
     *
     * @return integer[] Return a list of record id values meeting the version and main_id constriants.
     * 
     */
    public function matchORID($vhInfo)
    {

        $qq = 'morid';
        $this->sdb->prepare($qq, 
                            'select
                            distinct(id)
                            from otherid
                            where
                            version=(select max(version) from otherid where version<=$1 and main_id=$2)
                            and main_id=$2');
        /* 
         * Always use key names explicitly when going from associative context to flat indexed list context.
         */
        $result = $this->sdb->execute($qq,
                                      array($vhInfo['version'],
                                            $vhInfo['main_id']));
        $all = array();
        while($row = $this->sdb->fetchrow($result))
        {
            array_push($all, $row['id']);
        }
        $this->sdb->deallocate($qq);
        return $all;
    }


    /** 
     * select other IDs
     *
     * These were originally ID values of merged records. DBUtils has code that adds an otherRecordID to a
     * Constellation object.
     * 
     * Jan 28 2016 The query use to say "... and main_id=$2 and id=$3');" which is odd. We never constrain on
     * table.id that way. This appears to be old and incorrect code.
     *
     * @param string[] $vhInfo associative list with keys: version, main_id
     *
     * @return string[] Return an associative ist of otherid rows with keys: id, version, main_id, text, uri,
     * type, link_type. otherid.type is an integer fk id from vocabulary, not that we need to concern
     * ourselves with that here.
     * 
     */
    public function selectOtherID($vhInfo)
    {
        $matchingIDs = $this->matchORID($vhInfo);

        $qq = 'sorid';
        $this->sdb->prepare($qq, 
                            'select
                            id, version, main_id, text, uri, type
                            from otherid
                            where
                            version=(select max(version) from otherid where version<=$1)
                            and main_id=$2');

        $all = array();
        foreach ($matchingIDs as $orid)
        {
            $result = $this->sdb->execute($qq, array($vhInfo['version'], $vhInfo['main_id']));
            while($row = $this->sdb->fetchrow($result))
            {
                array_push($all, $row);
            }
        }
        $this->sdb->deallocate($qq);
        return $all;
    }

    
    /**
     * Select subjects.
     *
     * DBUtils has code to turn the return values into subjects in a Constellation object.
     *
     * Solve the multi-version problem by joining to a subquery.
     *
     * @param string[] $vhInfo associative list with keys: version, main_id
     *
     * @return string[][] Return list of an associative list with keys: id, version, main_id,
     * term_id.
     *
     * There may be multiple rows returned, which is perhaps sort of obvious because the return value is a
     * list of list.
     * 
     */
    public function selectSubject($vhInfo)
    {
        $qq = 'ssubj';
        $this->sdb->prepare($qq, 
                            'select
                            aa.id, aa.version, aa.main_id, aa.term_id
                            from subject aa,
                            (select id, max(version) as version from subject where version<=$1 and main_id=$2 group by id) as bb
                            where not aa.is_deleted and
                            aa.id=bb.id
                            and aa.version=bb.version');
        /* 
         * Always use key names explicitly when going from associative context to flat indexed list context.
         */
        $result = $this->sdb->execute($qq,
                                      array($vhInfo['version'],
                                            $vhInfo['main_id']));
        $all = array();
        while($row = $this->sdb->fetchrow($result))
        {
            array_push($all, $row);
        }
        $this->sdb->deallocate($qq);
        return $all;
    }

    /**
     * Insert legalStatus.
     *
     * @param string[] $vhInfo associative list with keys: version, main_id
     *
     * @param integer $termID Vocabulary foreign key for the term.
     *
     * @return no return value.
     * 
     */
    public function insertLegalStatus($vhInfo, $id, $termID)
    {
        if (! $id)
        {
            $id = $this->selectID();
        }
        $qq = 'insert_subject';
        $this->sdb->prepare($qq,
                            'insert into legal_status
                            (version, main_id, id, term_id)
                            values
                            ($1, $2, $3, $4)');
        
        $result = $this->sdb->execute($qq,
                                      array($vhInfo['version'],
                                            $vhInfo['main_id'],
                                            $id,
                                            $termID));
        $this->sdb->deallocate($qq);
        return $id;
    }


    /**
     * Select legalStatus.
     *
     * Like subject, these are directly linked to Constellation only, and not to any other tables. Therefore
     * we only need version and main_id.
     *
     * DBUtils has code to turn the returned values into legalStatus in a Constellation object.
     *
     * Solve the multi-version problem by joining to a subquery.
     *
     * @param string[] $vhInfo associative list with keys: version, main_id
     *
     * @return string[][] Return list of an associative list with keys: id, version, main_id,
     * term_id. There may be multiple records returned.
     * 
     */
    public function selectLegalStatus($vhInfo)
    {
        $qq = 'ssubj';
        $this->sdb->prepare($qq, 
                            'select
                            aa.id, aa.version, aa.main_id, aa.term_id
                            from legal_status aa,
                            (select id, max(version) as version from legal_status where version<=$1 and main_id=$2 group by id) as bb
                            where not aa.is_deleted and
                            aa.id=bb.id
                            and aa.version=bb.version');
        /* 
         * Always use key names explicitly when going from associative context to flat indexed list context.
         */
        $result = $this->sdb->execute($qq,
                                      array($vhInfo['version'],
                                            $vhInfo['main_id']));
        $all = array();
        while($row = $this->sdb->fetchrow($result))
        {
            array_push($all, $row);
        }
        $this->sdb->deallocate($qq);
        return $all;
    }

    /**
     *
     * Select gender records.
     *
     * DBUtils has code to turn the return values into objects in a Constellation object.
     *
     * Solve the multi-version problem by joining to a subquery.
     *
     * @param string[] $vhInfo associative list with keys: version, main_id
     *
     * @return string[][] Return list of an associative list with keys: id, version, main_id,
     * term_id. There may be multiple rows returned.
     * 
     */
    public function selectGender($vhInfo)
    {
        $qq = 'select_gender';
        $this->sdb->prepare($qq, 
                            'select
                            aa.id, aa.version, aa.main_id, aa.term_id
                            from gender aa,
                            (select id, max(version) as version from gender where version<=$1 and main_id=$2 group by id) as bb
                            where not aa.is_deleted and
                            aa.id=bb.id
                            and aa.version=bb.version');
        $result = $this->sdb->execute($qq,
                                      array($vhInfo['version'],
                                            $vhInfo['main_id']));
        $all = array();
        while($row = $this->sdb->fetchrow($result))
        {
            array_push($all, $row);
        }
        $this->sdb->deallocate($qq);
        return $all;
    }

    /**
     *
     * Select nationality records.
     *
     * DBUtils has code to turn the return values into objects in a Constellation object.
     *
     * Solve the multi-version problem by joining to a subquery.
     *
     * @param string[] $vhInfo associative list with keys: version, main_id
     *
     * @return string[][] Return list of an associative list with keys: id, version, main_id,
     * term_id. There may be multiple rows returned.
     * 
     */
    public function selectNationality($vhInfo)
    {
        $qq = 'select_gender';
        $this->sdb->prepare($qq, 
                            'select
                            aa.id, aa.version, aa.main_id, aa.term_id
                            from nationality aa,
                            (select id, max(version) as version from nationality where version<=$1 and main_id=$2 group by id) as bb
                            where not aa.is_deleted and
                            aa.id=bb.id
                            and aa.version=bb.version');
        $result = $this->sdb->execute($qq,
                                      array($vhInfo['version'],
                                            $vhInfo['main_id']));
        $all = array();
        while($row = $this->sdb->fetchrow($result))
        {
            array_push($all, $row);
        }
        $this->sdb->deallocate($qq);
        return $all;
    }


    /** 
     *
     * Select occupation
     *
     * Return a list of lists. Code in DBUtils foreach's over the outer list, turning each inner list into an
     * Occupation object.
     *
     * Nov 24 2015 New convention: the table we're working on is 'aa', and the subquery is 'bb'. This makes
     * the query more of a standard template.  Assuming this works and is a good idea, we should port this to
     * all the other select queries.
     *
     * @param string[] $vhInfo associative list with keys: version, main_id
     *
     * @return string[][] Return a list of lists. Inner list has keys: id, version, main_id, note, vocabulary_source, occupation_id, date
     * 
     */
    public function selectOccupation($vhInfo)
    {
        $qq = 'socc';
        $this->sdb->prepare($qq, 
                            'select
                            aa.id, aa.version, aa.main_id, aa.note, aa.vocabulary_source, aa.occupation_id
                            from occupation as aa,
                            (select id, max(version) as version from occupation where version<=$1 and main_id=$2 group by id) as bb
                            where not aa.is_deleted and
                            aa.id=bb.id
                            and aa.version=bb.version');
        /* 
         * Always use key names explicitly when going from associative context to flat indexed list context.
         */
        $result = $this->sdb->execute($qq,
                                      array($vhInfo['version'],
                                            $vhInfo['main_id']));
        $all = array();
        while($row = $this->sdb->fetchrow($result))
        {
            $rid = $row['id'];
            $dateList = $this->selectDate($rid, $vhInfo['version']);
            $row['date'] = array();
            if (count($dateList)>=1)
            {
                $row['date'] = $dateList[0];
            }
            if (count($dateList)>1)
            {
                // TODO Throw an exception or write a log message. Or maybe this will never, ever happen. John
                // Prine says: "Stop wishing for bad luck and knocking on wood"
            }
            array_push($all, $row);
        }
        $this->sdb->deallocate($qq);
        return $all;
    }

    /**
     * Select a related identity
     *
     * Related identity aka cpf relation. Code in DBUtils turns the returned array into a
     * ConstellationRelation object.
     *
     * @param string[] $vhInfo associative list with keys: version, main_id
     *
     * @return string[][] Return a list of lists. There may be multiple relations. Each relation has keys: id,
     * version, main_id, related_id, related_ark, relation_entry, descriptive_node, relation_type, role,
     * arcrole, date. Date is an associative list with keys from table date_range. See selectDate().
     * 
     */ 
    public function selectRelation($vhInfo)
    {
        $qq = 'selectrelatedidentity';
        $this->sdb->prepare($qq,
                            'select
                            aa.id, aa.version, aa.main_id, aa.related_id, aa.related_ark,
                            aa.relation_entry, aa.descriptive_note, aa.relation_type,
                            aa.role,
                            aa.arcrole
                            from related_identity as aa,
                            (select id, max(version) as version from related_identity where version<=$1 and main_id=$2 group by id) as bb
                            where not aa.is_deleted and
                            aa.id=bb.id
                            and aa.version=bb.version');

        $result = $this->sdb->execute($qq,
                                      array($vhInfo['version'],
                                            $vhInfo['main_id']));
        $all = array();
        while ($row = $this->sdb->fetchrow($result))
        {
            $relationId = $row['id'];
            $dateList = $this->selectDate($relationId, $vhInfo['version']);
            $row['date'] = array();
            if (count($dateList)>=1)
            {
                $row['date'] = $dateList[0];
            }
            if (count($dateList)>1)
            {
                //TODO Throw warning or log 
            }
            array_push($all, $row);
        }
        $this->sdb->deallocate($qq);
        return $all;
    }

    /**
     * select related archival resource records
     *
     * Where $vhInfo 'version' and 'main_id'. Code in DBUtils knows how to turn the return value into a pgp
     * ResourceRelation object.
     *
     * @param string[] $vhInfo associative list with keys: version, main_id
     *
     * @return string[][] Return a list of lists. Inner list keys: id, version, main_id, relation_entry_type,
     * href, relation_entry, object_xml_wrap, descriptive_note, role, arcrole
     *
     */ 
    public function selectResourceRelation($vhInfo)
    {
        $qq = 'select_related_resource';
        $this->sdb->prepare($qq,
                            'select
                            aa.id, aa.version, aa.main_id,
                            aa.relation_entry_type, aa.href, aa.relation_entry, aa.object_xml_wrap, aa.descriptive_note,
                            aa.role,
                            aa.arcrole
                            from related_resource as aa,
                            (select id, max(version) as version from related_resource where version<=$1 and main_id=$2 group by id) as bb
                            where not aa.is_deleted and
                            aa.id=bb.id
                            and aa.version=bb.version');

        $result = $this->sdb->execute($qq,
                                      array($vhInfo['version'],
                                            $vhInfo['main_id']));
        $all = array();
        while ($row = $this->sdb->fetchrow($result))
        {
            array_push($all, $row);
        }
        $this->sdb->deallocate($qq);
        return $all;
    }

    /**
     * Select all function records
     *
     * Constrain on version and main_id. Code in DBUtils turns the return value into a SNACFunction object.
     *
     * @param string[] $vhInfo associative list with keys: version, main_id
     *
     * @return string[][] Return a list of list. The inner list has keys: id, version, main_id, function_type,
     * note, date. Key date is also a list assoc array of date info from selectDate().
     *
     */ 
    public function selectFunction($vhInfo)
    {
        $qq = 'select_function';
        $this->sdb->prepare($qq,
                            'select
                            aa.id, aa.version, aa.main_id, aa.function_type, aa.vocabulary_source, aa.note,
                            aa.function_id
                            from function as aa,
                            (select id, max(version) as version from function where version<=$1 and main_id=$2 group by id) as bb
                            where not aa.is_deleted and
                            aa.id=bb.id
                            and aa.version=bb.version');

        $result = $this->sdb->execute($qq,
                                      array($vhInfo['version'],
                                            $vhInfo['main_id']));
        $all = array();
        while ($row = $this->sdb->fetchrow($result))
        {
            $dateList = $this->selectDate($row['id'], $vhInfo['version']);
            $row['date'] = array();
            if (count($dateList)>=1)
            {
                $row['date'] = $dateList[0];
            }
            if (count($dateList)>1)
            {
                // TODO: Throw a warning or log
            }
            array_push($all, $row);
        }
        $this->sdb->deallocate($qq);
        return $all;
    }


     /** 
      * Select all names
      *
      * Constrain on version and main_id. Code in DBUtils turns each returned list into a NameEntry
      * object. Order the returned records by preference_score descending so that preferred names are at the
      * beginning of the returned list. For ties, we also order by id, just so we'll be consistent. The
      * consistency may help testing more than UI related issues (where names should consistently appear in
      * the same order each time the record is viewed.)
      *
      * Language is a related table where language.fk_id=name.id. Contributor is a related table where
      * contributor.name_id=name.id. See selectLanguage(), selectContributor() both called in DBUtil.
      *
      * This code only knows about selecting from table name. DBUtil knows that to build a constellation it is
      * necessary to also get information related to name.
      *
      * @param string[] $vhInfo with keys version, main_id.
      *
      * @return string[][] Return a list of lists. The inner list has keys: id, version, main_id, original,
      * preference_score. 
      */
    public function selectName($vhInfo)
    {
        $qq_1 = 'selname';
        $this->sdb->prepare($qq_1,
                            'select
                            aa.is_deleted,aa.id,aa.version, aa.main_id, aa.original, aa.preference_score
                            from name as aa,
                            (select id,max(version) as version from name where version<=$1 and main_id=$2 group by id) as bb
                            where
                            aa.id = bb.id and not aa.is_deleted and 
                            aa.version = bb.version order by preference_score,id');
        
        $name_result = $this->sdb->execute($qq_1,
                                           array($vhInfo['version'],
                                                 $vhInfo['main_id']));
        $all = array();
        while($name_row = $this->sdb->fetchrow($name_result))
        {
            array_push($all, $name_row);
        }
        $this->sdb->deallocate($qq_1);
        return $all;
    }

    // Contributor has issues. See comments in schema.sql. This will work for now.
    // Get each name, and for each name get each contributor. 

    /*
     * Select contributor of a specific name, where name_contributor.name_id=name.id.
     *
     * @param integer $nameID The foreign key record id from name.id
     *
     * @param integer $version The version number.
     *
     * @return string[] List of list, one inner list per contributor keys: id, version, main_id, type, name, name_id
     * 
     * The new query is based on selectDate.
     *
     * This is the old query. Unclear what the intent was, but it looks like it would heap all the
     * contributors together, as opposed to per-name contributors which is what I recollect that we want.
     *
     * 'select 
     * aa.id,aa.version, aa.main_id, aa.name_id, aa.short_name,aa.name_type
     * from  name_contributor as aa,
     * (select id, max(version) as version from name_contributor where version<=$1 and main_id=$2 group by id) as bb
     * where not aa.is_deleted and
     * aa.id=bb.id
     * and aa.version=bb.version
     * and aa.name_id=$3');
     *
     */  
    public function selectContributor($nameID, $version)
    {
        $qq_2 = 'selcontributor';
        $this->sdb->prepare($qq_2,
                            'select 
                            aa.id, aa.version, aa.main_id, aa.short_name, aa.name_type, aa.name_id
                            from name_contributor as aa,
                            (select name_id,max(version) as version from name_contributor where name_id=$1 and version<=$2 group by name_id) as bb
                            where not is_deleted and aa.name_id=bb.name_id and aa.version=bb.version');
        $contributor_result = $this->sdb->execute($qq_2, array($nameID, $version));
        $all = array();
        while($contributor_row = $this->sdb->fetchrow($contributor_result))
        {
            array_push($all, $contributor_row);
        }
        $this->sdb->deallocate($qq_2);
        return $all;
    }


    /** 
     * Return a test constellation
     *
     * This is used for testing. Not really random. Get a record that has a date_range record. The query
     * doesn't need to say date_range.fk_id since fk_is is unique to date_range, but it makes the join
     * criteria somewhat more obvious.
     *
     * Note: Must select max(version_history.id) as version. The max() version is the Constellation version.
     * 
     * @return string[] Return a flat array. This seems like a function that should return an associative
     * list. Currently, is only called in one place. 
     */
    public function randomConstellationID()
    {
        $qq = 'rcid';
        $this->sdb->prepare($qq, 
                            'select max(version_history.id) as version, version_history.main_id
                            from nrd,date_range, version_history
                            where
                            nrd.id=date_range.fk_id and
                            nrd.main_id=version_history.main_id
                            and not date_range.is_deleted
                            group by version_history.main_id
                            order by version_history.main_id
                            limit 1');
    
        $result = $this->sdb->execute($qq, array());
        $row = $this->sdb->fetchrow($result);
        $this->sdb->deallocate($qq);
        return array($row['version'], $row['main_id']);
    }
    
    /**
     * Return most recent version
     * 
     * Helper function to return the most recent version for a given main_id.
     *
     * @param integer $mainID id value matching version_history.main_id.
     *
     * @return integer Version number from version_history.id returned as 'version', as is our convention.
     *
     */

    public function sqlCurrentVersion($mainID)
    {
        $result = $this->sdb->query('select max(id) as version from version_history where main_id=$1',
                                    array($mainID));
        $row = $this->sdb->fetchrow($result);
        return $row['version'];
    }

    /**
     * Return the lowest main_id
     *
     * Return the lowest main_id for a multi-name constellation with 2 or more non-deleted names. Returns a
     * version and main_id for the constelletion to which this name belongs.
     *
     * Note: When getting a version number, we must always look for max(version_history.id) as version to be
     * sure we have "the" constellation version number.
     *
     * Note: Use boolean "is true" short syntax "is_deleted" in the sql because it is unambiguous, and it
     * saves escaping \'t\' which is necessary in the verbose syntax.
     *
     * This is a helper/convenience function for testing purposes only.
     *
     * @return integer[] Returns a vhInfo associateve list of integers with key names 'version' and
     * 'main_id'. The main_id is from table 'name' for the multi-alt string name. That main_id is a
     * constellation id, so we call sqlCurrentVersion() to get the current version for that
     * constellation. This allows us to return a conventional vhInfo associative list which is conventient
     * return value. (Convenient, in that we do extra work so the calling code is simpler.)
     * 
     * 
     */
    public function sqlMultiNameConstellationID()
    {
        $qq = 'mncid';
        $this->sdb->prepare($qq, 
                            'select max(vh.id) as version, vh.main_id 
                            from version_history as vh,
                            (select count(aa.id),aa.main_id from name as aa
                            where aa.id not in (select id from name where is_deleted) group by main_id order by main_id) as zz
                            where 
                            vh.main_id=zz.main_id and 
                            zz.count>1 group by vh.main_id limit 1');
    
        $result = $this->sdb->execute($qq, array());
        $row = $this->sdb->fetchrow($result);

        $version = $this->sqlCurrentVersion($row['main_id']);

        $this->sdb->deallocate($qq);
        return array('version' => $version, 
                     'main_id' => $row['main_id']);
    }


    /**
     * Count vocabulary rows
     *
     * Small utility function to count rows in table vocabulary. Currently only used in DBUtilTest.php
     *
     * @return int Count of number of rows in table vocabulary.
     */
    public function countVocabulary()
    {
        /*
         * Note: query() as opposed to prepare() and execute()
         * query() has two args:
         * 1) a string (sql query)
         * 2) an array of the vars that match the query placeholders, empty here because there are no placeholders.
         */ 
        $result = $this->sdb->query('select count(*) as count from vocabulary',
                                    array());
        $row = $this->sdb->fetchrow($result);
        return $row['count'];
    }

    /**
     * Get a set of 100 records
     *
     * Only return data (version, main_id) that might be necessary for display
     * in the dashboard. Version and main_id are sufficient to call selectConstellation(). The name is added
     * on the off chance that this could be used in some UI that needed a name displayed for the
     * constellation.
     *
     * Note: query() as opposed to prepare() and execute()
     *
     * @return string[] A list of 100 lists. Inner list keys are: 'version', 'main_id', 'formatted_name'. At
     * this time 'formatted_name' is from table name.original
     */ 
    public function selectDemoRecs()
    {
        $qq =
            'select max(id) as version,main_id 
            from version_history 
            group by main_id order by main_id limit 100';

        $result = $this->sdb->query($qq, array());
        $all = array();
        while($row = $this->sdb->fetchrow($result))
        {
            $nRow = $this->selectName(array('version' => $row['version'],
                                            'main_id' => $row['main_id']));
            if (count($nRow) == 0)
            {
                // Yikes, cannot have a constellation with zero names.
                printf("\nSQL.php No names for version: %s main_id: %s\n", $row['version'], $row['main_id']);
            }

            /* 
             * For now just use the first name returned, whatever that is. selectNameEntry() sorts by
             * preference_score, but that score might not be accurate for all contexts.
             */
            $row['formatted_name'] = $nRow[0]['original'];
            array_push($all, $row);
        }
        return $all;
    }

    /*
     * Update a record in table $table to have is_deleted set to true, for the most recent version. "Most
     * recent" is the version prior to $newVersion, because $newVersion has not yet been saved in the
     * database. The query retains the usual subquery $version<=$1 even though in this case we have a new
     * version so < would also work.
     *
     * Note that $table is a direct string interpolation. It is vital to avoiding sql injection attacks that
     * calling code only allow valid table names. There are limits to what placeholders can do, and
     * placeholders are limited to being column values.
     *
     * Note that the method below makes no assumptions about field order. Even associative list key order is
     * not assumed to be unchanging.
     *
     * Don't constrain the query to not aa.is_deleted. First, it won't matter to delete the record
     * again. Second, all the other code checks is_deleted, so the other code won't even show the user a
     * record that has already been marked as deleted. Therefore (in theory) here we will never be asked to
     * delete an is_deleted record.
     *
     * The unique primary key for a table is id,version. Field main_id is the relational grouping field,
     * and used by higher level code to build the constellation, but by and large main_id is not used for
     * record updates, so the code below makes no explicit mention of main_id.
     * 
     * @param string $table A valid table name, created from internal data only, since there is a risk here of
     * SQL injection attack.
     *
     * @param integer $id The id (table.id) of the record we are deleting. This field is not unique, so we
     * must constrain by id,version as is conventional practice.
     *
     * @param integer $newVersion The max version of the record to delete. We delete the record with the matching
     * table.id and the version <= to $newVersion as is conventional practice.
     *
     */
    public function sqlSetDeleted($table, $id, $newVersion)
    {
        $this->sqlCoreDeleted($table, $id, $newVersion, 'set');
    }

        /*
     * Update a record in table $table to have is_deleted set to true, for the most recent version. "Most
     * recent" is the version prior to $newVersion, because $newVersion has not yet been saved in the
     * database. The query retains the usual subquery $version<=$1 even though in this case we have a new
     * version so < would also work.
     *
     * Note that $table is a direct string interpolation. It is vital to avoiding sql injection attacks that
     * calling code only allow valid table names. There are limits to what placeholders can do, and
     * placeholders are limited to being column values.
     *
     * Note that the method below makes no assumptions about field order. Even associative list key order is
     * not assumed to be unchanging.
     *
     * Don't constrain the query to not aa.is_deleted. First, it won't matter to delete the record
     * again. Second, all the other code checks is_deleted, so the other code won't even show the user a
     * record that has already been marked as deleted. Therefore (in theory) here we will never be asked to
     * delete an is_deleted record.
     *
     * The unique primary key for a table is id,version. Field main_id is the relational grouping field,
     * and used by higher level code to build the constellation, but by and large main_id is not used for
     * record updates, so the code below makes no explicit mention of main_id.
     * 
     * @param string $table A valid table name, created from internal data only, since there is a risk here of
     * SQL injection attack.
     *
     * @param integer $id The id (table.id) of the record we are deleting. This field is not unique, so we
     * must constrain by id,version as is conventional practice.
     *
     * @param integer $newVersion The max version of the record to delete. We delete the record with the matching
     * table.id and the version <= to $newVersion as is conventional practice.
     *
     */
    public function sqlClearDeleted($table, $id, $newVersion)
    {
        $this->sqlCoreDeleted($table, $id, $newVersion, 'clear');
    }

    /**
     * Core function for delete
     *
     * Do the real work for set/clear is_deleted. The only difference between setting and clearing is the
     * value put into is_deleted, so it makes sense to have one function doing both.
     *
     * @param string $table A valid table name, created from internal data only, since there is a risk here of
     * SQL injection attack.
     *
     * @param integer $id The id (table.id) of the record we are deleting. This field is not unique, so we
     * must constrain by id,version as is conventional practice.
     *
     * @param integer $newVersion The max version of the record to delete. We delete the record with the matching
     * table.id and the version <= to $newVersion as is conventional practice.
     * 
     * @param string $operation Either 'set', or 'clear'. Set changes is_delete to 't'. Clear changes is_deleted to 'f'.
     *
     */
    public function sqlCoreDeleted($table, $id, $newVersion, $operation)
    {
        $selectSQL =
                   "select aa.* from $table as aa,
                   (select id, max(version) as version from $table where version<=$1 and id=$2 group by id) as bb
                   where aa.version=bb.version and aa.id=bb.id";

        $result = $this->sdb->query($selectSQL, array($newVersion, $id));
        $row = $this->sdb->fetchrow($result);

        if (count($row) == 0) 
        {
            /*
             * This should never happen. Calling code has already checked for one of these records, and
             * wouldn't be calling us if there wasn't something to operate on. Still, when called with wrong
             * arguments (an upstream bug), this has happened.
             */ 
            printf("Error: sqlSetDeleted() fails to select a row for table: $table id: $id newVersion: $newVersion\n");
            return;
        }
        // Default to clearing, that is un-delete.
        $row['is_deleted'] = 'f';
        if ($operation == 'set')
        {
            $row['is_deleted'] = 't';
        }
        $row['version'] = $newVersion;
    
        /* 
         * Dynamically build an insert statement "column string" and matching "place holder string". We could
         * assume the order or columns and keys would be invariant, as is defined in SQL and php. However, it
         * is not too outlandish to think that something will break one of those two foundational language
         * definitions.
         *
         * Use the "tween idiom" to handle the comma separators. By prefixing the tween, we don't need to
         * clean trailing tween/separator from the strings after the loop. The tween string starts empty, and
         * is set at the end of the loop. The tween is always set at the end of the loop, which is a trifle
         * brute force, but se assume that setting the tween is less CPU than checking to see if the tween is
         * empty. In other words, there is no point in optimizing the loop below.
         */

        $columnString = '';
        $placeHolderString = '';
        $xx = 1;     // Counting numbers start at 1, and place holders start with $1 (indexes start at zero)
        $tween = ''; // Tweens always start empty.
        foreach ($row as $key => $value)
        {
            $columnString .="$tween$key";
            $placeHolderString .= "$tween\$$xx";
            $xx++;
            $tween = ", ";
        }
        $updateSQL = "insert into $table ($columnString) values ($placeHolderString) returning id";
        $newResult = $this->sdb->query($updateSQL, array_values($row));
    }

    /**
     * Count names, current version, not deleted, for a single constellation.
     *
     * This is used to check if we are allowed to delete a name, because we must not delete the only name for
     * a constellation.
     *
     * Note that Postgres names the column from the count() function 'count', so we do not need to alias the
     * column. I used the explicit alias just to make intent clear.
     *
     * @param $main_id Integer constellation id usually from version_history.main_id.
     *
     * @return interger Number of names meeting the criteria. Zero if no names or if the query fails. 
     * 
     */
    public function CountNames($main_id)
    {
        $selectSQL =
            "select count(*) as count from name as aa,
            (select id, main_id, max(version) as version from name group by id,main_id) as bb
            where aa.id=bb.id and not aa.is_deleted and aa.version=bb.version and aa.main_id=bb.main_id and aa.main_id=$1";
        
        $result = $this->sdb->query($selectSQL, array($main_id));
        $row = $this->sdb->fetchrow($result);
        if ($row and isset($row['count']))
        {
            return $row['count'];
        }
        else
        {
            return 0;
        }
    }

    /**
<<<<<<< HEAD
     * Search Vocabulary
     *
     * This method allows searching the vocabulary table for a given type and value
     *
     * @param string $term The "type" term for what type of vocabulary to search
     * @param string $query The string to search through the vocabulary
     */
    public function searchVocabulary($term, $query)
    {
        $result = $this->sdb->query('select id,value 
                                    from vocabulary 
                                    where type=$1 and value ilike $2 order by value asc limit 100;',
                                    array($term, "%".$query."%"));
        $all = array();
        while($row = $this->sdb->fetchrow($result))
        {
            array_push($all, $row);
        }
        return $all;
        
    }
    
    /**
     * Select all vocabulary from the database.  This returns the vocabulary in a
=======
     * Select all vocabulary from the database.
     *
     * This returns the vocabulary in a
>>>>>>> a16ea931
     * 2D array, with keys:
     *  * id
     *  * type
     *  * value
     *
     * @return string[][] Multi-dimensional array of vocabulary terms
     */
    public function selectAllVocabulary() {
        $selectSQL = "select id, type, value, uri, description from vocabulary;";
        $result = $this->sdb->query($selectSQL, array());
        $allVocab = array();
        while ($row = $this->sdb->fetchrow($result)) {
            array_push($allVocab, $row);
        }
        return $allVocab;
    }

}
<|MERGE_RESOLUTION|>--- conflicted
+++ resolved
@@ -2429,7 +2429,6 @@
     }
 
     /**
-<<<<<<< HEAD
      * Search Vocabulary
      *
      * This method allows searching the vocabulary table for a given type and value
@@ -2453,12 +2452,9 @@
     }
     
     /**
-     * Select all vocabulary from the database.  This returns the vocabulary in a
-=======
      * Select all vocabulary from the database.
      *
      * This returns the vocabulary in a
->>>>>>> a16ea931
      * 2D array, with keys:
      *  * id
      *  * type
