<?php

/**
 * EAC-CPF Parser File
 *
 * Contains the parser for EAC-CPF files into PHP Identity Constellation objects.
 *
 * License:
 *
 *
 * @author Tom Laudeman
 * @license http://opensource.org/licenses/BSD-3-Clause BSD 3-Clause
 * @copyright 2015 the Rector and Visitors of the University of Virginia, and
 *            the Regents of the University of California
 */

namespace snac\server\database;

/**
 * SQL Class
 *
 * Low level SQL methods. These methods include SQL queries. This is the only place in the code where SQL is
 * allowed (by convention, of course). Ideally, there minimal non-SQL php here. Interact with the database,
 * and nothing more. Send the data up to higher level classes for everything else.
 *
 * @author Tom Laudeman
 *
 */
class SQL
{

    /**
     * SQL db object.
     *
     * @var \snac\server\database\DatabaseConnector A working, initialized DatabaseConnector object.
     *
     */
    private $sdb = null;

    /**
     * Deleted status string
     *
     * Value of the string for deleted records. This is passed to the constructor because it seems likely to
     * change.
     *
     */
    private $deleted = null;

    /**
     * @var \Monolog\Logger $logger the logger for this server
     */
    private $logger;


    /**
     * The constructor
     *
     * Makes the outside $db a local variable. I did this out of a general sense of avoiding
     * globals, but I'm unclear if this is really any better than using a globale $db variable. $db is
     * critical to the application, and is read-only after intialization. Breaking it or changing it in any
     * way will break everything, whether global or not. Passing it in here to get local scope doesn't meet
     * any clear need.
     *
     * The constructor does not enable logging for performance reasons. Use the function enableLogging() below
     * to enable it on an as-needed basis.
     *
     * @param \snac\server\database\DatabaseConnector $db A working, initialized DatabaseConnector object.
     *
     * @param string $deletedValue optional Optional param in case the value of status deleted ever changes
     * its string representation. In hindsight not necessary and just added complexity. Oh well.
     */
    public function __construct($db, $deletedValue='deleted')
    {
        $this->sdb = $db;
        $this->deleted = $deletedValue;
        $this->enableLogging();
    }


    /**
     * Get the DB Connector object
     *
     * Utility function to return the Database connector for this SQL object.
     *
     * @return \snac\server\database\DatabaseConnector The database connector for this SQL object
     */
    public function connectorObj()
    {
        return $this->sdb;
    }

    /**
     * Enable logging
     *
     * For various reasons, logging is not enabled by default. Call this to enabled it for objects of this class.
     *
     * Check that we don't have a logger before creating a new one. This can be called as often as one wants
     * with no problems.
     */
    public function enableLogging()
    {
        global $log;
        if (! $this->logger)
        {
            // create a log channel
            $this->logger = new \Monolog\Logger('SQL');
            $this->logger->pushHandler($log);
        }
    }

    /**
     * Wrap logging
     *
     * When logging is disabled, we don't want to call the logger because we don't want to generate errors. We
     * also don't want logs to just magically start up. Doing logging should be very intentional, especially
     * in a low level class like SQL. Call enableLogging() before calling logDebug().
     *
     * @param string $msg The logging messages
     *
     * @param string[] $debugArray An associative list of keys and values to send to the logger.
     */
    private function logDebug($msg, $debugArray)
    {
        if ($this->logger)
        {
            $this->logger->addDebug($msg, $debugArray);
        }
    }


    /**
     * Insert a new user aka appuser
     *
     * Insert a user into the db, returning the new record id. Field userid is not currently used.
     *
     * @param string $userName The username, unique, we initially are using email address
     * @param string $firstName The first name
     * @param string $lastName The last name
     * @param string $fullName The full name
     * @param string $avatar The avatar
     * @param string $avatarSmall The small avatar
     * @param string $avatarLarge The large avatar
     * @param string $email The email address, not unique
     * @param string $workEmail Work email address
     * @param string $workPhone Work phone number
     * @param integer $affiliationID Foreign key to ic_id of the SNAC constellation for affiliated institution
     * @param string $preferredRules Preferred descriptive name rules
     * @param boolean $active Is the user active
     * @return integer Record row id, unique, from sequence id_seq.
     */
    public function insertUser($userName,
                               $firstName,
                               $lastName,
                               $fullName,
                               $avatar,
                               $avatarSmall,
                               $avatarLarge,
                               $email,
                               $workEmail,
                               $workPhone,
                               $affiliationID,
                               $preferredRules,
                               $active)
    {
        $result = $this->sdb->query(
            'insert into appuser
            (username, first, last, fullname, avatar, avatar_small, avatar_large,
            email, work_email, work_phone, affiliation, preferred_rules, active)
            values ($1, $2, $3, $4, $5, $6, $7, $8, $9, $10, $11, $12, $13)
            returning id',
            array($userName,
                  $firstName,
                  $lastName,
                  $fullName,
                  $avatar,
                  $avatarSmall,
                  $avatarLarge,
                  $email,
                  $workEmail,
                  $workPhone,
                  $affiliationID,
                  $preferredRules,
                  $this->sdb->boolToPg($active)));
        $row = $this->sdb->fetchrow($result);
        return $row['id'];
    }

    /**
     * Really delete a user
     *
     * Used for testing only. Normal users are inactivated.
     *
     * Delete the user, and delete user role links.
     *
     * @param integer $appUserID The user id to delete.
     */
    public function deleteUser($appUserID)
    {
        $this->sdb->query('delete from appuser where id=$1', array($appUserID));
        $this->sdb->query('delete from appuser_role_link where uid=$1', array($appUserID));
    }

    /**
     * Really delete a role
     *
     * Used for testing only, maybe. In any case, deleting a role should be rare. To make this a little safer
     * it only deletes if the role is not in use.
     *
     * Before deleting a role, remove all privilege links for it. Otherwise it appears to the privilege code
     * that the privileges are still in use.
     *
     * What about either deleting the role from all users? Or not allowing the role to be deleted if still
     * used by some user?
     *
     * @throws \snac\exceptions\SNACDatabaseException
     *
     * @param integer $roleID An role id
     */
    public function deleteRole($roleID)
    {
        $result = $this->sdb->query(
            'select appuser.username from appuser,appuser_role_link as arl where  arl.rid=$1 and arl.uid=appuser.id',
            array($roleID));
        $usernames = "";
        while($row = $this->sdb->fetchrow($result))
        {
            $usernames .= $row['username'] . " ";
        }
        if ($usernames)
        {
            throw new \snac\exceptions\SNACDatabaseException("Tried to delete role still used by users: $usernames");
        }
        else
        {
            $this->sdb->query(
                'delete from privilege_role_link where rid=$1',
                array($roleID));
            $this->sdb->query(
                'delete from role where id=$1 and id not in (select distinct(rid) from appuser_role_link)',
                array($roleID));
        }
    }

    /**
     * Really delete a privilege
     *
     * Used for testing only, maybe. In any case, deleting a privilege should be rare. To make this a little safer
     * it only deletes if the privilege is not in use.
     *
     * @throws \snac\exceptions\SNACDatabaseException
     *
     * @param integer $privilegeID An privilege id
     */
    public function deletePrivilege($privilegeID)
    {
        $result = $this->sdb->query(
            'select role.label from role,privilege_role_link as prl where prl.pid=$1 and prl.rid=role.id',
            array($privilegeID));
        $labels = "";
        while($row = $this->sdb->fetchrow($result))
        {
            $labels .= $row['label'] . " ";
        }
        if ($labels)
        {
            throw new \snac\exceptions\SNACDatabaseException("Tried to delete privilege still used by roles: $labels");
        }
        else
        {
            $this->sdb->query(
                'delete from privilege where id=$1 and id not in (select distinct(pid) from privilege_role_link)',
                array($privilegeID));
        }
    }


    /**
     * Update password for an existing user.
     *
     * We assume the user exists. This will silently fail for non-existing user, although the calling code
     * won't be able to get a $appUserID for a non-existent user, so that's not a problem.
     *
     * @param integer $appUserID The numeric user id
     *
     * @param string $passwd An encrypted password
     *
     */
    public function updatePassword($appUserID, $passwd)
    {
        $this->sdb->query(
            'update appuser set password=$1 where id=$2',
            array($passwd, $appUserID));
    }

    /**
     * Check if a password matches
     *
     * Select a record with matching appUserID and password. Essentially, if the password it not a match, it
     * will return a null.
     *
     * @param integer $appUserID The numeric user id
     *
     * @param string $passwd An encrypted password
     *
     * @return integer User id
     */
    public function selectMatchingPassword($appUserID, $passwd)
    {
        $result = $this->sdb->query(
            'select id from  appuser where password=$1 and id=$2',
            array($passwd, $appUserID));
        $row = $this->sdb->fetchrow($result);
        return $row['id'];
    }

    /**
     * Return the id of a session by token.
     *
     * If the session exists for this user, return the record.
     *
     * @param integer $userID A user id
     *
     * @param string $accessToken A session token
     *
     * @return string[] The session record as a list with keys appuser_fk, access_token, expires.
     *
     */
    public function selectSession($userID, $accessToken)
    {
        $result = $this->sdb->query(
            'select * from session where appuser_fk=$1 and access_token=$2',
            array($userID, $accessToken));
        $row = $this->sdb->fetchrow($result);
        return $row;
    }


    /**
     * Update a session expiration timestamp
     *
     * @param string $accessToken A session token
     *
     * @param string $expires A session expiration timestamp
     *
     */
    public function updateSession($accessToken, $expires)
    {
        $this->sdb->query(
            'update session set expires=$1 where access_token=$2',
            array($expires, $accessToken));
    }

    /**
     * Update a session expiration timestamp
     *
     * @param int $userID The User's ID to update
     * @param string $accessToken A session token
     * @param string $extend An amount of time by which to extend the session
     * @return boolean true on success, false otherwise
     */
    public function updateByExtendingSession($userID, $accessToken, $extend)
    {
        $result = $this->sdb->query(
            'update session set expires=expires+$1 where access_token=$2 and appuser_fk=$3 returning appuser_fk',
            array($extend, $accessToken, $userID));
        $row = $this->sdb->fetchrow($result);
        if ($row && array_key_exists('appuser_fk', $row))
        {
            return true;
        }
        return false;
    }


    /**
     * Create a new session
     *
     * Create a new session for a user.
     *
     * @param integer $appUserID The user id
     *
     * @param string $accessToken A session token
     *
     * @param string $expires A session expiration timestamp
     *
     */
    public function insertSession($appUserID, $accessToken, $expires)
    {
        $result = $this->sdb->query(
            'insert into session (appuser_fk, access_token, expires) values ($1, $2, $3) returning appuser_fk',
            array($appUserID, $accessToken, $expires));
        $row = $this->sdb->fetchrow($result);
        if ($row && array_key_exists('appuser_fk', $row))
        {
            return true;
        }
        return false;
    }


    /**
     * Check that a session is active
     *
     * I'm sure there are Postgres docs for extract(), epoch from, at time zone 'utc', but this is a nice example.
     *
     * http://stackoverflow.com/questions/16609724/using-current-time-in-utc-as-default-value-in-postgresql
     *
     * @param integer $appUserID The user id
     *
     * @param string $accessToken A session token
     *
     * @return boolean true for active, false for inactive or not found.
     */
    public function selectActive($appUserID, $accessToken)
    {
        $result = $this->sdb->query(
            "select count(*) from session where appuser_fk=$1 and access_token=$2 and expires >= extract(epoch from now() at time zone 'utc')",
            array($appUserID, $accessToken));
        $row = $this->sdb->fetchrow($result);
        if ($row['count'] == 1)
        {
            return true;
        }
        return false;
    }

    /**
     * Clear a session
     *
     * @param string $accessToken A session token
     */
    public function deleteSession($accessToken)
    {
        $result = $this->sdb->query(
            'delete from session where access_token=$1',
            array($accessToken));
    }

    /**
     * Clear all user sessions
     *
     * @param integer $appUserID The user id
     */
    public function deleteAllSession($appUserID)
    {
        $result = $this->sdb->query(
            'delete from session where appuser_fk=$1',
            array($appUserID));
    }



    /**
     * Insert a new user aka appuser
     *
     * Insert a user into the db, returning the new record id.
     *
     * By checking the returned id we at least know a record was updated in the database.
     *
     * @param integer $uid The row id aka user id aka numeric user id
     * @param string $firstName The first name
     * @param string $lastName The last name
     * @param string $fullName The full name
     * @param string $avatar The avatar
     * @param string $avatarSmall The small avatar
     * @param string $avatarLarge The large avatar
     * @param string $email The email address
     * @param string $userName The user name
     * @param string $workEmail Work email
     * @param string $workPhone Work phone
     * @param integer $affiliationID Constellation ID aka ic_id integer version_history.id
     * @param string $preferredRules Preferred name descriptive rules.
     * @param boolean $active Is the user active
     * @return boolean Whether the SQL statement succeeded
     */
    public function updateUser($uid, $firstName, $lastName, $fullName, $avatar, $avatarSmall, $avatarLarge, $email, $userName,
                               $workEmail, $workPhone, $affiliationID, $preferredRules, $active)
    {
        $result = $this->sdb->query(
            'update appuser set first=$2, last=$3, fullname=$4, avatar=$5, avatar_small=$6,
            avatar_large=$7, email=$8, userName=$9, work_email=$10, work_phone=$11, affiliation=$12,
            preferred_rules=$13, active=$14
            where appuser.id=$1 returning id',
            array($uid,
                  $firstName,
                  $lastName,
                  $fullName,
                  $avatar,
                  $avatarSmall,
                  $avatarLarge,
                  $email,
                  $userName,
                  $workEmail,
                  $workPhone,
                  $affiliationID,
                  $preferredRules,
                  $this->sdb->boolToPg($active)));
        $row = $this->sdb->fetchrow($result);
        if ($row && array_key_exists('id', $row))
        {
            return true;
        }
        return false;
    }

    /**
     * Get user id email
     *
     * Return the first user record based on email. Email is not unique, so there may be multiple users with
     * the same email address. This simply returns the first appuser record found. See the commentary with
     * function readUser() in DBUser.php
     *
     * @param string $email Email to look up for the associated User
     *
     * @return string[] A list with keys: id, active, username, email, first, last, fullname, avatar,
     * avatar_small, avatar_large, affiliation. Or false is returned.
     */
    public function selectUserByEmail($email)
    {
        $result = $this->sdb->query("select id from appuser where email=$1 limit 1",
                                    array($email));
        $row = $this->sdb->fetchrow($result);
        if ($row && array_key_exists('id', $row))
        {
            /*
             * Call selectUserByID() to avoid all copy/paste code.
             */
            $rec = $this->selectUserByID($row['id']);
            return $rec;
        }
        return false;
    }


    /**
     * Get user id from user name
     *
     * Return user record based on username aka user name aka userName. Field password is not returned
     *
     * @param string $userName User name, a unique string, probably the user email
     *
     * @return string[] A list with keys: id, active, username, email, first, last, fullname, avatar, avatar_small, avatar_large
     */
    public function selectUserByUserName($userName)
    {
        $result = $this->sdb->query("select id from appuser where username=$1",
                                    array($userName));
        $row = $this->sdb->fetchrow($result);
        if ($row && array_key_exists('id', $row))
        {
            /*
             * Call selectUserByID() to avoid all copy/paste code.
             */
            $rec = $this->selectUserByID($row['id']);
            return $rec;
        }
        return false;
    }

    /**
     * Select user record from database
     *
     * @param integer $uid User id, aka appuser.id aka row id.
     *
     * @return string[] Array with keys: id, first, last, fullname, avatar, avatar_small, avatar_large, email, work_email,
     * work_phone, affiliation, preferred_rules
     */
    public function selectUserByID($uid)
    {
        $result = $this->sdb->query(
            "select id,active,username,email,first,last,
            fullname,avatar,avatar_small,avatar_large,work_email, work_phone, affiliation,preferred_rules
            from appuser where appuser.id=$1",
            array($uid));
        $row = $this->sdb->fetchrow($result);
        if ($row && array_key_exists('active', $row))
        {
            $row['active'] = $this->sdb->pgToBool($row['active']);
            return $row;
        }
        return false;
    }

    /**
     * Select all user row id values from database
     *
     * If we have a non-null, non-empty $affiliationID then constrain the query to only return users
     * associated with that institution.
     *
     * Paremeters are not optional. The calling code needs to pass both params, and must use some logic to
     * determine what param values need to be passed.
     *
     * @param boolean $everyone True to return all users active and inactive. False to return active only.
     *
     * @param integer $affiliationID If non-null (true in any php sense of true), constrain on this
     * affiliation ID.
     *
     * @return integer[] Array of row id integer values.
     */
    public function selectAllUserIDList($everyone, $affiliationID)
    {
        /*
         * $vars are interpolated in "" strings. $1 is not interpolated.
         *
         * Yes, we are building a sql query via string interpolation. We are not using any outside data, so
         * there's no risk of sql injection.
         *
         * $affiliation really needs to be a greater than zero integer, so we could test for is_int() && >
         * zero which might be better (more specific).
         */
        $activeClause = "";
        if ($affiliationID)
        {
            if (! $everyone)
            {
                $activeClause = " active and ";
            }
            $query = "select id from appuser where $activeClause affiliation=$1";
            $result = $this->sdb->query($query, array($affiliationID));
        }
        else
        {
            if (! $everyone)
            {
                $activeClause = " where active";
            }
            $query = "select id from appuser $activeClause";
            $result = $this->sdb->query($query, array());
        }
        $all = array();
        while($row = $this->sdb->fetchrow($result))
        {
            array_push($all, $row['id']);
        }
        return $all;
    }


    /**
     * Disable/enable user account
     *
     * Set active to true or false, depending on $value.
     *
     * @param integer $uid User id, aka appuser.id aka row id.
     *
     * @param string $value A Postgres compatible value, 't' or 'f'. Get this value by calling boolToPg() with
     * true or false in the calling code.
     *
     */
    public function updateActive($uid, $value)
    {
        $this->sdb->query("update appuser set active=$2 where appuser.id=$1",
                          array($uid, $value));
    }

    /**
     * Add a role to a user
     *
     * Link a role to a user.
     *
     * @param integer $uid User id, aka appuser.id aka row id.
     * @param integer $newRoleID A role id
     */
    public function insertRoleLink($uid, $newRoleID)
    {
        $this->sdb->query("insert into appuser_role_link (uid, rid) values ($1, $2)",
                          array($uid, $newRoleID));
    }


    /**
     * Add a privilege to a role
     *
     * Link a privilege to a role.
     *
     * @param integer $rID Role id, aka role.id aka row id.
     * @param integer $pID A privilege id.
     */
    public function insertPrivilegeRoleLink($rID, $pID)
    {
        $this->sdb->query("insert into privilege_role_link (rid, pid) values ($1, $2)",
                          array($rID, $pID));
    }



    /**
     * Delete a privilege from a role
     *
     * @param integer $rID Role id, aka role.id aka row id.
     * @param integer $pID A privilege id.
     */
    public function deletePrivilegeRoleLink($rID, $pID)
    {
        $this->sdb->query("delete from privilege_role_link where rid=$1 and pid=$2",
                          array($rID, $pID));
    }


    /**
     * Add a role by label
     *
     * Use "returning rid" to detect if the query succeeded. If it fails, no rid will be returned.
     *
     * This is a conditional insert, and it relies on the values coming from a select statement. The select
     * supplying the values has a combination of hard coded $1 and query derived values. Selects which supply
     * values may have a where clause and when there are no records supplied by the select, nothing is
     * inserted.
     *
     * The "id not in..." prevents adding the same role twice.
     *
     * @param integer $uid User id, aka appuser.id aka row id.
     * @param string $roleLabel A role label
     * @return boolean True if successful, false otherwise.
     */
    public function insertRoleByLabel($uid, $roleLabel)
    {
        $qq =
            "insert into appuser_role_link (uid, rid) select $1, (select id from role where label=$2)
            where
            (select id from role where label=$2 and id not in (select rid from appuser_role_link)) is not null
            returning rid";

        $result = $this->sdb->query($qq, array($uid, $roleLabel));
        $row = $this->sdb->fetchrow($result);
        if ($row['rid'])
        {
            return true;
        }
        return false;
    }


    /**
     * Insert a new role.
     *
     * Insert a new role and return the role's id.
     *
     * @param string $label Role label
     *
     * @param string $description Role description
     *
     * @return integer The inserted row id.
     */
    public function insertRole($label, $description)
    {
        $result = $this->sdb->query("insert into role (label, description) values ($1, $2) returning id",
                          array($label, $description));
        $row = $this->sdb->fetchrow($result);
        return $row['id'];
    }

    /**
     * Update a role.
     *
     * @param integer $rid Role row id
     *
     * @param string $label Role label
     *
     * @param string $description Role description
     */
    public function updateRole($rid, $label, $description)
    {
        $result = $this->sdb->query("update role set label=$2, description=$3 where id=$1",
                                    array($rid, $label, $description));
        $row = $this->sdb->fetchrow($result);
    }



    /**
     * Select a privilege record
     *
     * Get all fields of a single privilege record matching id $pid.
     *
     * @param integer $pid Privilege ID value.
     *
     * @return string[] All fields of a single privilege record.
     */
    public function selectPrivilege($pid)
    {
        $result = $this->sdb->query("select * from privilege where id=$1",
                                    array($pid));
        $row = $this->sdb->fetchrow($result);
        return $row;
    }

    /**
     * Return a list of privilege id values for a role
     *
     * @param integer $rid A role id value
     *
     * @return integer[] List of related privilege ID values.
     */
    public function selectRolePrivilegeList($rid)
    {
        $result = $this->sdb->query("select pid from privilege_role_link where rid=$1", array($rid));
        $all = array();
        while($row = $this->sdb->fetchrow($result))
        {
            array_push($all, $row['pid']);
        }
        return $all;
    }

    /**
     * Select IDs of all privilege records
     *
     * Return a list privilege IDs
     *
     * @return integer[] List of strings for each privileges. We expect the calling code in DBUser.php to send
     * each element of the list to populatePrivilege().
     */
    public function selectAllPrivilegeIDs()
    {
        $result = $this->sdb->query("select id from privilege order by label", array());
        $all = array();
        while($row = $this->sdb->fetchrow($result))
        {
            array_push($all, $row['id']);
        }
        return $all;
    }



    /**
     * Insert a new privilege.
     *
     * Insert a new privilege and return the privilege's id.
     *
     * @param string $label Privilege label
     *
     * @param string $description Privilege description
     *
     * @return integer Privilege id
     */
    public function insertPrivilege($label, $description)
    {
        $result = $this->sdb->query("insert into privilege (label, description) values ($1, $2) returning id",
                          array($label, $description));
        $row = $this->sdb->fetchrow($result);
        return $row['id'];
    }


    /**
     * Update a privilege.
     *
     * @param integer $pid Privilege record id
     *
     * @param string $label Privilege label
     *
     * @param string $description Privilege description
     */
    public function updatePrivilege($pid, $label, $description)
    {
        $result = $this->sdb->query("update privilege set label=%2, description=%3 where id=$1",
                          array($pid, $label, $description));
        $row = $this->sdb->fetchrow($result);
    }



    /**
     * Delete a role from a user
     *
     * Deleted a link role.
     *
     * @param integer $uid User id, aka appuser.id aka row id.
     * @param integer $roleID A role id
     */
    public function deleteRoleLink($uid, $roleID)
    {
        $this->sdb->query("delete from appuser_role_link where uid=$1 and rid=$2",
                          array($uid, $roleID));
    }

    /**
     * Select one role record
     *
     * Get all fields of a single role. Also, get a list of related pids, returning it as a simple array.
     *
     * If we really always (and only?) call selectRolePrivilegeList() from here, and nowhere else, could we do
     * a join and gain some efficiency? Calling code would have to be modified.
     *
     * @param int $rid Role ID to look up
     * @return string[] Return associative array of role information. Also includes key 'pid_list' which is a
     * list of privilege ids for the given role.
     */
    public function selectRole($rid)
    {
        $result = $this->sdb->query("select * from role where id=$1",
                                    array($rid));
        $row = $this->sdb->fetchrow($result);
        $row['pid_list'] = $this->selectRolePrivilegeList($row['id']);
        return $row;
    }

    /**
     * Select all role record IDs
     *
     * Get all the IDs of all roles.
     *
     * @return integer[] Return list of ID values. The higher level calling code is expected to send each ID
     * to populateRole().
     */
    public function selectAllRoleIDs()
    {
        $result = $this->sdb->query("select id from role order by label asc", array());
        $all = array();
        while($row = $this->sdb->fetchrow($result))
        {
            array_push($all, $row['id']);
        }
        return $all;
    }

    /**
     * Select user role record IDs
     *
     * Select all the IDs of roles for a single user. Higher level code will use each id to call
     * populateRole().
     *
     * @param int $appUserID The numeric ID for the user for whom to list roles.
     *
     * @return integer[] Return list of ID values. We expect the higher level calling code to pass each ID to
     * populateRole().
     */
    public function selectUserRoleIDs($appUserID)
    {
        $result = $this->sdb->query("select role.id from role,appuser_role_link
                                    where appuser_role_link.uid=$1 and role.id=rid order by label asc",
                                    array($appUserID));
        $all = array();
        while($row = $this->sdb->fetchrow($result))
        {
            array_push($all, $row['id']);
        }
        return $all;
    }




    /**
     * Current version by mainID
     *
     * The max, that is: current version for mainID regardless of status. This will return max for deleted as
     * well as all other status values. It is important that this return status on deleted records because
     * this function is crucial in getting the version number of records, deleted and otherwise. Ignores
     * status, and will return records which are deleted, or have any status.
     *
     * aka selectMaxVersion selectMostRecentVersion selectCurrentVersion
     *
     * @param integer $mainID The constellation ID
     *
     * @return integer Version number from version_history.version
     *
     */
    public function selectCurrentVersion($mainID)
    {
        $result = $this->sdb->query(
                                    'select max(version) as version
                                    from version_history
                                    where version_history.id=$1',
                                    array($mainID));
        $row = $this->sdb->fetchrow($result);
        return $row['version'];
    }

    /**
     * Status by mainID and version number
     *
     * Get the version_history status.
     *
     * @param integer $mainID The constellation ID
     *
     * @param integer $version A specific version number. We assume that you have called some function to get
     * a specific version number. Null is not ok, and guesses are not ok. This will not select for <$version.
     *
     * @return string The status string of that version for the given mainID.
     */
    public function selectStatus($mainID, $version)
    {
        $result = $this->sdb->query(
                                    'select status from version_history where id=$1 and version=$2',
                                    array($mainID, $version));
        $row = $this->sdb->fetchrow($result);
        return $row['status'];
    }

    /**
     * User for Constellation by mainID and version number
     *
     * Get the version_history user id editing this constellation.
     *
     * @param integer $mainID The constellation ID
     *
     * @param integer $version A specific version number. We assume that you have called some function to get
     * a specific version number. Null is not ok, and guesses are not ok. This will not select for <$version.
     *
     * @return int The user id who most recently touched this constellation
     */
    public function selectCurrentUserForConstellation($mainID, $version)
    {
        $result = $this->sdb->query(
                                    'select user_id from version_history where id=$1 and version=$2',
                                    array($mainID, $version));
        $row = $this->sdb->fetchrow($result);
        return $row['user_id'];
    }


    /**
     * Version History Log Note by mainID and version number
     *
     * Get the version_history log note.
     *
     * @param integer $mainID The constellation ID
     *
     * @param integer $version A specific version number. We assume that you have called some function to get
     * a specific version number. Null is not ok, and guesses are not ok. This will not select for <$version.
     *
     * @return string The log note string of that version for the given mainID.
     */
    public function selectCurrentNoteForConstellation($mainID, $version)
    {
        $result = $this->sdb->query(
                                    'select note from version_history where id=$1 and version=$2',
                                    array($mainID, $version));
        $row = $this->sdb->fetchrow($result);
        return $row['note'];
    }

    /**
     * Select by status and most recent, user only
     *
     * Get a list of mainID, version for all records when the most recent matches the given status and user.
     * This will only return most recent records, and only if the status and user match. A note about
     * checking for deleted: All status values are exclusive, so if a record's most recent status is 'locked
     * editing' then it cannot not possibly also be deleted. If you ask for 'locked editing' and that is most
     * recent, and for this user, then you will get that record.
     *
     * This will not return records which are not most recent. After that, any record must match status and user.
     *
     * @param integer $appUserID User numeric ID. The most recent record must match this user id, and must
     * match $status.
     *
     * @param string $status optional The status we want, defaults to 'locked editing'. Any status is
     * supported, but records are returned only if the most recent is this status, and matches $appUserID.
     *
     * @param integer $limit Limit to the number of records. Not optional here. Must be -1 for all, or a
     * number. The higher level calling code has a default from the config.
     *
     * @param integer $offset An offset to jump into the list of records in the database. Not optional
     * here. Must be -1 for all, or a number. The higher level calling code has a default from the config.
     *
     * @return string[] Associative list with keys 'version', 'ic_id'. Values are integers.
     */
    public function selectEditList($appUserID, $status = 'locked editing', $limit, $offset)
    {
        if ($status != 'locked editing' &&
            $status != 'currently editing')
        {
            return array();
        }
        $limitStr = '';
        $offsetStr = '';
        $limitStr = $this->doLOValue('limit', $limit);
        $offsetStr = $this->doLOValue('offset', $offset);

        $queryString = sprintf(
                'select aa.version, aa.id as ic_id
                    from version_history as aa,
                        (select max(version) as version, id from version_history
                            where id in (select distinct id from version_history where user_id=$1)
                            group by id) as cc
                    where
                        aa.id=cc.id and
                        aa.version=cc.version and
                        aa.user_id=$1 and
                        aa.status = $2 %s %s', $limitStr, $offsetStr);

        $this->logger->addDebug("Sending the following SQL request: " . $queryString);

        $result = $this->sdb->query($queryString,
                                    array($appUserID, $status));
        $this->logger->addDebug("Done request");
        $all = array();
        while($row = $this->sdb->fetchrow($result))
        {
            $mainID = $row['ic_id'];
            $version = $row['version'];
            /*
             * I think the query above works, returning the max() only when that version also has the required
             * status. However, the check below will confirm that the returned version really is the max.
             */
            $maxVersion = $this->selectCurrentVersion($mainID);
            if ($maxVersion == $version)
            {
                array_push($all, $row);
            }
        }
        return $all;
    }

    /**
     * Handle the strings for limit and offset
     *
     * This the logical implementation details in building limit and offset SQL statements. The defaults are
     * at a higher level, so checking here is merely to catch errors. If -1, do all, that is no limit or
     * offset statement. If an integer, use that as the limit or offset. If null then use the default, but
     * null should never happen because the default in the calling code is an integer constant from the
     * config.
     *
     * Default in the calling code are: \snac\Config::$SQL_LIMIT, \snac\Config::$SQL_OFFSET.
     *
     * Always return the string padded with leading and trailing spaces. It is safer to have extra spaces.
     *
     * @param string $str Either 'limit' or 'offset'
     *
     * @param integer $value An integer or -1. We accept null, but only as an error which results in using the
     * constants.
     *
     * @return string An empty string, or a limit or offset SQL string.
     */
    private function doLOValue($str, $value)
    {
        if ($value < 0 || ($str != 'limit' && $str != 'offset'))
        {
            /*
             * -1 or any negative value is "all". Negative values don't get beyond the first if statement.
             */
            return '';
        }
        elseif ($value == null || ! is_int($value))
        {
            /*
             * Null or weird stuff use the default. This seems the safe option.  This should never happen, but
             * if it does, we have backstopped the user doing something non-sensical.
             */
            if ($str == 'limit')
            {
                return " $str " . \snac\Config::$SQL_LIMIT . " ";
            }
            elseif ($str == 'offset')
            {
                return " $str " . \snac\Config::$SQL_OFFSET . " ";
            }
            else
            {
                /*
                 * If the $str is unknown, there's no limit or offset string we can create, so just return an
                 * empty string. The $str is checked in the first if statement, so we should never get down
                 * here, which makes this a belt and suspenders situation.
                 */
                return '';
            }
        }
        else
        {
            /*
             * Else we have a nice integer, so we use that.
             */
            return " $str $value ";
        }
    }

    /**
     * Select a list by status
     *
     * Select a list of mainID, version for a given status, and most recent. User is ignored therefore we get
     * records from any user. That is: not constrained by user. Optional args for limit and offset allow
     * returning partial lists.
     *
     * We are dynamically building the query string. Use sprintf() in order to get $limiStr and $offsetStr
     * into the query as necessary. Note the care we take in checking that $limit and $offset are
     * integers. Building query strings dynamically is one way that sql injection attacks sneak into code. We
     * are validating for ints and building the string only from trusted data.
     *
     * Use single quotes in $queryStr below. We don't want $1 to be interpolated. Testing php behavior reveals
     * that $1 never interpolates, but heaven only knows if that is in the php language spec. If you want, it
     * also seems fine to escape with \ when using double quotes.
     *
     * @param string $status optional Status defaults to 'published'.
     *
     * @param integer $limit Limit to the number of records. Not optional here. Must be -1 for all, or a
     * number. The higher level calling code has a default from the config.
     *
     * @param integer $offset An offset to jump into the list of records in the database. Not optional
     * here. Must be -1 for all, or a number. The higher level calling code has a default from the config.
     *
     * @return string[] Associative list with keys 'version', 'ic_id'. Values are integers.
     */
    public function selectListByStatus($status = 'published', $limit, $offset)
    {
        $limitStr = '';
        $offsetStr = '';
        $limitStr = $this->doLOValue('limit', $limit);
        $offsetStr = $this->doLOValue('offset', $offset);
        $queryString = sprintf(
            'select aa.version, aa.id as ic_id
                from version_history as aa,
                    (select max(version) as version, id from version_history
                    where id in (select distinct id from version_history where status=$1)
                    group by id) as cc
                where
                    aa.id=cc.id and
                    aa.version=cc.version and
                    aa.status = $1
                order by aa.version desc %s %s', $limitStr, $offsetStr);

        $result = $this->sdb->query($queryString,
                                    array($status));
        $all = array();
        while($row = $this->sdb->fetchrow($result))
        {
            $mainID = $row['ic_id'];
            $version = $row['version'];
            /*
             * I think the query above works, returning the max() only when that version also has the required
             * status. However, the check below will confirm that the returned version really is the max.
             */
            $maxVersion = $this->selectCurrentVersion($mainID);
            if ($maxVersion == $version)
            {
                array_push($all, $row);
            }
        }
        return $all;
    }


    /**
     * Mint a new record id.
     *
     * We always insert a new record, even on update. However, new objects do not have a
     * record id, so we create a table.id from the main sequence id_seq. This is just a centralized place to
     * do that.
     *
     * Also, when inserting a constellation we need a new id, and those ids are generated from the same
     * sequence, so this is used there as well.
     *
     * @return integer A table id from sequence id_seq.
     *
     */
    private function selectID()
    {
        $result = $this->sdb->query('select nextval(\'id_seq\') as id',array());
        $row = $this->sdb->fetchrow($result);
        return $row['id'];
    }

    /**
     * select Current IC_IDs by arkID
     *
     * Returns the current IC ic_id (main_id in Tom's code) for the given Ark ID.  If the constellation pointed
     * to by the ARK was merged, this will return the the ic_id for the good, merged record (NOT the tombstoned version).
     * If the ic was split, it will return a list of ic_ids relating to the split.
     *
     * @param string $arkID The ARK id of a constellation
     * @return integer[] The constellation IDs aka mainIDs akd ic_ids aka version_history.ids.
     */
    public function selectCurrentMainIDsForArk($arkID)
    {
        $result = $this->sdb->query(
            'select current_ic_id
            from constellation_lookup
            where
            ark_id=$1',
            array($arkID));
        $all = array();
        while ($row = $this->sdb->fetchrow($result)) {
            array_push($all, $row['current_ic_id']);
        }
        return $all;
    }

    /**
     * select Current IC_IDs by IC_ID
     *
     * Returns the current IC ic_id (main_id in Tom's code) for the given ic_id.  If the constellation pointed
     * to by the given ic_id was merged, this will return the the ic_id for the good, merged record (NOT the tombstoned version).
     * If the ic was split, it will return a list of ic_ids relating to the split.
     *
     * @param integer $icid The Constellation ID of the IC to lookup
     * @return integer[] The constellation IDs aka mainIDs akd ic_ids aka version_history.ids.
     */
    public function selectCurrentMainIDsForID($icid)
    {
        $result = $this->sdb->query(
            'select current_ic_id
            from constellation_lookup
            where
            ic_id=$1',
            array($icid));
        $all = array();
        while ($row = $this->sdb->fetchrow($result)) {
            array_push($all, $row['current_ic_id']);
        }
        return $all;
    }

    /**
     * Update the constellation lookup table
     *
     * Updates the mappings for icid/ark to current icid/ark by modifiying the current values.  If
     * the given icid and ark are not in the table, this method adds them first.  The `$currents` parameter
     * may contain solely the other parameters, i.e. `$currents = [$icid => $ark]`, with `count($currents) = 1`,
     * but in general the domain of this function (`$icid`, `$ark`) should NEVER appear in the range (`$currents`).
     *
     * This is a very tricky set of logic meant to maintain the endpoints of an implicit DAG of merge
     * and split activity throughout the system. The lookup table maintains a list of id/ark (possibly stale) to
     * current correct id/arks, but the lookup may not be unique (in the case of a split).  This method attempts
     * to keep track of updates to the lookup table, such as removing duplicates on a merge of a previous split,
     * etc.
     *
     * We do not store the entire DAG, but use an implicit 2-level version.  In the traditional DAG, we would need
     * to follow the path from a queried icid down to the end of the path (no out-edges) to get the current icid(s)
     * for that icid.  In our implicit DAG, we only store links from each node (possibly duplicated) directly to the
     * DAG's paths' endpoint(s).  Therefore, those links must be updated when a new endpoint (on a merge) or new endpoints
     * (on a split) are added and the DAG modified.  The DAG itself may be reconstructed from the version_history table.
     *
     * @param int $icid The ICID to re-map
     * @param string $ark The Ark ID to re-map
     * @param string[] $currents The associative array of icid->ark for current ids/arks to redirect to.
     */
    public function updateConstellationLookup($icid, $ark, $currents=null) {
        if ($currents === null || empty($currents)) {
            return;
        }

        $result = $this->sdb->query('select ic_id from constellation_lookup where ic_id = $1;', array($icid));
        if ($this->sdb->fetchrow($result) === false) {
            // If the ICID doesn't exist, then add it. Nothing could be pointing to it in this case.
            foreach ($currents as $currentICID => $currentArk) {
                $result = $this->sdb->query('insert into constellation_lookup
                    (ic_id, ark_id, current_ic_id, current_ark_id) values ($1, $2, $3, $4);',
                    array($icid, $ark, $currentICID, $currentArk));
            }
        } else if (count($currents) == 1 && isset($currents[$icid])) {
            // If the icid and the current[icid] are both the same, then we should not redirect because id->id already exists
            // and we don't want to accidentally delete the lookup
            return;
        } else {
            // Not trying to update a self-referencing link, so we should modify the table appropriately
            // Note: In this case, the user should NEVER ask to redirect "A" to "A" and "B"
            //       (the domain should not be a subset of the range)

            // Get anything pointing to $icid, as it will need to be redirected to each icid in the currents list
            $result1 = $this->sdb->query('select ic_id, ark_id, current_ic_id, current_ark_id from constellation_lookup where current_ic_id = $1;', array($icid));
            $toDelete = array();
            $toInsert = array();
            while($row = $this->sdb->fetchrow($result1))
            {
                // Keep a list if icid=>ark that will need to be rewritten to the database
                $toInsert[$row["ic_id"]] = $row["ark_id"];
                // We will eventually want to delete these
                array_push($toDelete, $row);
            }

            // Build the SQL prepare string
            $tmp = array();
            for ($i = 1; $i <= count($currents); $i++) {
                array_push($tmp, '$'.$i);
            }
            $inString = implode(",", $tmp);

            // Build a cache for relevant pieces of the lookup table
            $result2 = $this->sdb->query('select * from constellation_lookup where current_ic_id in ('.$inString.');',
                                        array_keys($currents));
            $cache = array();
            while($row = $this->sdb->fetchrow($result2))
            {
                if (!isset($cache[$row['current_ic_id']]))
                    $cache[$row['current_ic_id']] = array();
                // Cache is a reverse lookup (current <- ic_id) where current is in our list of $currents
                $cache[$row['current_ic_id']][$row['ic_id']] = $row['ark_id'];
            }

            // Do the insert of the correct redirects
            foreach ($toInsert as $oICID => $oArk) {
                foreach ($currents as $nICID => $nArk) {
                    if (!isset($cache[$nICID]) || !isset($cache[$nICID][$oICID])) {
                        // if nothing is pointing to nICID OR oICID is not pointing to nICID, then add the link
                        $result = $this->sdb->query('insert into constellation_lookup
                            (ic_id, ark_id, current_ic_id, current_ark_id) values ($1, $2, $3, $4);',
                            array($oICID, $oArk, $nICID, $nArk));
                    }
                }
            }

            // Remove any of the old redirects that are no longer active.
            foreach ($toDelete as $row) {
                $result = $this->sdb->query('delete from constellation_lookup
                    where current_ic_id = $3 and current_ark_id = $4 and
                    current_ic_id = $1 and current_ark_id = $2;',
                    $row);
            }
        }

    }

    /**
     * Update MaybeSame Links
     *
     * Updates the maybe same table to point any maybesame references from icid to currentICID.
     * After doing an update, it will remove any self-referencing maybesames.
     *
     * @param int $icid The icid to re-map in the maybe same table
     * @param int $currentICID The updated ICID to use instead of $icid
     */
    public function updateMaybeSameLinks($icid, $currentICID) {
        $result = $this->sdb->query('update maybe_same
            set ic_id1 = $2 where ic_id1 = $1;',
            array($icid, $currentICID));
        $result = $this->sdb->query('update maybe_same
            set ic_id2 = $2 where ic_id2 = $1;',
            array($icid, $currentICID));

        // Remove any self-referencing links
        $result = $this->sdb->query('delete from maybe_same where ic_id1 = ic_id2;', array());
    }

    /**
     * Remove MaybeSame Links
     *
     * Removes the maybe same links between the two ic_ids given.
     *
     * @param int $icid1 One ICID
     * @param int $icid2 Another ICID
     */
    public function removeMaybeSameLink($icid1, $icid2) {
        $result = $this->sdb->query('delete from maybe_same where (ic_id1 = $1 and ic_id2 = $2) or (ic_id2 = $1 and ic_id1 = $2);',
            array($icid1, $icid2));
    }

    /**
     * Select records from table source by foreign key
     *
     * Constrain sub query where fk_id, but group by id and return max(version) by id. Remember, our unique
     * key is always id,version. Joining the fk_id constrained subquery with the table on id and version gives
     * us all of the relevant id,version records, and nothing else.
     *
     * An old bug grouped the subquery in fk_id, and then joined on fk_id, which was wrong. It had the effect
     * of only returning record(s) for the overall max version, so the bug was only apparent when there were
     * at least 2 versions in group of records.
     *
     * @param integer $fkID A foreign key to record in another table.
     *
     * @param integer $version The constellation version. For edits this is max version of the
     * constellation. For published, this is the published constellation version.
     *
     * @return string[] A list of records (list of lists) with inner keys matching the database field names:
     * version, ic_id, id, text, note, uri, language_id.
     *
     */
    public function selectSource($fkID, $version)
    {
        $qq = 'select_source';
        $this->sdb->prepare($qq,
                            'select aa.version, aa.ic_id, aa.id, aa.text, aa.note, aa.uri, aa.language_id, aa.display_name
                            from source as aa,
                            (select id,max(version) as version from source where fk_id=$1 and version<=$2 group by id) as bb
                            where not is_deleted and aa.id=bb.id and aa.version=bb.version');
        $result = $this->sdb->execute($qq, array($fkID, $version));
        $all = array();
        while($row = $this->sdb->fetchrow($result))
        {
            array_push($all, $row);
        }
        $this->sdb->deallocate($qq);
        return $all;
    }


    /**
     * Get all sources for Constellation
     *
     * Returns the list of all sources for a given ic_id and version.
     *
     * @param int $mainID The IC id for the constellation
     * @param int $version The version number to get sources for
     * @return string[] An array of arrays of source data from the database
     */
    public function selectSourceList($mainID, $version)
    {
        $qq = 'select_source_list';
        $this->sdb->prepare($qq,
                            'select aa.version, aa.ic_id, aa.id, aa.text, aa.note, aa.uri, aa.language_id, aa.display_name
                            from source as aa,
                            (select id,max(version) as version from source where ic_id=$1 and version<=$2 group by id) as bb
                            where not is_deleted and aa.id=bb.id and aa.version=bb.version');
        $result = $this->sdb->execute($qq, array($mainID, $version));
        $all = array();
        while($row = $this->sdb->fetchrow($result))
        {
            array_push($all, $row);
        }
        $this->sdb->deallocate($qq);
        return $all;
    }

    /**
     * Select all source id only by constellation ID
     *
     * Select only source.id values for a given constellation ID. Use this to get constellation source id
     * values, which higher level code uses inside populateSourceConstellation(), and which calls
     * populateSourceByID(). If you want full source record data, then you should use selectSourceByID().
     *
     * @param integer $mainID A foreign key to record in another table.
     *
     * @param integer $version The constellation version. For edits this is max version of the
     * constellation. For published, this is the published constellation version.
     *
     * @return string[] A list of list (records) with key 'id'
     */
    public function selectSourceIDList($mainID, $version)
    {
        $qq = 'select_source_id_list';
        $this->sdb->prepare($qq,
                            'select aa.id
                            from source as aa,
                            (select id,max(version) as version from source where ic_id=$1 and version<=$2 group by id) as bb
                            where not is_deleted and aa.id=bb.id and aa.version=bb.version');
        $result = $this->sdb->execute($qq, array($mainID, $version));
        $all = array();
        while($row = $this->sdb->fetchrow($result))
        {
            array_push($all, $row);
        }
        $this->sdb->deallocate($qq);
        return $all;
    }


    /**
     * Select full source records from table source by source id
     *
     * Select source where the most recent version <= $version for source id $sourceID and not deleted.
     *
     * @param integer $sourceID A record ID here in the source table. Not a foreign key.
     *
     * @param integer $version The constellation version. For edits this is max version of the
     * constellation. For published, this is the published constellation version.
     *
     * @return string[] A single source record keys matching the database field names:
     * version, ic_id, id, text, note, uri, language_id.
     *
     */
    public function selectSourceByID($sourceID, $version)
    {
        $qq = 'select_source_by_id';
        $this->sdb->prepare($qq,
                            'select aa.version, aa.ic_id, aa.id, aa.text, aa.note, aa.uri, aa.language_id, aa.display_name
                            from source as aa,
                            (select id,max(version) as version from source where id=$1 and version<=$2 group by id) as bb
                            where not is_deleted and aa.id=bb.id and aa.version=bb.version');
        $result = $this->sdb->execute($qq, array($sourceID, $version));
        $all = array();
        while($row = $this->sdb->fetchrow($result))
        {
            array_push($all, $row);
        }
        $this->sdb->deallocate($qq);
        return $all;
    }


    /**
     * Insert a record into table source.
     *
     * Write a source objec to the database. These are per-constellation so they have ic_id and no foreign
     * keys. These are linked to other tables by putting a source.id foreign key in that related table.
     * Language related is a Language object, and is saved in table language. It is related where
     * source.id=language.fk_id. There is no language_id in table source, and there should not be. However, a
     * lanugage may link to this source record via source.id. See DBUtil writeSource().
     * The "type" field was always "simple" and is no longer used.
     *
     *
     * @param string[] $vhInfo associative list with keys: version, ic_id
     *
     * @param integer $id Record id
     *
     * @param string $displayName The name of the source to display in the UI
     *
     * @param string $text Text of this source.
     *
     * @param string $note Note about this source.
     *
     * @param string $uri URI of this source
     *
     * @return integer The id value of this record. Sources have a language, so we need to return the $id
     * because it is used by language as a foreign key.
     *
     */
    public function insertSource($vhInfo, $id, $displayName, $text, $note, $uri)
    {
        if (! $id)
        {
            $id = $this->selectID();
        }
        $qq = 'insert_source';
        $this->sdb->prepare($qq,
                            'insert into source
                            (version, ic_id, id, display_name, text, note, uri)
                            values
                            ($1, $2, $3, $4, $5, $6, $7)');
        $this->sdb->execute($qq,
                            array($vhInfo['version'],
                                  $vhInfo['ic_id'],
                                  $id,
                                  $displayName,
                                  $text,
                                  $note,
                                  $uri));
        $this->sdb->deallocate($qq);
        return $id;
    }


    /**
     * Insert a biogHist.
     *
     * If the $id arg is null, get a new id. Always return $id.
     *
     * @param string[] $vhInfo associative list with keys: version, ic_id
     *
     * @param int $id Record id.
     *
     * @param string $text Text of the biogHist.
     *
     */
    public function insertBiogHist($vhInfo, $id, $text)
    {
        if (! $id)
        {
            $id = $this->selectID();
        }
        $qq = 'insert_bioghist';
        $this->sdb->prepare($qq,
                            'insert into biog_hist
                            (version, ic_id, id, text)
                            values
                            ($1, $2, $3, $4)');
        $this->sdb->execute($qq,
                            array($vhInfo['version'],
                                  $vhInfo['ic_id'],
                                  $id,
                                  $text));
        $this->sdb->deallocate($qq);
        return $id;
    }


    /**
     * Insert a constellation occupation. If the $id arg is null, get a new id. Always return $id.
     *
     * @param string[] $vhInfo associative list with keys: version, ic_id
     *
     * @param int $id Record id occupation.id
     *
     * @param int $termID Vocabulary term foreign key id. Managed via Term objects in the calling code.
     *
     * @param string $vocabularySource Not currently saved. As far as we know, these are specific to
     * AnF. These probably should be somehow cross-walked to the SNAC vocabularies.
     *
     * @param string $note A note about the occupation.
     *
     */
    public function insertOccupation($vhInfo, $id, $termID, $vocabularySource, $note)
    {
        if (! $id)
        {
            $id = $this->selectID();
        }
        $qq = 'insert_occupation';
        $this->sdb->prepare($qq,
                            'insert into occupation
                            (version, ic_id, id, occupation_id, vocabulary_source, note)
                            values
                            ($1, $2, $3, $4, $5, $6)');
        $result = $this->sdb->execute($qq,
                                      array($vhInfo['version'],
                                            $vhInfo['ic_id'],
                                            $id,
                                            $termID,
                                            $vocabularySource,
                                            $note));
        $this->sdb->deallocate($qq);
        return $id;
    }



    /**
     * Select the id and role for a given appuser.
     *
     * Maybe this should be called selectAppUserInfo() in keeping
     * with naming conventions for the other methods. Also the return values are in a flat array, and might
     * better be return in an assoc list where the keys are based on our usual conventions.
     *
     * @param string $userString A string value of the users unique username which is appuser.username.
     *
     * @return integer[] A flat list of the appuser.id and related role.id, both are numeric.
     *
     */
    public function selectAppUserInfo($userString)
    {
        $qq = 'get_app_user_info';
        $this->sdb->prepare($qq,
                            'select appuser.id as id,role.id as role from appuser, appuser_role_link, role
                            where
                            appuser.username=$1
                            and appuser.id=appuser_role_link.uid
                            and role.id = appuser_role_link.rid
                            and appuser_role_link.is_primary=true');

        /*
         * $result behaves a bit like a cursor. Php docs say the data is in memory, and that a cursor is not
         * used.
         */
        $result = $this->sdb->execute($qq, array($userString));
        $row = $this->sdb->fetchrow($result);
        $this->sdb->deallocate($qq);
        return array($row['id'], $row['role']);
    }

    /**
     * Insert a version_history record.
     *
     * This always increments the version_history.version which is the version number. An old comment said: "That
     * needs to not be incremented in some cases." That is certainly not possible now. Our rule is: always
     * increment version on any database operation.
     *
     * The $mainID aka ic_id may not be minted. If we have an existing $mainID we do not create a new
     * one. This would be the case for update and delete.
     *
     * @param integer $mainID Constellation id
     *
     * @param integer $userid Foreign key to appuser.id, the current user's appuser id value.
     *
     * @param integer $role Foreign key to role.id, the role id value of the current user.
     *
     * @param string $status Status value from the enum icstatus. Using an enum from the db is a bit obscure
     * to all the php code, so maybe best to move icstatus to some util class and have a method to handle
     * these. Or a method that knows about the db class, but can hide the details from the application
     * code. Something.
     *
     * @param string $note A string the user enters to identify what changed in this version.
     *
     * @return string[] $vhInfo An assoc list with keys 'version', 'ic_id'.
     */
    public function insertVersionHistory($mainID, $userid, $role, $status, $note)
    {
        if (! $mainID)
        {
            $mainID = $this->selectID();
        }
        $qq = 'insert_version_history';
        // We need version_history.id and version_history.id returned.
        $this->sdb->prepare($qq,
                            'insert into version_history
                            (id, user_id, role_id, status, is_current, note)
                            values
                            ($1, $2, $3, $4, $5, $6)
                            returning version');

        $result = $this->sdb->execute($qq, array($mainID, $userid, $role, $status, true, $note));
        $row = $this->sdb->fetchrow($result);
        $vhInfo['version'] = $row['version'];
        $vhInfo['ic_id'] = $mainID;
        $this->sdb->deallocate($qq);
        return $vhInfo;
    }


    /**
     * New insert into version_history
     *
     * We already know the version_history.version, and ic_id, so we are not relying on the default
     * values. This all happens because we are using the same ic_id across an entire constellation. And we
     * might be using the same version across many Constellations and other inserts all in this current
     * session.
     *
     * @param string[] $vhInfo associative list with keys: version, ic_id
     *
     * @param integer $appUserID User id
     *
     * @param integer $roleID Role id
     *
     * @param string $status Constellation status
     *
     * @param string $note Note for this version
     *
     * @return string[] $vhInfo associative list with keys: version, ic_id
     *
     */
    public function insertIntoVH($vhInfo, $appUserID, $roleID, $status, $note)
    {
        $qq = 'insert_into_version_history';
        $this->sdb->prepare($qq,
                            'insert into version_history
                            (version, id, user_id, role_id, status, is_current, note)
                            values
                            ($1, $2, $3, $4, $5, $6, $7)
                            returning version, id as ic_id;');

        $result = $this->sdb->execute($qq,
                                      array($vhInfo['version'], $vhInfo['ic_id'], $appUserID, $roleID, $status, true, $note));
        $vhInfo = $this->sdb->fetchrow($result);
        $this->sdb->deallocate($qq);
        return $vhInfo;
    }

    /**
     * Update a version_history record
     *
     * Get a new version but keeping the existing ic_id. This also uses DatabaseConnector->query() in an
     * attempt to be more efficient, or perhaps just less verbose.
     *
     * @param integer $appUserID Foreign key to appuser.id, the current user's appuser id value.
     *
     * @param integer $roleID Foreign key to role.id, the role id value of the current user.
     *
     * @param string $status Status value from the enum icstatus. Using an enum from the db is a bit obscure
     * to all the php code, so maybe best to move icstatus to some util class and have a method to handle
     * these. Or a method that knows about the db class, but can hide the details from the application
     * code. Something.
     *
     * @param string $note A string the user enters to identify what changed in this version.
     *
     * @param integer $ic_id Constellation id
     *
     * @return string[] $vhInfo An assoc list with keys 'version', 'ic_id'.
     */
    public function updateVersionHistory($appUserID, $roleID, $status, $note, $ic_id)
    {
        /*
         * Note: query() as opposed to prepare() and execute()
         * query() has two args:
         * 1) a string (sql query)
         * 2) an array of the vars that match the query placeholders
         *
         */
        $result = $this->sdb->query('insert into version_history
                                    (id, user_id, role_id, status, is_current, note)
                                    values
                                    ($1, $2, $3, $4, $5, $6)
                                    returning version',
                                    array($ic_id, $appUserID, $roleID, $status, true, $note));
        $row = $this->sdb->fetchrow($result);
        return $row['version'];
    }


    /**
     * Insert date
     *
     * SNACDate.php has fromDateOriginal and toDateOriginal, but the CPF lacks date components, and the
     * database "original" is only the single original string.
     *
     * @param string[] $vhInfo associative list with keys: version, ic_id
     * @param integer $id Record id. If null a new one will be minted.
     * @param integer $isRange Boolean if this is a date range
     * @param string $fromDate The from date
     * @param string $fromType Type of from date, fk to vocabulary.id
     * @param integer $fromBC Boolean if this is a BC date
     * @param string $fromNotBefore Not before this date
     * @param string $fromNotAfter Not after this date
     * @param string $fromOriginal What we got from the CPF
     * @param string $toDate The to date
     * @param integer $toType Type of the date, fk to vocabulary.id
     * @param integer $toBC Boolean, true if BC
     * @param string $toNotBefore Not before this date
     * @param string $toNotAfter Not after this date
     * @param string $toOriginal What we got from the CPF
     * @param string $descriptiveNote Descriptive note
     * @param string $fk_table The name of the table to which this date and $fk_id apply.
     * @param integer $fk_id The id of the record to which this date applies.
     *
     * @return integer date_range record id, in case some other code is interested in what record id was
     * inserted.
     *
     */
    public function insertDate($vhInfo,
                               $id,
                               $isRange,
                               $fromDate,
                               $fromType, // fk to vocabulary
                               $fromBC,
                               $fromNotBefore,
                               $fromNotAfter,
                               $fromOriginal,
                               $toDate,
                               $toType, // fk to vocabulary
                               $toBC,
                               $toNotBefore,
                               $toNotAfter,
                               $toOriginal,
                               $descriptiveNote,
                               $fk_table,
                               $fk_id)
    {
        if (! $id)
            {
                $id = $this->selectID();
            }
        $qq = 'insert_date';
        $this->sdb->prepare($qq,
                            'insert into date_range
                            (version, ic_id, id, is_range,
                            from_date, from_type, from_bc, from_not_before, from_not_after, from_original,
                            to_date, to_type, to_bc, to_not_before, to_not_after, to_original, descriptive_note, fk_table, fk_id)
                            values
                            ($1, $2, $3, $4, $5, $6, $7, $8, $9, $10, $11, $12, $13, $14, $15, $16, $17, $18, $19)');

        $result = $this->sdb->execute($qq,
                                      array($vhInfo['version'],
                                            $vhInfo['ic_id'],
                                            $id,
                                            $isRange,
                                            $fromDate,
                                            $fromType,
                                            $fromBC,
                                            $fromNotBefore,
                                            $fromNotAfter,
                                            $fromOriginal,
                                            $toDate,
                                            $toType,
                                            $toBC,
                                            $toNotBefore,
                                            $toNotAfter,
                                            $toOriginal,
                                            $descriptiveNote,
                                            $fk_table,
                                            $fk_id));

        $row = $this->sdb->fetchrow($result);
        $this->sdb->deallocate($qq);
        return $id;
    }


    /**
     * Select list of dates
     *
     * Select a date knowing a date id values. selectDate() relies on the date.id being in the original table,
     * thus $did is a foreign key of the record to which this date applies. selectDate() does not know or care
     * what the other record is.
     *
     * Constrain sub query where fk_id, but group by id and return max(version) by id. Remember, our unique
     * key is always id,version. Joining the fk_id constrained subquery with the table on id and version gives
     * us all of the relevant id,version records, and nothing else.
     *
     * An old bug grouped the subquery in fk_id, and then joined on fk_id, which was wrong. It had the effect
     * of only returning record(s) for the overall max version, so the bug was only apparent when there were
     * at least 2 versions in group of records.
     *
     * (What "other" date select? This old comment is unclear.) The other date select function would be by
     * original.id=date.fk_id. Maybe we only need by date.fk_id.
     *
     * @param integer $did A foreign key to record in another table.
     *
     * @param integer $version The constellation version. For edits this is max version of the
     * constellation. For published, this is the published constellation version.
     *
     * @param string $fkTable Name of the related table.
     *
     * @return string[] A list of date_range fields/value as list keys matching the database field names.
     */
    public function selectDate($did, $version, $fkTable)
    {
        $qq = 'select_date';

        $query = 'select
        aa.id, aa.version, aa.ic_id, aa.is_range, aa.descriptive_note,
        aa.from_date, aa.from_bc, aa.from_not_before, aa.from_not_after, aa.from_original,
        aa.to_date, aa.to_bc, aa.to_not_before, aa.to_not_after, aa.to_original, aa.fk_table, aa.fk_id,
        aa.from_type,aa.to_type
        from date_range as aa,
        (select id,max(version) as version from date_range where fk_id=$1 and fk_table=$3 and version<=$2 group by id) as bb
        where not is_deleted and aa.id=bb.id and aa.version=bb.version';

        $this->sdb->prepare($qq, $query);

        $result = $this->sdb->execute($qq, array($did, $version, $fkTable));
        $all = array();
        while($row = $this->sdb->fetchrow($result))
        {
            array_push($all, $row);
        }
        $this->sdb->deallocate($qq);
        return $all;
    }

    /**
     * Select all dates for constellation
     *
     * Returns an array of all Dates for a given constellation, regardless of what piece of the constellation they are
     * actually attached to.
     *
     * @param integer $cid A constellation ID
     *
     * @param integer $version The constellation version. For edits this is max version of the
     * constellation. For published, this is the published constellation version.
     *
     * @return string[][] A list of lists of fields/value as list keys matching the database field names
     */
    public function selectAllDatesForConstellation($cid, $version)
    {
        $qq = 'select_date';

        $query = 'select
        aa.id, aa.version, aa.ic_id, aa.is_range, aa.descriptive_note,
        aa.from_date, aa.from_bc, aa.from_not_before, aa.from_not_after, aa.from_original,
        aa.to_date, aa.to_bc, aa.to_not_before, aa.to_not_after, aa.to_original, aa.fk_table, aa.fk_id,
        aa.from_type,aa.to_type
        from date_range as aa,
        (select id,max(version) as version from date_range where ic_id=$1 and version<=$2 group by id) as bb
        where not is_deleted and aa.id=bb.id and aa.version=bb.version';

        $this->sdb->prepare($qq, $query);

        $result = $this->sdb->execute($qq, array($cid, $version));
        $all = array();
        while($row = $this->sdb->fetchrow($result))
        {
            array_push($all, $row);
        }
        $this->sdb->deallocate($qq);
        return $all;
    }

    /**
     * Select list of place_link
     *
     * Select a place. This relies on table.id==fk_id where $tid is a foreign key of the record to which this
     * place applies. We do not know or care what the other record is, and that works because all the ids come
     * from a single SQL sequence and therefore are unique.
     *
     * Constrain sub query where fk_id, but group by id and return max(version) by id. Remember, our unique
     * key is always id,version. Joining the fk_id constrained subquery with the table on id and version gives
     * us all of the relevant id,version records, and nothing else.
     *
     * An old bug grouped the subquery in fk_id, and then joined on fk_id, which was wrong. It had the effect
     * of only returning record(s) for the overall max version, so the bug was only apparent when there were
     * at least 2 versions in group of records.
     *
     * @param integer $tid A foreign key to record in the other table.
     *
     * @param integer $version The constellation version. For edits this is max version of the
     * constellation. For published, this is the published constellation version.
     *
     * @param string $fkTable Name of the related table, matches $tid aka fk_id aka fkID.
     *
     * @return string[] A list of fields/value as list keys matching the database field names: id,
     * version, ic_id, confirmed, geo_place_id, fk_table, fk_id, from_type, to_type
     */
    public function selectPlace($tid, $version, $fkTable)
    {
        $qq = 'select_place';
        $this->sdb->prepare($qq,
                         'select
                         aa.id, aa.version, aa.ic_id, aa.confirmed, aa.original,
                         aa.geo_place_id, aa.type, aa.role, aa.note, aa.score, aa.fk_table, aa.fk_id
                         from place_link as aa,
                         (select id,max(version) as version from place_link where fk_id=$1 and fk_table=$3 and version<=$2 group by id) as bb
                         where not is_deleted and aa.id=bb.id and aa.version=bb.version');

        $result = $this->sdb->execute($qq, array($tid, $version, $fkTable));
        $all = array();
        while($row = $this->sdb->fetchrow($result))
        {
            array_push($all, $row);
        }
        $this->sdb->deallocate($qq);
        return $all;
    }


    /**
     * Insert into place_link.
     *
     * @param string[] $vhInfo associative list with keys: version, ic_id
     * @param integer $id The id (if null, one will be created)
     * @param string $confirmed Boolean confirmed by human
     * @param string $original The original string
     * @param string $geo_place_id The geo_place_id
     * @param integer $typeID Vocabulary ID of the place@localType
     * @param integer $roleID Vocabulary ID of the role
     * @param string $note A note
     * @param float $score The geoname matching score
     * @param string $fk_table The fk_table name
     * @param string $fk_id The fk_id of the related table.
     *
     * @return integer $id The id of what we (might) have inserted.
     *
     */
    public function insertPlace($vhInfo,
                                $id,
                                $confirmed,
                                $original,
                                $geo_place_id,
                                $typeID,
                                $roleID,
                                $note,
                                $score,
                                $fk_table,
                                $fk_id)
    {
        if (! $id)
        {
            $id = $this->selectID();
        }
        $qq = 'insert_place';
        $this->sdb->prepare($qq,
                            'insert into place_link
                            (version, ic_id, id, confirmed, original, geo_place_id, type, role, note, score,  fk_id, fk_table)
                            values
                            ($1, $2, $3, $4, $5, $6, $7, $8, $9, $10, $11, $12)');

        $result = $this->sdb->execute($qq,
                                      array($vhInfo['version'],
                                            $vhInfo['ic_id'],
                                            $id,
                                            $confirmed,
                                            $original,
                                            $geo_place_id,
                                            $typeID,
                                            $roleID,
                                            $note,
                                            $score,
                                            $fk_id,
                                            $fk_table));
        $this->sdb->deallocate($qq);
        return $id;
    }

    /**
     * Select all snac control meta data for constellation
     *
     * Returns an array of all SCMs for a given constellation, regardless of what piece of the constellation they are
     * actually attached to.
     *
     * @param integer $cid A constellation ID
     *
     * @param integer $version The constellation version. For edits this is max version of the
     * constellation. For published, this is the published constellation version.
     *
     * @return string[][] A list of lists of fields/value as list keys matching the database field names: id,
     * version, ic_id, citation_id, sub_citation, source_data, rule_id, language_id, note, fk_id, fk_table.
     */
    public function selectAllMetaForConstellation($cid, $version)
    {
        $qq = 'select_meta';
        $this->sdb->prepare($qq,
                            'select
                            aa.id, aa.version, aa.ic_id, aa.citation_id, aa.sub_citation, aa.source_data,
                            aa.rule_id, aa.note, aa.fk_id, aa.fk_table
                            from scm as aa,
                            (select id,max(version) as version from scm where ic_id=$1 and version<=$2 group by id) as bb
                            where not is_deleted and aa.id=bb.id and aa.version=bb.version');

        $result = $this->sdb->execute($qq, array($cid, $version));
        $all = array();
        while($row = $this->sdb->fetchrow($result))
        {
            array_push($all, $row);
        }
        $this->sdb->deallocate($qq);
        return $all;
    }

    /**
     * Select a snac control meta data record
     *
     * May 6 2016: Reading the code, we will return zero or many records. I'm pretty sure that anything which
     * can have an SCM can have multiple SCM records related to it.
     *
     * The query relies on table.id==fk_id where $tid is a foreign key of the record to which this applies. We
     * do not know or care what the other record is.
     *
     * Constrain sub query where fk_id, but group by id and return max(version) by id. Remember, our unique
     * key is always id,version. Joining the fk_id constrained subquery with the table on id and version gives
     * us all of the relevant id,version records, and nothing else.
     *
     * An old bug grouped the subquery in fk_id, and then joined on fk_id, which was wrong. It had the effect
     * of only returning record(s) for the overall max version, so the bug was only apparent when there were
     * at least 2 versions in group of records.
     *
     * @param integer $tid A foreign key to record in another table.
     *
     * @param integer $version The constellation version. For edits this is max version of the
     * constellation. For published, this is the published constellation version.
     *
     * @param string $fkTable Related table name.
     *
     * @return string[][] A list of lists of fields/value as list keys matching the database field names: id,
     * version, ic_id, citation_id, sub_citation, source_data, rule_id, language_id, note. I don't think
     * calling code has any use for fk_id, so we don't return it.
     */
    public function selectMeta($tid, $version, $fkTable)
    {
        $qq = 'select_meta';
        $this->sdb->prepare($qq,
                            'select
                            aa.id, aa.version, aa.ic_id, aa.citation_id, aa.sub_citation, aa.source_data,
                            aa.rule_id, aa.note
                            from scm as aa,
                            (select id,max(version) as version from scm where fk_id=$1 and fk_table=$3 and version<=$2 group by id) as bb
                            where not is_deleted and aa.id=bb.id and aa.version=bb.version');

        $result = $this->sdb->execute($qq, array($tid, $version, $fkTable));
        $all = array();
        while($row = $this->sdb->fetchrow($result))
        {
            array_push($all, $row);
        }
        $this->sdb->deallocate($qq);
        return $all;
    }

    /**
     * Insert meta record
     *
     * Inset meta related to the $fk_id. Table scm, php object SNACControlMetadata.
     *
     * Note: we do not use citation_id because citations are source, and source is not a controlled
     * vocabulary. Source is like date. Each source is indivualized for the record it relates to. To get the
     * citation, conceptual select from source where scm.id==source.fk_id.
     *
     * Note: We do not save language_id because languages are objects, not a single vocabulary term like
     * $ruleID. The language is related back to this table where scm.id=language.fk_id and
     * scm.version=language.version. (Or something like that with version. It might be complicated.)
     *
     * @param string[] $vhInfo associative list with keys: version, ic_id
     *
     * @param integer $id Record id of this table.
     *
     * @param integer $citationID Foreign key to table source.id
     *
     * @param string $subCitation A sub citation
     *
     * @param string $sourceData The text of the source
     *
     * @param integer $ruleID fk to vocaulary.id
     *
     * @param string $note A note about this meta data
     *
     * @param string $fkTable name of the related table
     *
     * @param integer $fkID fk to the relate table
     *
     * @return integer Return the record id
     */
    public function insertMeta($vhInfo, $id, $citationID, $subCitation, $sourceData,
                               $ruleID, $note, $fkTable, $fkID)
    {
        if (! $id)
        {
            $id = $this->selectID();
        }
        $qq = 'insert_meta';
        $this->sdb->prepare($qq,
                            'insert into scm
                            (version, ic_id, id, citation_id, sub_citation, source_data,
                            rule_id, note, fk_id, fk_table)
                            values ($1, $2, $3, $4, $5, $6, $7, $8, $9, $10)');
        $result = $this->sdb->execute($qq,
                                      array($vhInfo['version'],
                                            $vhInfo['ic_id'],
                                            $id,
                                            $citationID,
                                            $subCitation,
                                            $sourceData,
                                            $ruleID,
                                            $note,
                                            $fkID,
                                            $fkTable));
        $row = $this->sdb->fetchrow($result);
        $this->sdb->deallocate($qq);
        return $id;
    }

    /**
     * Get a geo_place record
     *
     * Also known as GeoTerm
     *
     * @param integer $gid A geo_place.id value.
     *
     * @return string[] A list of fields/value as list keys matching the database field names: id, uri,
     * latitude, longitude, admin_code, country_code, name.
     */
    public function selectGeoTerm($gid)
    {
        $qq = 'select_geo_place';
        $this->sdb->prepare($qq, 'select * from geo_place where id=$1');
        $result = $this->sdb->execute($qq, array($gid));
        $row = $this->sdb->fetchrow($result);
        $this->sdb->deallocate($qq);
        return $row;
    }

    /**
     * Insert geo_place
     *
     * Also known as GeoTerm
     *
     * @param integer $id The id. If null, the system will assign a new id.
     *
     * @param string $version The version.
     *
     * @param string $uri The uri.
     *
     * @param string $name The name.
     *
     * @param string $latitude  The latitude maybe a string in php, but really a number(10,7)
     *
     * @param string $longitude  The longitude maybe a string in php, but really a number(10,7)
     *
     * @param string $admin_code  The admin_code
     *
     * @param string $country_code  The country_code
     *
     * @return integer $id Existing or new record id
     */
    public function insertGeo($id, $version, $uri, $name, $latitude, $longitude, $admin_code, $country_code)
    {
        if (! $id)
        {
            $id = $this->selectID();
        }
        $qq = 'insert_geo_place';
        $this->sdb->prepare($qq,
                            'insert into geo_place
                            (id, version, uri, name, latitude, longitude, admin_code, country_code)
                            values
                            ($1, $2, $3, $4, $5, $6, $7, $8)');
        $result = $this->sdb->execute($qq,
                                      array($id,
                                            $version,
                                            $uri,
                                            $name,
                                            $latitude,
                                            $longitude,
                                            $admin_code,
                                            $country_code));
        $this->sdb->deallocate($qq);
        return $id;
    }


    /**
     * Insert nrd record
     *
     * Insert the non-repeating parts (non repeading data) of the constellation. No need to return a value as
     * the nrd row key is ic_id,version which corresponds to the row key in all other tables being
     * id,version. Table nrd is the 1:1 table for the constellation. The peculiar thing about nrd is that
     * there is no corresponding php object. The Constellation has entityTyp and ARK, but the Constellation is
     * not an "nrd object".
     *
     * We happen to know that nrd.id currently the constellation ic_id. We are also sure that you do not want
     * to use this field for anything. We are writing a value into it for the sake of consistency.
     *
     * @param string[] $vhInfo associative list with keys: version, ic_id
     *
     * @param string $ark_id ARK string. There was a reason why I added _id to distinguish this from something
     * else with the naked name "ark".
     *
     * @param integer $entity_type A foreign key into table vocabulary, handled by Term related functions here and in
     * DBUtils.
     *
     * @param integer $tableID Value for nrd.id.
     *
     */
    public function insertNrd($vhInfo, $ark_id, $entity_type, $tableID)
    {
        $qq = 'insert_nrd';
        $this->sdb->prepare($qq,
                            'insert into nrd
                            (version, ic_id, ark_id, entity_type, id)
                            values
                            ($1, $2, $3, $4, $5)');
        $execList = array($vhInfo['version'], $vhInfo['ic_id'], $ark_id, $entity_type, $tableID);
        $result = $this->sdb->execute($qq, $execList);
        $this->sdb->deallocate($qq);
    }

    /**
     * Insert entityID record
     *
     * Insert an ID from external records for this constellation. For the sake of convention, we put
     * the SQL columns in the same order as the function args.
     *
     * @param string[] $vhInfo associative list with keys: version, ic_id
     *
     * @param int $id The id of this record, otherid.id
     *
     * @param string $text The text of the SameAs object.
     *
     * @param integer $typeID Vocabulary id foreign key for the type of this entityID. Probably the ids for
     * ISNI, LoC MARC organization, etc.
     *
     * @param string $uri The URI of the other record (not currently used)
     *
     */
    public function insertEntityID($vhInfo, $id, $text, $typeID, $uri)
    {
        if (! $id)
        {
            $id = $this->selectID();
        }
        $qq = 'insert_entity_id';
        $this->sdb->prepare($qq,
                            'insert into entityid
                            (version, ic_id, id, text, type, uri)
                            values
                            ($1, $2, $3, $4, $5, $6)');

        $result = $this->sdb->execute($qq,
                                      array($vhInfo['version'],
                                            $vhInfo['ic_id'],
                                            $id,
                                            $text,
                                            $typeID,
                                            $uri));
        $this->sdb->deallocate($qq);
        return $id;
    }

    /**
     * Insert otherID record
     *
     * Insert an ID from records that were merged into this constellation. For the sake of convention, we put
     * the SQL columns in the same order as the function args.
     *
     * @param string[] $vhInfo associative list with keys: version, ic_id
     *
     * @param int $id The id of this record, otherid.id
     *
     * @param string $text The text of the SameAs object.
     *
     * @param integer $typeID Vocabulary id foreign key for the type of this otherID. Probably the ids for
     * MergedRecord, viafID. From the SameAs object.
     *
     * @param string $uri The URI of the other record, probably the SNAC ARK as a URI/URL. From the SameAs
     * object.
     *
     */
    public function insertOtherID($vhInfo, $id, $text, $typeID, $uri)
    {
        if (! $id)
        {
            $id = $this->selectID();
        }
        $qq = 'insert_other_id';
        $this->sdb->prepare($qq,
                            'insert into otherid
                            (version, ic_id, id, text, type, uri)
                            values
                            ($1, $2, $3, $4, $5, $6)');

        $result = $this->sdb->execute($qq,
                                      array($vhInfo['version'],
                                            $vhInfo['ic_id'],
                                            $id,
                                            $text,
                                            $typeID,
                                            $uri));
        $this->sdb->deallocate($qq);
        return $id;
    }

    /**
     * Insert (or update) a name
     *
     * Language and contributors are related table on name.id, and the calling code is smart enough to call
     * those insert functions for this name's language and contributors. Our concern here is tightly focused
     * on writing to table name. Nothing else.
     *
     * @param string[] $vhInfo associative list with keys: version, ic_id
     *
     * @param string $original The original name string
     *
     * @param float $preferenceScore The preference score for ranking this as the preferred name. This
     * concept may not work in a culturally diverse environment
     *
     * @param integer $nameID A table id. If null we assume this is a new record an mint a new record version
     * from selectID().
     *
     */
    public function insertName($vhInfo,
                               $original,
                               $preferenceScore,
                               $nameID)
    {
        if (! $nameID)
        {
            $nameID = $this->selectID();
        }
        $qq_1 = 'insert_name';
        $this->sdb->prepare($qq_1,
                            'insert into name
                            (version, ic_id, original, preference_score, id)
                            values
                            ($1, $2, $3, $4, $5)');
        $result = $this->sdb->execute($qq_1,
                                      array($vhInfo['version'],
                                            $vhInfo['ic_id'],
                                            $original,
                                            $preferenceScore,
                                            $nameID));
        $this->sdb->deallocate($qq_1);
        return $nameID;
    }

    /**
     * Insert a component record
     *
     * Related to name where component.name_id=name.id. This is a one-sided fk relationship also used for
     * date and language.
     *
     * @throws \snac\exceptions\SNACDatabaseException
     *
     * @param string[] $vhInfo associative list with keys: version, main_id
     *
     * @param integer $id Record id if this component. If null one will be minted. The id (existing or new) is always returned.
     *
     * @param integer $nameID Record id of related name
     *
     * @param string $text Text of the component
     *
     * @param integer $typeID Vocabulary fk id of the type of this component.
     * @param integer $order The ordering of this component in the name entry
     *
     * @return integer $id Return the existing id, or the newly minted id.
     */
    public function insertComponent($vhInfo, $id, $nameID, $text, $typeID, $order)
    {
        if ($nameID == null)
        {
            throw new \snac\exceptions\SNACDatabaseException("Tried to write a component for a non-existent name entry");
        }
        if (! $id)
        {
            $id = $this->selectID();
        }
        $qq_2 = 'insert_component';
        $this->sdb->prepare($qq_2,
                            'insert into name_component
                            (version, id, name_id, ic_id, nc_value, nc_label, c_order)
                            values
                            ($1, $2, $3, $4, $5, $6, $7)');
        $this->sdb->execute($qq_2,
                            array($vhInfo['version'],
                                  $id,
                                  $nameID,
                                  $vhInfo['ic_id'],
                                  $text,
                                  $typeID,
                                  $order));
        $this->sdb->deallocate($qq_2);
        return $id;
    }

    /**
     * Select a list of name component records
     *
     * Select all related name_component records and return a list of associated lists. This is a one-sided fk
     * relationship also used for data such as date and language. Related to name where
     * name_component.name_id=name.id.
     *
     * @param integer $nameID Record id of related name.
     *
     * @param inteter $version Version number.
     *
     * @return string[][] Return a list of associated lists, where each inner list is a single name_component.
     */
    public function selectComponent($nameID, $version)
    {
        $qq_2 = 'select_component';
        $this->sdb->prepare($qq_2,
                            'select
                            aa.id, aa.name_id, aa.version, aa.nc_label, aa.nc_value, aa.c_order
                            from name_component as aa,
                            (select name_id,max(version) as version from name_component where name_id=$1 and version<=$2 group by name_id) as bb
                            where not is_deleted and aa.name_id=bb.name_id and aa.version=bb.version');
        $result = $this->sdb->execute($qq_2, array($nameID, $version));
        $all = array();
        while($row = $this->sdb->fetchrow($result))
        {
            array_push($all, $row);
        }
        $this->sdb->deallocate($qq_2);
        return $all;
    }

    /**
     * Select a list of name components for an icid
     *
     * Select all name_component records for a constellation and return a list of associated lists. This is a one-sided fk
     * relationship also used for data such as date and language. Related to name where
     * name_component.name_id=name.id and name.ic_id = version_history.id.
     *
     * @param integer $icid Constellation ID.
     *
     * @param inteter $version Version number.
     *
     * @return string[][] Return a list of associated lists, where each inner list is a single name_component.
     */
    public function selectAllNameComponentsForConstellation($icid, $version) {

            $qq_2 = 'select_components';
            $this->sdb->prepare($qq_2,
                                'select aa.id, aa.name_id, aa.version, aa.nc_label, aa.nc_value, aa.c_order
                                from
                                    name_component as aa,
                                    (select nc.name_id,max(nc.version) as version
                                        from name_component nc,
                                        (select
                                        aa.id,aa.version, aa.ic_id
                                        from name as aa,
                                        (select id,max(version) as version from name where version<=$2 and ic_id=$1 group by id) as bb
                                        where
                                        aa.id = bb.id and not aa.is_deleted and
                                        aa.version = bb.version) as n
                                     where nc.name_id=n.id and nc.version<=$2 group by name_id) as bb
                                where not is_deleted and aa.name_id=bb.name_id and aa.version=bb.version order by aa.name_id, aa.c_order;');
            $result = $this->sdb->execute($qq_2, array($icid, $version));
            $all = array();
            while($row = $this->sdb->fetchrow($result))
            {
                array_push($all, $row);
            }
            $this->sdb->deallocate($qq_2);
            return $all;
    }

    /**
     * Insert an address line
     *
     * Related to place where component.place_id=place.id. This is a one-sided fk relationship also used for
     * date and language.
     *
     * @throws \snac\exceptions\SNACDatabaseException
     *
     * @param string[] $vhInfo associative list with keys: version, main_id
     *
     * @param integer $id Record id of this address line. If null one will be minted. The id (existing or new) is always returned.
     *
     * @param integer $placeID Record id of related place
     *
     * @param string $text Text of the address line
     *
     * @param integer $typeID Vocabulary fk id of the type of this address line.
     * @param integer $order The ordering of this line in the place's address
     *
     * @return integer $id Return the existing id, or the newly minted id.
     */
    public function insertAddressLine($vhInfo, $id, $placeID, $text, $typeID, $order)
    {
        if ($placeID == null)
        {
            throw new \snac\exceptions\SNACDatabaseException("Tried to write an address line for a non-existant place");
        }
        if (! $id)
        {
            $id = $this->selectID();
        }
        $qq_2 = 'insert_address_line';
        $this->sdb->prepare($qq_2,
                            'insert into address_line
                            (ic_id, version, id, place_id, value, label, line_order)
                            values
                            ($1, $2, $3, $4, $5, $6, $7)');
        $this->sdb->execute($qq_2,
                            array($vhInfo['ic_id'],
                                  $vhInfo['version'],
                                  $id,
                                  $placeID,
                                  $text,
                                  $typeID,
                                  $order));
        $this->sdb->deallocate($qq_2);
        return $id;
    }


    /**
     * Select a list of address line records
     *
     * Select all related address line records and return a list of associated lists. This is a one-sided fk
     * relationship also used for data such as date and language. Related to name where
     * address_line.place_id=place.id.
     *
     * @param integer $placeID Record id of related place.
     *
     * @param inteter $version Version number.
     *
     * @return string[][] Return a list of associated lists, where each inner list is a single address line.
     */
    public function selectAddress($placeID, $version)
    {
        $qq_2 = 'select_address';
        $this->sdb->prepare($qq_2,
                            'select
                            aa.id, aa.place_id, aa.version, aa.label, aa.value, aa.line_order
                            from address_line as aa,
                            (select place_id,max(version) as version from address_line
                                where place_id=$1 and version<=$2 group by place_id) as bb
                            where not is_deleted and aa.place_id=bb.place_id and aa.version=bb.version
                            order by aa.line_order asc');
        $result = $this->sdb->execute($qq_2, array($placeID, $version));
        $all = array();
        while($row = $this->sdb->fetchrow($result))
        {
            array_push($all, $row);
        }
        $this->sdb->deallocate($qq_2);
        return $all;
    }


    /**
     * Insert a contributor record
     *
     * Related to name where contributor.name_id=name.id. This is a one-sided fk relationship also used for
     * date and language.
     *
     * Old: Contributor has issues. See comments in schema.sql. This will work for now.  Need to fix insert
     * name_contributor to keep the existing id values. Also, do not update if not changed. Implies a
     * name_contributor object with a $operation like everything else.
     *
     * @param string[] $vhInfo associative list with keys: version, ic_id
     *
     * @param integer $id Record id if this contributor. If null one will be minted. The id (existing or new) is always returned.
     *
     * @param integer $nameID Record id of related name
     *
     * @param string $name Name of the contributor
     *
     * @param integer $typeID Vocabulary fk id of the type of this contributor.
     * @param integer $ruleID Vocabulary fk id of the rule of this contributor.
     *
     * @return integer $id Return the existing id, or the newly minted id.
     */
    public function insertContributor($vhInfo, $id, $nameID, $name, $typeID, $ruleID)
    {
        if ($nameID == null)
        {
            /*
             * This did happen, but once we have good tests it should never happen again. Perhaps better to
             * add a "not null" to the db schema.
             */
            printf("SQL.php Fatal: \$nameID must not be null\n");
            exit();
        }
        if (! $id)
        {
            $id = $this->selectID();
        }
        $qq_2 = 'insert_contributor';
        $this->sdb->prepare($qq_2,
                            'insert into name_contributor
                            (version, ic_id, id, name_id, short_name, name_type, rule)
                            values
                            ($1, $2, $3, $4, $5, $6, $7)');
        $this->sdb->execute($qq_2,
                            array($vhInfo['version'],
                                  $vhInfo['ic_id'],
                                  $id,
                                  $nameID,
                                  $name,
                                  $typeID,
                                  $ruleID));
        $this->sdb->deallocate($qq_2);
        return $id;
    }

    /**
     * Insert a function record
     *
     * The SQL returns the inserted id which is used when inserting a date into table date_range. Function
     * uses the same vocabulary terms as occupation.
     *
     * If the $id arg is null, get a new id. Always return $id.
     *
     * @param string[] $vhInfo associative list with keys: version, ic_id
     *
     * @param integer $id Record id
     *
     * @param integer $type Function type controlled vocab term id
     *
     * @param string $vocabularySource The vocabulary source
     *
     * @param string $note Note for this function
     *
     * @param integer $term Function term controlled vocab id
     *
     * @return integer id of this function
     *
     */
    public function insertFunction($vhInfo, $id, $type, $vocabularySource, $note, $term)
    {
        if (! $id)
        {
            $id = $this->selectID();
        }
        $qq = 'insert_function';
        $this->sdb->prepare($qq,
                            'insert into function
                            (version, ic_id, id, function_type, vocabulary_source, note, function_id)
                            values
                            ($1, $2, $3, $4, $5, $6, $7)');
        $eArgs = array($vhInfo['version'],
                       $vhInfo['ic_id'],
                       $id,
                       $type,
                       $vocabularySource,
                       $note,
                       $term);
        $result = $this->sdb->execute($qq, $eArgs);
        $this->sdb->deallocate($qq);
        return $id;
    }

    /**
     * Insert a Language link record
     *
     * @param string[] $vhInfo associative list with keys: version, ic_id
     *
     * @param integer $id Record id of this languae link
     *
     * @param integer $languageID Language controlled vocab id
     *
     * @param integer $scriptID Scrip controlled vocab id
     *
     * @param string $vocabularySource Vocabulary source of this language link
     *
     * @param string $note A note
     *
     * @param string $fkTable Related table name
     *
     * @param integer $fkID Related table record id, foreign key
     *
     * @return integer $id The record id of this record.
     */
    public function insertLanguage($vhInfo, $id, $languageID, $scriptID, $vocabularySource, $note, $fkTable, $fkID)
    {
        if (! $id)
        {
            $id = $this->selectID();
        }
        $qq = 'insert_language';
        $this->sdb->prepare($qq,
                            'insert into language
                            (version, ic_id, id, language_id, script_id, vocabulary_source, note, fk_table, fk_id)
                            values
                            ($1, $2, $3, $4, $5, $6, $7, $8, $9)');
        $eArgs = array($vhInfo['version'],
                       $vhInfo['ic_id'],
                       $id,
                       $languageID,
                       $scriptID,
                       $vocabularySource,
                       $note,
                       $fkTable,
                       $fkID);
        $result = $this->sdb->execute($qq, $eArgs);
        $this->sdb->deallocate($qq);
        return $id;
    }

    /**
     * Select for Language object.
     *
     * This is not language controlled vocabulary. That is in the vocabulary table. This table links vocab id
     * (language, script) to another table. Language objects are denormalized views of link and vocab tables.
     *
     * Note: This always gets the most recent <= $version for a given subquery id.
     *
     * Select fields for a language object knowing a fkID value of the related table. This relies on the
     * language.fk_id==orig_table.id. $fkID is a foreign key of the record to which this language
     * applies. This (mostly) does not know or care what the other record is. Note that for the
     * "foreign-key-across-all-tables" to work, all the tables must use the same sequence (that is: id_seq).
     *
     * Constrain sub query where fk_id, but group by id and return max(version) by id. Remember, our unique
     * key is always id,version. Joining the fk_id constrained subquery with the table on id and version gives
     * us all of the relevant id,version records, and nothing else.
     *
     * An old bug grouped the subquery in fk_id, and then joined on fk_id, which was wrong. It had the effect
     * of only returning record(s) for the overall max version, so the bug was only apparent when there were
     * at least 2 versions in group of records.
     *
     * @param integer $fkID A foreign key to record in another table.
     *
     * @param integer $version The constellation version. For edits this is max version of the
     * constellation. For published, this is the published constellation version.
     *
     * @param string $fkTable Name of the related table.
     *
     * @return string[] A list of location fields as list with keys matching the database field names.
     */
    public function selectLanguage($fkID, $version, $fkTable)
    {
        $qq = 'select_language';

        $query = 'select aa.version, aa.ic_id, aa.id, aa.language_id, aa.script_id, aa.vocabulary_source, aa.note
        from language as aa,
        (select id,max(version) as version from language where fk_id=$1 and fk_table=$3 and version<=$2 group by id) as bb
        where not is_deleted and aa.id=bb.id and aa.version=bb.version';

        $this->sdb->prepare($qq, $query);
        $result = $this->sdb->execute($qq, array($fkID, $version, $fkTable));
        $all = array();
        while($row = $this->sdb->fetchrow($result))
        {
            array_push($all, $row);
        }
        $this->sdb->deallocate($qq);
        return $all;
    }

    /**
     * Get all laguages for constellation
     *
     * Returns the list of all languages for a given ic_id and version.
     *
     * @param int $cid The IC id for the constellation
     * @param int $version The version number to get sources for
     * @return string[] An array of arrays of language data from the database
     */
    public function selectAllLanguagesForConstellation($cid, $version)
    {
        $qq = 'select_language';

        $query = 'select aa.version, aa.ic_id, aa.id, aa.language_id, aa.script_id, aa.vocabulary_source, aa.note,
            aa.fk_table, aa.fk_id
        from language as aa,
        (select id,max(version) as version from language where ic_id=$1 and version<=$2 group by id) as bb
        where not is_deleted and aa.id=bb.id and aa.version=bb.version';

        $this->sdb->prepare($qq, $query);

        $result = $this->sdb->execute($qq, array($cid, $version));
        $all = array();
        while($row = $this->sdb->fetchrow($result))
        {
            array_push($all, $row);
        }
        $this->sdb->deallocate($qq);
        return $all;
    }

    /**
     * Get laguages for list of resources
     *
     * Returns the list of all languages for a given array of resource ids.
     *
     * @param int[] $resourceIDs The resource IDs to grab
     * @return string[] An array of arrays of language data from the database
     */
    public function selectResourceLanguagesByList($resourceIDs)
    {
        if (count($resourceIDs) === 0)
            return array();

        $countList = array();
        for ($i = 1; $i <= count($resourceIDs); $i++) {
            $countList[$i] = '$'.$i;
        }
        $resourceIDList = implode(",", $countList);
        $qq = 'select_resource_language';

        $query = 'select aa.version, aa.resource_id, aa.id, aa.language_id, aa.script_id, aa.vocabulary_source, aa.note
        from resource_language as aa
        where aa.resource_id in ('.$resourceIDList.') and  not aa.is_deleted ';

        $this->sdb->prepare($qq, $query);

        $result = $this->sdb->execute($qq, $resourceIDs);
        $all = array();
        while($row = $this->sdb->fetchrow($result))
        {
            array_push($all, $row);
        }
        $this->sdb->deallocate($qq);
        return $all;
    }

    /**
     * Select All Languages for Resource
     * @param  int $rid     Resource ID to look up
     * @param  int $version Version number for the resource
     * @return string[][]          Array of resource language data
     */
    public function selectAllLanguagesForResource($rid, $version)
    {
        $qq = 'select_language';

        $query = 'select aa.version, aa.resource_id, aa.id, aa.language_id, aa.script_id, aa.vocabulary_source, aa.note
        from resource_language as aa,
        (select id,max(version) as version from resource_language where resource_id=$1 and version<=$2 group by id) as bb
        where not is_deleted and aa.id=bb.id and aa.version=bb.version';

        $this->sdb->prepare($qq, $query);

        $result = $this->sdb->execute($qq, array($rid, $version));
        $all = array();
        while($row = $this->sdb->fetchrow($result))
        {
            array_push($all, $row);
        }
        $this->sdb->deallocate($qq);
        return $all;
    }

    /**
     * Insert into table subject.
     * Data is currently only a string from the Constellation. If $id is null, get
     * a new record id. Always return $id.
     *
     * @param string[] $vhInfo associative list with keys: version, ic_id
     *
     * @param integer $id Record id
     *
     * @param integer $termID Vocabulary foreign key for the term.
     *
     * @return no return value.
     *
     */
    public function insertSubject($vhInfo, $id, $termID)
    {
        if (! $id)
        {
            $id = $this->selectID();
        }
        $qq = 'insert_subject';
        $this->sdb->prepare($qq,
                            'insert into subject
                            (version, ic_id, id, term_id)
                            values
                            ($1, $2, $3, $4)');

        $result = $this->sdb->execute($qq,
                                      array($vhInfo['version'],
                                            $vhInfo['ic_id'],
                                            $id,
                                            $termID));
        $this->sdb->deallocate($qq);
        return $id;
    }

    /**
     * Insert into table nationality.
     *
     * Data is currently only a string from the Constellation. If $id is null, get
     * a new record id. Always return $id.
     *
     * @param string[] $vhInfo associative list with keys: version, ic_id
     *
     * @param integer $id Record id
     *
     * @param integer $termID Vocabulary foreign key for the term.
     *
     * @return no return value.
     *
     */
    public function insertNationality($vhInfo, $id, $termID)
    {
        if (! $id)
        {
            $id = $this->selectID();
        }
        $qq = 'insert_nationality';
        $this->sdb->prepare($qq,
                            'insert into nationality
                            (version, ic_id, id, term_id)
                            values
                            ($1, $2, $3, $4)');

        $result = $this->sdb->execute($qq,
                                      array($vhInfo['version'],
                                            $vhInfo['ic_id'],
                                            $id,
                                            $termID));
        $this->sdb->deallocate($qq);
        return $id;
    }

    /**
     * Insert into table gender.
     *
     * Data is currently only a string from the Constellation. If $id is null, get
     * a new record id. Always return $id.
     *
     * @param string[] $vhInfo associative list with keys: version, ic_id
     *
     * @param integer $id Record id
     *
     * @param integer $termID Vocabulary foreign key for the term.
     *
     * @return no return value.
     *
     */
    public function insertGender($vhInfo, $id, $termID)
    {
        if (! $id)
        {
            $id = $this->selectID();
        }
        $qq = 'insert_gender';
        $this->sdb->prepare($qq,
                            'insert into gender
                            (version, ic_id, id, term_id)
                            values
                            ($1, $2, $3, $4)');

        $result = $this->sdb->execute($qq,
                                      array($vhInfo['version'],
                                            $vhInfo['ic_id'],
                                            $id,
                                            $termID));
        $this->sdb->deallocate($qq);
        return $id;
    }

    /**
     * Select text records. Several tables have identical structure so don't copy/paste, just call
     * this. DBUtils has code to turn the return values into objects in a Constellation object.
     *
     * Solve the multi-version problem by joining to a subquery.
     *
     * @param string[] $vhInfo associative list with keys: version, ic_id.
     *
     * @param string $table The table this text is related to.
     *
     * @return string[][] Return list of an associative list with keys: id, version, ic_id,
     * text. There may be multiple rows returned.
     *
     */
    protected function selectTextCore($vhInfo, $table)
    {
        $approved_table = array('convention_declaration' => 1,
                                'structure_genealogy' => 1,
                                'general_context' => 1,
                                'mandate' => 1);
        if (! isset($approved_table[$table]))
        {
            /*
             * Trying something not approved is fatal.
             */
            die("Tried to select on non-approved table: $table\n");
        }
        $qq = "select_$table";
        /*
         * String interpolation would require escaping $1 and $2 so just use sprintf() which always works.
         */
        $this->sdb->prepare($qq,
                            sprintf(
                                'select
                                aa.id, aa.version, aa.ic_id, aa.text
                                from %s aa,
                                (select id, max(version) as version from %s where version<=$1 and ic_id=$2 group by id) as bb
                                where not aa.is_deleted and
                                aa.id=bb.id
                                and aa.version=bb.version', $table, $table));
        $result = $this->sdb->execute($qq,
                                      array($vhInfo['version'],
                                            $vhInfo['ic_id']));
        $all = array();
        while($row = $this->sdb->fetchrow($result))
        {
            array_push($all, $row);
        }
        $this->sdb->deallocate($qq);
        return $all;
    }

    /**
     * Insert text records.
     *
     * Generic core function supports insert into identically structured tables. Several tables have identical
     * structure so don't copy/paste, just call this. DBUtils has code to turn the return values into objects
     * in a Constellation object.
     *
     * Solve the multi-version problem by joining to a subquery.
     *
     * @throws \snac\exceptions\SNACDatabaseException
     *
     * @param string[] $vhInfo associative list with keys: version, ic_id
     *
     * @param integer $id Record id
     *
     * @param string $text Text value we're saving
     *
     * @param string $table One of the approved tables to which this data is being written. These tables are
     * identical except for the name, so this core code saves duplication. See also selectTextCore().
     *
     * @return string[][] Return list of an associative list with keys: id, version, ic_id,
     * term_id. There may be multiple rows returned.
     *
     */
    protected function insertTextCore($vhInfo, $id, $text, $table)
    {
        $approved_table = array('convention_declaration' => 1,
                                'structure_genealogy' => 1,
                                'general_context' => 1,
                                'mandate' => 1);
        if (! isset($approved_table[$table]))
        {
            /*
             * Trying something not approved is fatal.  Add an exception for this.
             */
            throw new \snac\exceptions\SNACDatabaseException("Tried to insert on non-approved table: $table\n");
        }
        if (! $id)
        {
            $id = $this->selectID();
        }
        $qq = "select_$table";
        $this->sdb->prepare($qq,
                            sprintf(
                                'insert into %s
                                (version, ic_id, id, text)
                                values
                                ($1, $2, $3, $4)', $table));
        $result = $this->sdb->execute($qq,
                                      array($vhInfo['version'],
                                            $vhInfo['ic_id'],
                                            $id,
                                            $text));
        $this->sdb->deallocate($qq);
        return $id;
    }

    /**
     * Insert into table convention_declaration.
     *
     * Data is currently only a string from the Constellation. If
     * $id is null, get a new record id. Always return $id.
     *
     * @param string[] $vhInfo associative list with keys: version, ic_id
     *
     * @param integer $id Record id
     *
     * @param string $text Text value we're saving.
     *
     * @return no return value.
     *
     */
    public function insertConventionDeclaration($vhInfo, $id, $text)
    {
        return $this->insertTextCore($vhInfo, $id, $text, 'convention_declaration');
    }

    /**
     * Insert into table mandate.
     *
     * Data is currently only a string from the Constellation. If
     * $id is null, get a new record id. Always return $id.
     *
     * @param string[] $vhInfo associative list with keys: version, ic_id
     *
     * @param integer $id Record id
     *
     * @param string $text Text value we're saving.
     *
     * @return no return value.
     *
     */
    public function insertMandate($vhInfo, $id, $text)
    {
        return $this->insertTextCore($vhInfo, $id, $text, 'mandate');
    }

    /**
     * Insert into table structure_genealogy.
     *
     * Data is currently only a string from the Constellation. If $id
     * is null, get a new record id. Always return $id.
     *
     * @param string[] $vhInfo associative list with keys: version, ic_id
     *
     * @param integer $id Record id
     *
     * @param string $text Text value we're saving.
     *
     * @return no return value.
     *
     */
    public function insertStructureOrGenealogy($vhInfo, $id, $text)
    {
        return $this->insertTextCore($vhInfo, $id, $text, 'structure_genealogy');
    }

    /**
     * Insert into table structure_genealogy.
     *
     * Data is currently only a string from the Constellation. If $id
     * is null, get a new record id. Always return $id.
     *
     * @param string[] $vhInfo associative list with keys: version, ic_id
     *
     * @param integer $id Record id
     *
     * @param string $text Text value we're saving.
     *
     * @return no return value.
     *
     */
    public function insertGeneralContext($vhInfo, $id, $text)
    {
        return $this->insertTextCore($vhInfo, $id, $text, 'general_context');
    }

    /**
     *
     * Select StructureOrGenealogy records. DBUtils has code to turn the return values into objects in a Constellation object.
     *
     * Solve the multi-version problem by joining to a subquery.
     *
     * @param string[] $vhInfo associative list with keys: version, ic_id
     *
     * @return string[][] Return list of an associative list with keys: id, version, ic_id,
     * text. There may be multiple rows returned.
     *
     */
    public function selectStructureOrGenealogy($vhInfo)
    {
        return $this->selectTextCore($vhInfo, 'structure_genealogy');
    }
    /**
     * Select mandate records. DBUtils has code to turn the return values into objects in a Constellation object.
     *
     * Solve the multi-version problem by joining to a subquery.
     *
     * @param string[] $vhInfo associative list with keys: version, ic_id
     *
     * @return string[][] Return list of an associative list with keys: id, version, ic_id,
     * text. There may be multiple rows returned.
     *
     */
    public function selectMandate($vhInfo)
    {
        return $this->selectTextCore($vhInfo, 'mandate');
    }

    /**
     * Select GeneralContext records.
     *
     * DBUtils has code to turn the return values into objects in a
     * Constellation object.
     *
     * @param string[] $vhInfo associative list with keys: version, ic_id
     *
     * @return string[][] Return list of an associative list with keys: id, version, ic_id,
     * text. There may be multiple rows returned.
     *
     */
    public function selectGeneralContext($vhInfo)
    {
        return $this->selectTextCore($vhInfo, 'general_context');
    }

    /**
     * Select conventionDeclaration records.
     *
     * DBUtils has code to turn the return values into objects in a
     * Constellation object.
     *
     * @param string[] $vhInfo associative list with keys: version, ic_id
     *
     * @return string[][] Return list of an associative list with keys: id, version, ic_id,
     * text. There may be multiple rows returned.
     *
     */
    public function selectConventionDeclaration($vhInfo)
    {
        return $this->selectTextCore($vhInfo, 'convention_declaration');
    }

    /**
     * Insert a related identity
     *
     * related identity is also known as table related_identity, aka constellation relation, aka cpf relation,
     * aka ConstellationRelation object. We first insert into related_identity saving the inserted record id.
     *
     * @param string[] $vhInfo associative list with keys: version, ic_id
     *
     * @param integer $targetID The constellation id of the related entity (aka the relation)
     *
     * @param string $targetArkID The ARK of the related entity
     *
     * @param string $targetEntityTypeID The entity type of the target relation (aka the other entity aka the related entity)
     *
     * @param integer $type A foreign key id of entityType, traditionally the xlink:arcrole of the relation
     * (aka relation type, a controlled vocabulary)
     *
     * @param integer $relationType A foreign key id. The CPF relation type of this relationship, originally
     * only used by AnF cpfRelation@cpfRelationType. Probably xlink:arcrole should be used instead of
     * this. The two seem related and/or redundant.
     *
     * @param string $content Content of this relation
     *
     * @param string $note A note, perhaps a descriptive note about the relationship
     *
     * @param integer $id The record (related_identity.id) id
     *
     * @return integer the record (related_identity.id) id
     *
     */
    public function insertRelation($vhInfo,
                                   $targetID,
                                   $targetArkID,
                                   $targetEntityTypeID,
                                   $type,
                                   $relationType,
                                   $content,
                                   $note,
                                   $id)
    {
        if (! $id)
        {
            // If this is a new record, get a record id, else use the previously assigned id
            $id = $this->selectID();
        }
        $qq = 'insert_relation'; // aka insert_related_identity
        $this->sdb->prepare($qq,
                            'insert into related_identity
                            (version, ic_id, related_id, related_ark, role, arcrole,
                            relation_type, relation_entry, descriptive_note, id)
                            values
                            ($1, $2, $3, $4, $5, $6, $7, $8, $9, $10)');

        // Combine vhInfo and the remaining args into a big array for execute().
        $execList = array($vhInfo['version'],
                          $vhInfo['ic_id'],
                          $targetID,
                          $targetArkID,
                          $targetEntityTypeID,
                          $type,
                          $relationType,
                          $content,
                          $note,
                          $id);
        $result = $this->sdb->execute($qq, $execList);
        $row = $this->sdb->fetchrow($result);

        $this->sdb->deallocate($qq);

        return $id;
    }

    /**
     * Insert into table related_resource
     *
     * Use data from php ResourceRelation object. It is assumed that the calling code in DBUtils knows the php
     * to sql fields. Note keys in $argList have a fixed order.
     *
     * @param string[] $vhInfo associative list with keys: version, ic_id
     * @param int $resourceID The resource ID for this relation
     * @param int $resourceVersion The version of the resource
     * @param integer $arcRole Vocabulary id value of the arc role aka xlink:arcrole
     * @param string $relationEntry Often the name of the relation aka relationEntry
     * @param string $note A note aka descriptiveNote
     * @param integer $id The database record id (if null, one will be created
     *
     * @return integer $id The record id, which might be new if this is the first insert for this resource relation.
     *
     */
    public function insertResourceRelation($vhInfo,
                                           $resourceID,
                                           $resourceVersion,
                                           $arcRole,  // xlink:arcrole
                                           $relationEntry, // relationEntry
                                           $note, // descriptiveNote
                                           $id)
    {
        if (! $id)
        {
            $id = $this->selectID();
        }
        $qq = 'insert_resource_relation';
        $this->sdb->prepare($qq,
                            'insert into related_resource
                            (version, ic_id, id, resource_id, resource_version, arcrole, relation_entry, descriptive_note)
                            values
                            ($1, $2, $3, $4, $5, $6, $7, $8)');
        /*
         * Combine vhInfo and the remaining args into a big array for execute().
         */
        $execList = array($vhInfo['version'], // 1
                          $vhInfo['ic_id'],   // 2
                          $id,                // 3
                          $resourceID,        // 4
                          $resourceVersion,   // 5
                          $arcRole,           // 6
                          $relationEntry,     // 7
                          $note);             // 8
        $this->sdb->execute($qq, $execList);
        $this->sdb->deallocate($qq);
        return $id;
    }


    /**
     * Insert a Controlled Vocabulary Term
     *
     * @param  String $type        Type of the term
     * @param  String $term        Value of the Term
     * @param  String $uri         The URI of the term
     * @param  String $description Term description
     * @return int|boolean              ID on success or false on failure
     */
    public function insertVocabularyTerm($type,
                                   $term,
                                   $uri,
                                   $description)
    {
        $result = $this->sdb->query('insert into vocabulary (type, value, uri, description) values ($1, $2, $3, $4) returning *;',
                                array($type, $term, $uri, $description));

        $row = $this->sdb->fetchrow($result);

        if ($row && $row["id"]) {
            return $row["id"];
        }

        return false;
    }


    /**
     * Insert Controlled GeoTerm
     * @param  string $name        Name of the place
     * @param  string $uri         URI for the vocab term
     * @param  string $latitude    Latitude
     * @param  string $longitude   Longitude
     * @param  string $adminCode   Administration Code (state)
     * @param  string $countryCode Country Code
     * @return int|bool              ID on success, false on failure
     */
    public function insertGeoTerm($name,
                                   $uri,
                                   $latitude,
                                   $longitude,
                                   $adminCode,
                                   $countryCode)
    {
        $result = $this->sdb->query('insert into geo_place (name, uri, latitude, longitude, admin_code, country_code) values ($1, $2, $3, $4, $5, $6) returning *;',
                                array($name, $uri, $latitude, $longitude, $adminCode, $countryCode));

        $row = $this->sdb->fetchrow($result);

        if ($row && $row["id"]) {
            return $row["id"];
        }

        return false;
    }

    /**
     * Get Next Resource ID
     *
     * Gets the next resource id number from the resource_id sequence
     *
     * @return int next resource id number
     */
    private function selectResourceID()
    {
        $result = $this->sdb->query('select nextval(\'resource_id_seq\') as id',array());
        $row = $this->sdb->fetchrow($result);
        return $row['id'];
    }

    /**
     * Get Next Resource Version Number
     *
     * Gets the next version number from the resource_version sequence
     *
     * @return int next resource version number
     */
    private function selectResourceVersion()
    {
        $result = $this->sdb->query('select nextval(\'resource_version_id_seq\') as id',array());
        $row = $this->sdb->fetchrow($result);
        return $row['id'];
    }

    /**
     * Current resource version by ID
     *
     * The max, that is: current version for ID regardless of status. This will return max for deleted as
     * well as all other status values.
     * @param integer $id The resource ID
     *
     * @return integer Latest version number from resource.version
     *
     */
    public function selectCurrentResourceVersion($id)
    {
        $result = $this->sdb->query(
                                    'select max(version) as version
                                    from resource_cache
                                    where resource_cache.id=$1',
                                    array($id));
        $row = $this->sdb->fetchrow($result);
        return $row['version'];
    }



    /**
     * Insert resource
     *
     * @param  int|null $resourceID      Resource ID or null if it doesn't exist
     * @param  int|null $resourceVersion Resource version or null if it doesn't exist
     * @param  string $title           Title of the resource
     * @param  string $abstract        Abstract of the resource
     * @param  string $extent          Extent of the resource
     * @param  int $repoICID        Repository ID for the holding repository of this resource
     * @param  int $docTypeID       Document Type ID
     * @param  int $entryTypeID     Entity Type ID
     * @param  text|null $link            Link for this resource
     * @param  text|null $objectXMLWrap   Any ObjectXMLWrap XML
     * @return string[]                  Array containing id, version
     */
    public function insertResource(        $resourceID,
                                           $resourceVersion,
                                           $title,
                                           $abstract,
                                           $extent,
                                           $repoICID,
                                           $docTypeID,
                                           $entryTypeID,
                                           $link,
                                           $objectXMLWrap)
    {
        if (! $resourceID)
        {
            $resourceID = $this->selectResourceID();
        }
        if (! $resourceVersion) {
            $resourceVersion = $this->selectResourceVersion();
        }
        $qq = 'insert_resource';
        $this->sdb->prepare($qq,
                            'insert into resource_cache
                            (id, version, title, abstract, extent, repo_ic_id, type, entry_type, href, object_xml_wrap)
                            values
                            ($1, $2, $3, $4, $5, $6, $7, $8, $9, $10)');
        /*
         * Combine vhInfo and the remaining args into a big array for execute().
         */
        $execList = array($resourceID,        // 1
                          $resourceVersion,   // 2
                          $title,             // 3
                          $abstract,          // 4
                          $extent,            // 5
                          $repoICID,          // 6
                          $docTypeID,         // 7
                          $entryTypeID,       // 8
                          $link,              // 9
                          $objectXMLWrap);    // 10
        $this->sdb->execute($qq, $execList);
        $this->sdb->deallocate($qq);
        return array($resourceID, $resourceVersion);
    }

    /**
     * Insert Resource Language
     *
     * Insert (updated or new) version of the given language for a resource
     *
     * @param int $resourceID The resource ID
     * @param int $resourceVersion The resource version
     * @param int $id The id for this language (if null, one will be generated)
     * @param int $languageID The language ID from the vocabulary table
     * @param int $scriptID The script ID from the vocabulary table
     * @param string $vocabularySource The source for this vocab term
     * @param string $note The descriptive note for this language
     * @return int The ID for the language just written
     */
    public function insertResourceLanguage($resourceID, $resourceVersion, $id, $languageID, $scriptID, $vocabularySource, $note)
    {
        if (! $id)
        {
            $id = $this->selectResourceID();
        }
        $qq = 'insert_resource_language';
        $this->sdb->prepare($qq,
                            'insert into resource_language
                            (resource_id, version, id, language_id, script_id, vocabulary_source, note)
                            values
                            ($1, $2, $3, $4, $5, $6, $7)');
        $eArgs = array($resourceID,
                       $resourceVersion,
                       $id,
                       $languageID,
                       $scriptID,
                       $vocabularySource,
                       $note);
        $result = $this->sdb->execute($qq, $eArgs);
        $this->sdb->deallocate($qq);
        return $id;
    }


    /**
     * Insert into table resource_origination_name
     *
     * Write the given name into the origination name table for the resource (id, version)
     *
     * @param int $resourceID The resource ID
     * @param int $resourceVersion The resource version
     * @param int $id The id of this origination name (if null, one will be generated)
     * @param string $name The origination name
     *
     * @return integer $id The record id, which might be new if this is the first insert for this origination name.
     */
    public function insertOriginationName($resourceID, $resourceVersion,
                               $id,
                               $name)
    {
        if (! $id)
        {
            $id = $this->selectResourceID();
        }
        $qq = 'insert_origination_name';
        $this->sdb->prepare($qq,
                            'insert into resource_origination_name
                            (resource_id, version, id, name)
                            values
                            ($1, $2, $3, $4)');
        /*
         * Combine vhInfo and the remaining args into a big array for execute().
         */
        $execList = array($resourceID,
                          $resourceVersion,
                          $id,
                          $name);
        $this->sdb->execute($qq, $execList);
        $this->sdb->deallocate($qq);
        return $id;
    }

    /**
     * Select resource origination name records by list
     *
     * Get all the origination name data for a given list of resources
     *
     * TODO: This should take into account versioning
     *
     * @param int[] $resourceIDs The list of resource ids
     *
     * @return string[][] Return a list of lists. Inner list keys: id, version, name
     */
    public function selectOriginationNamesByList($resourceIDs)
    {
        if (count($resourceIDs) === 0)
            return array();

        $countList = array();
        for ($i = 1; $i <= count($resourceIDs); $i++) {
            $countList[$i] = '$'.$i;
        }
        $resourceIDList = implode(",", $countList);


        $qq = 'select_resource_origination_name';

        $query = 'select aa.version, aa.resource_id, aa.id, aa.name
        from resource_origination_name as aa
        where aa.resource_id in ('.$resourceIDList.') and not aa.is_deleted';

        $this->sdb->prepare($qq, $query);

        $result = $this->sdb->execute($qq,
                                      $resourceIDs);
        $all = array();
        while ($row = $this->sdb->fetchrow($result))
        {
            array_push($all, $row);
        }
        $this->sdb->deallocate($qq);
        return $all;
    }

    /**
     * Select resource origination name records
     *
     * Get all the origination name data for a given resource (id, version)
     *
     * @param int $resourceID The ID of the resource
     * @param int $version The version of the resource
     *
     * @return string[][] Return a list of lists. Inner list keys: id, version, name
     */
    public function selectOriginationNames($resourceID, $version)
    {
        $qq = 'select_resource_origination_name';

        $query = 'select aa.version, aa.id, aa.name
        from resource_origination_name as aa,
        (select id,max(version) as version from resource_origination_name where resource_id=$1 and version<=$2 group by id) as bb
        where not is_deleted and aa.id=bb.id and aa.version=bb.version';

        $this->sdb->prepare($qq, $query);

        $result = $this->sdb->execute($qq,
                                      array($resourceID,
                                            $version));
        $all = array();
        while ($row = $this->sdb->fetchrow($result))
        {
            array_push($all, $row);
        }
        $this->sdb->deallocate($qq);
        return $all;
    }



    /**
     * Get a single vocabulary record
     *
     * @param integer $termID The record id of a vocabulary term
     *
     * @return string[] A list with keys: id, type, value, uri, description
     *
     */
    public function selectTerm($termID)
    {
        $qq = 'sc';
        $this->sdb->prepare($qq,
                            'select
                            id, type, value, uri, description
                            from vocabulary where $1=id');
        $result = $this->sdb->execute($qq, array($termID));
        $row = $this->sdb->fetchrow($result);
        $this->sdb->deallocate($qq);
        return $row;
    }


    /**
     *
     * Select from table nrd
     *
     * Table nrd has 1:1 fields for the constellation. We keep 1:1 fields here, although table version_history
     * is the center of everything. A class DBUtils method also called selectConstellation() knows all the SQL
     * methods to call to get the full constellation.
     *
     * It is intentional that the fields are not retrieved in any particular order because the row will be
     * saved as an associative list. That allows us to write the sql query in a more legible format.
     *
     * @param string[] $vhInfo associative list with keys: version, ic_id
     *
     * @return string[] An associative list with keys: version, ic_id, ark_id, entity_type.
     */
    public function selectNrd($vhInfo)
    {
        $qq = 'sc';
        $this->sdb->prepare($qq,
                            'select
                            aa.version,aa.ic_id,aa.ark_id,aa.entity_type
                            from nrd as aa,
                            (select ic_id, max(version) as version from nrd where version<=$1 and ic_id=$2 group by ic_id) as bb
                            where not aa.is_deleted and
                            aa.ic_id=bb.ic_id
                            and aa.version=bb.version');
        /*
         * Always use key names explicitly when going from associative context to flat indexed list context.
         */
        $result = $this->sdb->execute($qq,
                                      array($vhInfo['version'],
                                            $vhInfo['ic_id']));
        $row = $this->sdb->fetchrow($result);
        $this->sdb->deallocate($qq);
        return $row;
    }


    /**
     * Select biogHist
     *
     * This table has biogHist records (possibly multiple per constellation), and serves as a record for the
     * biogHist to relate to language via foreign key biog_hist.id. Note that language (like date) relies on
     * the fk from the original table to reside in the language table. Calling code will use a second function
     * to retrieve the langauge of each biogHist, that is: the language related to the biogHist.
     *
     * Note: Even though there is only one biogHist in a given language, eventually there may be multiple
     * translations, each in a different language. We just return all biogHist records that we find and let
     * the calling code figure it out. As of Jan 28 2016, Constellation.php defines private var $biogHists as
     * \snac\data\BiogHist[]. The Constellation is already supporting a list of biogHist.
     *
     * @param string[] $vhInfo associative list with keys: version, ic_id
     *
     * @return string[] A list of associative list with keys: version, ic_id, id, text.
     *
     */
    public function selectBiogHist($vhInfo)
    {
        $qq = 'sbh';
        $this->sdb->prepare($qq,
                            'select
                            aa.version, aa.ic_id, aa.id, aa.text
                            from biog_hist as aa,
                            (select id, max(version) as version from biog_hist where version<=$1 and ic_id=$2 group by id) as bb
                            where not aa.is_deleted and
                            aa.id=bb.id
                            and aa.version=bb.version');
        /*
         * Always use key names explicitly when going from associative context to flat indexed list context.
         */
        $result = $this->sdb->execute($qq,
                                      array($vhInfo['version'],
                                            $vhInfo['ic_id']));
        $rowList = array();
        while($row = $this->sdb->fetchrow($result))
        {
            array_push($rowList, $row);
        }
        $this->sdb->deallocate($qq);
        return $rowList;
    }

    /**
     * select other IDs
     *
     * These were originally ID values of merged records. DBUtils has code that adds an otherRecordID to a
     * Constellation object.
     *
     * @param string[] $vhInfo associative list with keys: version, ic_id
     *
     * @return string[] Return an associative ist of otherid rows with keys: id, version, ic_id, text, uri,
     * type, link_type. otherid.type is an integer fk id from vocabulary, not that we need to concern
     * ourselves with that here.
     *
     */
    public function selectOtherID($vhInfo)
    {
        $qq = 'sorid';
        $this->sdb->prepare($qq,
                            'select
                            aa.id, aa.version, aa.ic_id, aa.text, aa.uri, aa.type
                            from otherid as aa,
                            (select id,max(version) as version from otherid where version<=$1 and ic_id=$2 group by id) as bb
                            where not aa.is_deleted and
                            aa.id = bb.id and
                            aa.version = bb.version order by id asc');

        $all = array();
        $result = $this->sdb->execute($qq, array($vhInfo['version'], $vhInfo['ic_id']));
        while($row = $this->sdb->fetchrow($result))
        {
            array_push($all, $row);
        }

        $this->sdb->deallocate($qq);
        return $all;
    }


    /**
    * select entity IDs
    *
    * These were originally ID values of external records for the same entity. DBUtils has code that adds an entityID to a
    * Constellation object.
    *
    * @param string[] $vhInfo associative list with keys: version, ic_id
    *
    * @return string[] Return an associative ist of otherid rows with keys: id, version, ic_id, text, uri,
    * type, link_type. otherid.type is an integer fk id from vocabulary, not that we need to concern
    * ourselves with that here.
    *
    */
    public function selectEntityID($vhInfo)
    {
        $qq = 'sedid';
        $this->sdb->prepare($qq,
            'select
                    aa.id, aa.version, aa.ic_id, aa.text, aa.uri, aa.type
                from entityid as aa,
                    (select id,max(version) as version from entityid where version<=$1 and ic_id=$2 group by id) as bb
                where
                    aa.id = bb.id and
                    aa.version = bb.version order by id asc');

        $all = array();
        $result = $this->sdb->execute($qq, array($vhInfo['version'], $vhInfo['ic_id']));
        while($row = $this->sdb->fetchrow($result))
        {
            array_push($all, $row);
        }

        $this->sdb->deallocate($qq);
        return $all;
    }



    /**
     * Select subjects.
     *
     * DBUtils has code to turn the return values into subjects in a Constellation object.
     *
     * Solve the multi-version problem by joining to a subquery.
     *
     * @param string[] $vhInfo associative list with keys: version, ic_id
     *
     * @return string[][] Return list of an associative list with keys: id, version, ic_id,
     * term_id.
     *
     * There may be multiple rows returned, which is perhaps sort of obvious because the return value is a
     * list of list.
     *
     */
    public function selectSubject($vhInfo)
    {
        $qq = 'ssubj';
        $this->sdb->prepare($qq,
                            'select
                            aa.id, aa.version, aa.ic_id, aa.term_id
                            from subject aa,
                            (select id, max(version) as version from subject where version<=$1 and ic_id=$2 group by id) as bb
                            where not aa.is_deleted and
                            aa.id=bb.id
                            and aa.version=bb.version');
        /*
         * Always use key names explicitly when going from associative context to flat indexed list context.
         */
        $result = $this->sdb->execute($qq,
                                      array($vhInfo['version'],
                                            $vhInfo['ic_id']));
        $all = array();
        while($row = $this->sdb->fetchrow($result))
        {
            array_push($all, $row);
        }
        $this->sdb->deallocate($qq);
        return $all;
    }

    /**
     * Select subjects with Terms
     *
     * DBUtils has code to turn the return values into subjects in a Constellation object.
     *
     * Solve the multi-version problem by joining to a subquery.
     *
     * @param string[] $vhInfo associative list with keys: version, ic_id
     *
     * @return string[][] Return list of an associative list with keys: id, version, ic_id,
     * term_id.
     *
     * There may be multiple rows returned, which is perhaps sort of obvious because the return value is a
     * list of list.
     *
     */
    public function selectSubjectWithTerms($vhInfo)
    {
        $qq = 'ssubj';
        $this->sdb->prepare($qq,
                            'select
                            aa.id, aa.version, aa.ic_id, aa.term_id, v.value as term_value, v.type as term_type, v.uri as term_uri, v.description as term_description
                            from subject aa
                            left outer join vocabulary v on aa.term_id = v.id
                            inner join
                                (select id, max(version) as version from subject where version<=$1 and ic_id=$2 group by id) as bb
                                on aa.id=bb.id and aa.version=bb.version
                            where not aa.is_deleted');
        /*
         * Always use key names explicitly when going from associative context to flat indexed list context.
         */
        $result = $this->sdb->execute($qq,
                                      array($vhInfo['version'],
                                            $vhInfo['ic_id']));
        $all = array();
        while($row = $this->sdb->fetchrow($result))
        {
            array_push($all, $row);
        }
        $this->sdb->deallocate($qq);
        return $all;
    }

    /**
     * Insert legalStatus.
     *
     * @param string[] $vhInfo associative list with keys: version, ic_id
     * @param integer $id Record id from this object and table.
     * @param integer $termID Vocabulary foreign key for the term.
     *
     */
    public function insertLegalStatus($vhInfo, $id, $termID)
    {
        if (! $id)
        {
            $id = $this->selectID();
        }
        $qq = 'insert_subject';
        $this->sdb->prepare($qq,
                            'insert into legal_status
                            (version, ic_id, id, term_id)
                            values
                            ($1, $2, $3, $4)');

        $result = $this->sdb->execute($qq,
                                      array($vhInfo['version'],
                                            $vhInfo['ic_id'],
                                            $id,
                                            $termID));
        $this->sdb->deallocate($qq);
        return $id;
    }


    /**
     * Select legalStatus.
     *
     * Like subject, these are directly linked to Constellation only, and not to any other tables. Therefore
     * we only need version and ic_id.
     *
     * DBUtils has code to turn the returned values into legalStatus in a Constellation object.
     *
     * Solve the multi-version problem by joining to a subquery.
     *
     * @param string[] $vhInfo associative list with keys: version, ic_id
     *
     * @return string[][] Return list of an associative list with keys: id, version, ic_id,
     * term_id. There may be multiple records returned.
     *
     */
    public function selectLegalStatus($vhInfo)
    {
        $qq = 'ssubj';
        $this->sdb->prepare($qq,
                            'select
                            aa.id, aa.version, aa.ic_id, aa.term_id
                            from legal_status aa,
                            (select id, max(version) as version from legal_status where version<=$1 and ic_id=$2 group by id) as bb
                            where not aa.is_deleted and
                            aa.id=bb.id
                            and aa.version=bb.version');
        /*
         * Always use key names explicitly when going from associative context to flat indexed list context.
         */
        $result = $this->sdb->execute($qq,
                                      array($vhInfo['version'],
                                            $vhInfo['ic_id']));
        $all = array();
        while($row = $this->sdb->fetchrow($result))
        {
            array_push($all, $row);
        }
        $this->sdb->deallocate($qq);
        return $all;
    }

    /**
     *
     * Select gender records.
     *
     * DBUtils has code to turn the return values into objects in a Constellation object.
     *
     * Solve the multi-version problem by joining to a subquery.
     *
     * @param string[] $vhInfo associative list with keys: version, ic_id
     *
     * @return string[][] Return list of an associative list with keys: id, version, ic_id,
     * term_id. There may be multiple rows returned.
     */
    public function selectGender($vhInfo)
    {
        $qq = 'select_gender';
        $this->sdb->prepare($qq,
                            'select
                            aa.id, aa.version, aa.ic_id, aa.term_id
                            from gender aa,
                            (select id, max(version) as version from gender where version<=$1 and ic_id=$2 group by id) as bb
                            where not aa.is_deleted and
                            aa.id=bb.id
                            and aa.version=bb.version');
        $result = $this->sdb->execute($qq,
                                      array($vhInfo['version'],
                                            $vhInfo['ic_id']));
        $all = array();
        while($row = $this->sdb->fetchrow($result))
        {
            array_push($all, $row);
        }
        $this->sdb->deallocate($qq);
        return $all;
    }

    /**
     *
     * Select nationality records.
     *
     * DBUtils has code to turn the return values into objects in a Constellation object.
     *
     * Solve the multi-version problem by joining to a subquery.
     *
     * @param string[] $vhInfo associative list with keys: version, ic_id
     *
     * @return string[][] Return list of an associative list with keys: id, version, ic_id,
     * term_id. There may be multiple rows returned.
     */
    public function selectNationality($vhInfo)
    {
        $qq = 'select_gender';
        $this->sdb->prepare($qq,
                            'select
                            aa.id, aa.version, aa.ic_id, aa.term_id
                            from nationality aa,
                            (select id, max(version) as version from nationality where version<=$1 and ic_id=$2 group by id) as bb
                            where not aa.is_deleted and
                            aa.id=bb.id
                            and aa.version=bb.version');
        $result = $this->sdb->execute($qq,
                                      array($vhInfo['version'],
                                            $vhInfo['ic_id']));
        $all = array();
        while($row = $this->sdb->fetchrow($result))
        {
            array_push($all, $row);
        }
        $this->sdb->deallocate($qq);
        return $all;
    }


    /**
     *
     * Select occupation
     *
     * Return a list of lists. Code in DBUtils foreach's over the outer list, turning each inner list into an
     * Occupation object.
     *
     * Nov 24 2015 New convention: the table we're working on is 'aa', and the subquery is 'bb'. This makes
     * the query more of a standard template.  Assuming this works and is a good idea, we should port this to
     * all the other select queries.
     *
     * @param string[] $vhInfo associative list with keys: version, ic_id
     *
     * @return string[][] Return a list of lists. Inner list has keys: id, version, ic_id, note, vocabulary_source, occupation_id, date
     *
     */
    public function selectOccupation($vhInfo)
    {
        $qq = 'socc';
        $this->sdb->prepare($qq,
                            'select
                            aa.id, aa.version, aa.ic_id, aa.note, aa.vocabulary_source, aa.occupation_id
                            from occupation as aa,
                            (select id, max(version) as version from occupation where version<=$1 and ic_id=$2 group by id) as bb
                            where not aa.is_deleted and
                            aa.id=bb.id
                            and aa.version=bb.version');
        /*
         * Always use key names explicitly when going from associative context to flat indexed list context.
         */
        $result = $this->sdb->execute($qq,
                                      array($vhInfo['version'],
                                            $vhInfo['ic_id']));
        $all = array();
        while($row = $this->sdb->fetchrow($result))
        {
            array_push($all, $row);
        }
        $this->sdb->deallocate($qq);
        return $all;
    }

    /**
     * Select a related identity with Terms
     *
     * Related identity aka cpf relation. Code in DBUtils turns the returned array into a
     * ConstellationRelation object.
     *
     * @param string[] $vhInfo associative list with keys: version, ic_id
     *
     * @return string[][] Return a list of lists. There may be multiple relations. Each relation has keys: id,
     * version, ic_id, related_id, related_ark, relation_entry, descriptive_node, relation_type, role,
     * arcrole, date.
     *
     */
    public function selectRelationWithTerms($vhInfo)
    {
        $qq = 'selectrelatedidentity';
        $this->sdb->prepare($qq,
                            'select
                            aa.id, aa.version, aa.ic_id, aa.related_id, aa.related_ark,
                            aa.relation_entry, aa.descriptive_note,
                            aa.relation_type,
                                relt.value as relation_type_value,
                                relt.uri as relation_type_uri,
                                relt.description as relation_type_description,
                                relt.type as relation_type_type,
                            aa.role,
                                rolt.value as role_value,
                                rolt.uri as role_uri,
                                rolt.description as role_description,
                                rolt.type as role_type,
                            aa.arcrole,
                                arct.value as arcrole_value,
                                arct.uri as arcrole_uri,
                                arct.description as arcrole_description,
                                arct.type as arcrole_type
                            from related_identity as aa
                            left outer join vocabulary as relt on relt.id=aa.relation_type
                            left outer join vocabulary as rolt on rolt.id=aa.role
                            left outer join vocabulary as arct on arct.id=aa.arcrole
                            inner join
                                (select id, max(version) as version from related_identity where version<=$1 and ic_id=$2 group by id) as bb
                                on aa.id=bb.id and aa.version=bb.version
                            where not aa.is_deleted order by aa.relation_entry asc

                            ');

        $result = $this->sdb->execute($qq,
                                      array($vhInfo['version'],
                                            $vhInfo['ic_id']));
        $all = array();
        while ($row = $this->sdb->fetchrow($result))
        {
            array_push($all, $row);
        }
        $this->sdb->deallocate($qq);
        return $all;
    }


    /**
     * Select a related identity
     *
     * Related identity aka cpf relation. Code in DBUtils turns the returned array into a
     * ConstellationRelation object.
     *
     * @param string[] $vhInfo associative list with keys: version, ic_id
     *
     * @return string[][] Return a list of lists. There may be multiple relations. Each relation has keys: id,
     * version, ic_id, related_id, related_ark, relation_entry, descriptive_node, relation_type, role,
     * arcrole, date.
     *
     */
    public function selectRelation($vhInfo)
    {
        $qq = 'selectrelatedidentity';
        $this->sdb->prepare($qq,
                            'select
                            aa.id, aa.version, aa.ic_id, aa.related_id, aa.related_ark,
                            aa.relation_entry, aa.descriptive_note, aa.relation_type,
                            aa.role,
                            aa.arcrole
                            from related_identity as aa,
                            (select id, max(version) as version from related_identity where version<=$1 and ic_id=$2 group by id) as bb
                            where not aa.is_deleted and
                            aa.id=bb.id
                            and aa.version=bb.version');

        $result = $this->sdb->execute($qq,
                                      array($vhInfo['version'],
                                            $vhInfo['ic_id']));
        $all = array();
        while ($row = $this->sdb->fetchrow($result))
        {
            array_push($all, $row);
        }
        $this->sdb->deallocate($qq);
        return $all;
    }

    /**
     * Select Related ICIDs for this target ignoring version
     *
     * Ignores the version, but quickly grabs all ICIDs that may still point at
     * the given target ICID.
     * @param  int $icid The target ICID to search
     * @return int[][]       Associative array of [ic_id, id] constituting (ICID, resourceRelationID) pairs that may still point to this target
     */
    public function selectUnversionedConstellationIDsForRelationTarget($icid) {
        $qq = 'selectrelatedicids';
        $this->sdb->prepare($qq,
                            'select distinct aa.ic_id, aa.id
                            from related_identity as aa
                            where not aa.is_deleted and
                            aa.related_id = $1');

        $result = $this->sdb->execute($qq,
                                      array($icid));
        $all = array();
        while ($row = $this->sdb->fetchrow($result))
        {
            array_push($all, $row);
        }
        $this->sdb->deallocate($qq);
        return $all;

    }

    /**
     * select related resource records
     *
     * Where $vhInfo 'version' and 'ic_id'. Code in DBUtils knows how to turn the return value into a php
     * ResourceRelation object.
     *
     * @param string[] $vhInfo associative list with keys: version, ic_id
     *
     * @return string[][] Return a list of lists. Inner list keys: id, version, ic_id, relation_entry_type,
     * href, relation_entry, object_xml_wrap, descriptive_note, role, arcrole
     *
     */
    public function selectResourceRelation($vhInfo)
    {
        $qq = 'select_related_resource';
        $this->sdb->prepare($qq,
            'select rr.*, r.type as document_type, r.href, r.object_xml_wrap, r.title, r.extent,
                    r.abstract, r.repo_ic_id from
                (select aa.id, aa.version, aa.ic_id,
                        aa.relation_entry, aa.descriptive_note, aa.arcrole,
                        aa.resource_id, aa.resource_version
                    from related_resource as aa,
                        (select id, max(version) as version from related_resource where version<=$1 and ic_id=$2 group by id) as bb
                    where not aa.is_deleted and
                    aa.id=bb.id
                    and aa.version=bb.version) rr
                left join resource_cache r on rr.resource_id = r.id and rr.resource_version = r.version');

        $result = $this->sdb->execute($qq,
                                      array($vhInfo['version'],
                                            $vhInfo['ic_id']));
        $all = array();
        while ($row = $this->sdb->fetchrow($result))
        {
            array_push($all, $row);
        }
        $this->sdb->deallocate($qq);
        return $all;
    }


    /**
     * Select Resource
     *
     * Gets the resource data out of the database for the given id and version.
     *
     * @param int $id Resource ID
     * @param int $version Resource version
     * @return string[] Associative array of resource data
     */
    public function selectResource($id, $version)
    {
       $qq = 'select_resource';
       $this->sdb->prepare($qq,
                           'select
                           aa.id, aa.version, aa.title, aa.href, aa.abstract, aa.extent, aa.repo_ic_id,
                           aa.object_xml_wrap, aa.type
                           from resource_cache as aa,
                           (select max(version) as version from resource_cache where version<=$1 and id=$2) as bb
                           where not aa.is_deleted and
                           aa.id=$2
                           and aa.version=bb.version');

       $result = $this->sdb->execute($qq,
                                     array($version,
                                           $id));
       $all = array();
       while ($row = $this->sdb->fetchrow($result))
       {
           array_push($all, $row);
       }
       $this->sdb->deallocate($qq);
       return $all;
   }


    /**
     * Select all function records
     *
     * Constrain on version and ic_id. Code in DBUtils turns the return value into a SNACFunction object.
     *
     * @param string[] $vhInfo associative list with keys: version, ic_id
     *
     * @return string[][] Return a list of list. The inner list has keys: id, version, ic_id, function_type,
     * note, date.
     *
     */
    public function selectFunction($vhInfo)
    {
        $qq = 'select_function';
        $this->sdb->prepare($qq,
                            'select
                            aa.id, aa.version, aa.ic_id, aa.function_type, aa.vocabulary_source, aa.note,
                            aa.function_id
                            from function as aa,
                            (select id, max(version) as version from function where version<=$1 and ic_id=$2 group by id) as bb
                            where not aa.is_deleted and
                            aa.id=bb.id
                            and aa.version=bb.version');

        $result = $this->sdb->execute($qq,
                                      array($vhInfo['version'],
                                            $vhInfo['ic_id']));
        $all = array();
        while ($row = $this->sdb->fetchrow($result))
        {
            array_push($all, $row);
        }
        $this->sdb->deallocate($qq);
        return $all;
    }


     /**
      * Select all names
      *
      * Constrain on version and ic_id. Code in DBUtils turns each returned list into a NameEntry
      * object. Order the returned records by preference_score descending so that preferred names are at the
      * beginning of the returned list. For ties, we also order by id, just so we'll be consistent. The
      * consistency may help testing more than UI related issues (where names should consistently appear in
      * the same order each time the record is viewed.)
      *
      * Language is a related table where language.fk_id=name.id. Contributor is a related table where
      * contributor.name_id=name.id. See selectLanguage(), selectContributor() both called in DBUtil.
      *
      * This code only knows about selecting from table name. DBUtil knows that to build a constellation it is
      * necessary to also get information related to name.
      *
      * @param string[] $vhInfo with keys version, ic_id.
      *
      * @return string[][] Return a list of lists. The inner list has keys: id, version, ic_id, original,
      * preference_score.
      */
    public function selectName($vhInfo)
    {
        $qq_1 = 'selname';
        $this->sdb->prepare($qq_1,
                            'select
                            aa.is_deleted,aa.id,aa.version, aa.ic_id, aa.original, aa.preference_score
                            from name as aa,
                            (select id,max(version) as version from name where version<=$1 and ic_id=$2 group by id) as bb
                            where
                            aa.id = bb.id and not aa.is_deleted and
                            aa.version = bb.version order by preference_score desc,id asc');

        $name_result = $this->sdb->execute($qq_1,
                                           array($vhInfo['version'],
                                                 $vhInfo['ic_id']));
        $all = array();
        while($name_row = $this->sdb->fetchrow($name_result))
        {
            /*
             * printf("\nsn: id: %s version: %s ic_id: %s original: %s is_deleted: %s\n",
             *        $name_row['id'],
             *        $name_row['version'],
             *        $name_row['ic_id'],
             *        $name_row['original'],
             *        $name_row['is_deleted']);
             */
            array_push($all, $name_row);
        }
        $this->sdb->deallocate($qq_1);
        return $all;
    }

    // Contributor has issues. See comments in schema.sql. This will work for now.
    // Get each name, and for each name get each contributor.

    /**
     * Select contributor of a specific name, where name_contributor.name_id=name.id.
     *
     * The new query is based on selectDate.
     *
     * This is the old query. Unclear what the intent was, but it looks like it would heap all the
     * contributors together, as opposed to per-name contributors which is what I recollect that we want.
     *
     * 'select
     * aa.id,aa.version, aa.ic_id, aa.name_id, aa.short_name,aa.name_type
     * from  name_contributor as aa,
     * (select id, max(version) as version from name_contributor where version<=$1 and ic_id=$2 group by id) as bb
     * where not aa.is_deleted and
     * aa.id=bb.id
     * and aa.version=bb.version
     * and aa.name_id=$3');
     *
     * @param integer $nameID The foreign key record id from name.id
     *
     * @param integer $version The version number.
     *
     * @return string[] List of list, one inner list per contributor keys: id, version, ic_id, type, name, name_id
     */
    public function selectContributor($nameID, $version)
    {
        $qq_2 = 'selcontributor';
        $this->sdb->prepare($qq_2,
                            'select
                            aa.id, aa.version, aa.ic_id, aa.short_name, aa.name_type, aa.rule, aa.name_id
                            from name_contributor as aa,
                            (select name_id,max(version) as version from name_contributor where name_id=$1 and version<=$2 group by name_id) as bb
                            where not is_deleted and aa.name_id=bb.name_id and aa.version=bb.version');
        $contributor_result = $this->sdb->execute($qq_2, array($nameID, $version));
        $all = array();
        while($contributor_row = $this->sdb->fetchrow($contributor_result))
        {
            array_push($all, $contributor_row);
        }
        $this->sdb->deallocate($qq_2);
        return $all;
    }


    /**
    * Select a list of name contributors for an icid
    *
    * Select all name_contributor records for a constellation and return a list of associated lists.
    *
    * @param integer $icid Constellation ID.
    *
    * @param inteter $version Version number.
    *
    * @return string[][] Return a list of associated lists, where each inner list is a single name_component.
    */
    public function selectAllNameContributorsForConstellation($icid, $version) {

        $qq_2 = 'select_contributors';
        $this->sdb->prepare($qq_2,
            'select aa.id, aa.version, aa.ic_id, aa.short_name, aa.name_type, aa.rule, aa.name_id
            from
                name_contributor as aa,
                (select nc.name_id,max(nc.version) as version
                    from name_contributor nc,
                    (select
                    aa.id,aa.version, aa.ic_id
                    from name as aa,
                    (select id,max(version) as version from name where version<=$2 and ic_id=$1 group by id) as bb
                    where
                    aa.id = bb.id and not aa.is_deleted and
                    aa.version = bb.version) as n
                 where nc.name_id=n.id and nc.version<=$2 group by name_id) as bb
            where not is_deleted and aa.name_id=bb.name_id and aa.version=bb.version order by aa.name_id, aa.id asc');
        $result = $this->sdb->execute($qq_2, array($icid, $version));
        $all = array();
        while($row = $this->sdb->fetchrow($result)) {
            array_push($all, $row);
        }
        $this->sdb->deallocate($qq_2);
        return $all;
    }

    /**
     * Return a test constellation
     *
     * This is used for testing. Not really random. Get a record that has a date_range record. The query
     * doesn't need to say date_range.fk_id since fk_is is unique to date_range, but it makes the join
     * criteria somewhat more obvious.
     *
     * Note: Must select max(version_history.version) The max() version is the Constellation version.
     *
     * Mar 4 2016: Changed "nrd.id=date_range.fk_id" to "nrd.ic_id=date_range.fk_id" because getID of
     * nrd is ic_id not id as with other tables and other objects. We changed this a while back, but
     * (oddly?) this didn't break until today.
     *
     * May 6 2016: In fact, even using table nrd here is questionable. "the constellation" is
     * version_history. It works to use nrd.ic_id because this is the same value as version_history.id,
     * but intellectually this is inaccurate.
     *
     * @return string[] Return a flat array. This seems like a function that should return an associative
     * list. Currently, is only called in one place.
     */
    public function randomConstellationID()
    {
        $qq = 'rcid';
        $this->sdb->prepare($qq,
                            'select max(version_history.version) as version, version_history.id as ic_id
                            from nrd,date_range, version_history
                            where
                            nrd.ic_id=date_range.fk_id and
                            nrd.ic_id=version_history.id
                            and not date_range.is_deleted
                            and version_history.status <> $1
                            group by version_history.id
                            order by version_history.id
                            limit 1');

        $result = $this->sdb->execute($qq, array($this->deleted));
        $row = $this->sdb->fetchrow($result);
        $this->sdb->deallocate($qq);
        return array($row['version'], $row['ic_id']);
    }


    /**
     * Most recent version by status
     *
     * Helper function to return the most recent status version for a given ic_id. If the status is anything
     * except deleted, then the version number must be greater than any existing deleted version. If the
     * deleted version is greater, then whatever status we were asked for was deleted.
     *
     * This can deal with situations where a record was deleted, then undeleted, but never published after
     * undelete. There is no current published for that record.
     *
     * v1:published
     * v2:deleted
     * v3:undelete
     * v4:locked editing
     *
     * @param integer $mainID id value matching version_history.id.
     *
     * @param string $status Constellation status we need
     *
     * @return integer Version number from version_history.version, as is our convention.
     *
     */
    public function selectCurrentVersionByStatus($mainID, $status)
    {
        $deletedVersion = null;
        if ($status != $this->deleted)
        {
            /*
             * We need to know the version of a deleted constellation. If the most recent version is deleted,
             * we return false.
             *
             * In other words, we only return a version number if the most recent version is not deleted. The
             * tricky bit is that we are constrained by status, so we might not have been asked to return the
             * most recent version (absolute) but the most recent version with a given status. This is what
             * happens when we are asked for the most recent published version, and the absolute most recent
             * is locked editing.
             *
             * This is fine, and exactly what we planned for. A search of published sees the most recent
             * published, if the constellation has not been deleted more recently.
             *
             * This points up a wrinkle in our current implementation where all versions are in the same
             * table. We have to check for more recent deleted (and eventually embargo) because there are
             * multiple copies of the records. While copying data to edit and publish tables seems clumsy, it
             * may be a simpler and more efficient implementation than we are current using.
             */
            $deletedVersion = $this->selectCurrentVersionByStatus($mainID, $this->deleted);
        }
        $result = $this->sdb->query(
            'select max(version) as version
            from version_history
            where
            version_history.id=$1 and status=$2',
            array($mainID, $status));

        $row = $this->sdb->fetchrow($result);
        $version = $row['version'];

        if ($version && (! $deletedVersion || $version > $deletedVersion))
        {
            return $version;
        }
        return false;
    }


    /**
     * Return the lowest ic_id
     *
     * Return the lowest ic_id for a multi-name constellation with 2 or more non-deleted names. Returns a
     * version and ic_id for the constelletion to which this name belongs.
     *
     * This is a helper/convenience function for testing purposes only.
     *
     * Note: When getting a version number, we must always look for max(version_history.version) as version to be
     * sure we have "the" constellation version number.
     *
     * Subquery zz returns count of names that are not deleted, grouped by ic_id (akd main_id, aka
     * constellation id). Join that to version history, and constrain for zz.count>1 and you have multi-name
     * constellations, then limit to 1 result.
     *
     * @return integer[] Returns a vhInfo associateve list of integers with key names 'version' and
     * 'ic_id'. The ic_id is from table 'name' for the multi-alt string name. That ic_id is a
     * constellation id, so we call selectCurrentVersion() to get the current version for that
     * constellation. This allows us to return a conventional vhInfo associative list which is conventient
     * return value. (Convenient, in that we do extra work so the calling code is simpler.)
     */
    public function sqlMultiNameConstellationID()
    {
        $qq = 'mncid';
        $this->sdb->prepare($qq,
                            'select max(vh.version) as version, vh.id as ic_id
                            from version_history as vh,
                            (select count(distinct(aa.id)),aa.ic_id from name as aa
                            where aa.id not in (select id from name where is_deleted) group by ic_id order by ic_id) as zz
                            where
                            vh.id=zz.ic_id and
                            vh.status <> $1 and
                            zz.count>1 group by vh.id limit 1');

        $result = $this->sdb->execute($qq, array($this->deleted));
        $row = $this->sdb->fetchrow($result);

        $version = $this->selectCurrentVersion($row['ic_id']);

        $this->sdb->deallocate($qq);
        return array('version' => $version,
                     'ic_id' => $row['ic_id']);
    }


    /**
     * Count vocabulary rows
     *
     * Small utility function to count rows in table vocabulary. Currently only used in DBUtilTest.php
     *
     * @return int Count of number of rows in table vocabulary.
     */
    public function countVocabulary()
    {
        /*
         * Note: query() as opposed to prepare() and execute()
         * query() has two args:
         * 1) a string (sql query)
         * 2) an array of the vars that match the query placeholders, empty here because there are no placeholders.
         */
        $result = $this->sdb->query('select count(*) as count from vocabulary',
                                    array());
        $row = $this->sdb->fetchrow($result);
        return $row['count'];
    }

    /**
     * Get a set of 100 records
     *
     * Only return data (version, ic_id) that might be necessary for display
     * in the dashboard. Version and ic_id are sufficient to call selectConstellation(). The name is added
     * on the off chance that this could be used in some UI that needed a name displayed for the
     * constellation.
     *
     * Note: query() as opposed to prepare() and execute()
     *
     * @return string[] A list of 100 lists. Inner list keys are: 'version', 'ic_id', 'formatted_name'. At
     * this time 'formatted_name' is from table name.original
     */
    public function selectDemoRecs()
    {
        $sql =
            'select max(version) as version, id as ic_id
            from version_history
            where version_history.status <> $1
            group by id order by id limit 100';

        $result = $this->sdb->query($sql, array($this->deleted));
        $all = array();
        while($row = $this->sdb->fetchrow($result))
        {
            $nRow = $this->selectName(array('version' => $row['version'],
                                            'ic_id' => $row['ic_id']));
            if (count($nRow) == 0)
            {
                // Yikes, cannot have a constellation with zero names.
                printf("\nError: SQL.php No names for version: %s ic_id: %s\n", $row['version'], $row['ic_id']);
            }

            /*
             * For now just use the first name returned, whatever that is. selectNameEntry() sorts by
             * preference_score, but that score might not be accurate for all contexts.
             */
            $row['formatted_name'] = $nRow[0]['original'];
            array_push($all, $row);
        }
        return $all;
    }

    /**
     * Update a record in table $table to have is_deleted set to true, for the most recent version. "Most
     * recent" is the version prior to $newVersion, because $newVersion has not yet been saved in the
     * database. The query retains the usual subquery $version<=$1 even though in this case we have a new
     * version so < would also work.
     *
     * Note that $table is a direct string interpolation. It is vital to avoiding sql injection attacks that
     * calling code only allow valid table names. There are limits to what placeholders can do, and
     * placeholders are limited to being column values.
     *
     * Note that the method below makes no assumptions about field order. Even associative list key order is
     * not assumed to be unchanging.
     *
     * Don't constrain the query to not aa.is_deleted. First, it won't matter to delete the record
     * again. Second, all the other code checks is_deleted, so the other code won't even show the user a
     * record that has already been marked as deleted. Therefore (in theory) here we will never be asked to
     * delete an is_deleted record.
     *
     * The unique primary key for a table is id,version. Field ic_id is the relational grouping field,
     * and used by higher level code to build the constellation, but by and large ic_id is not used for
     * record updates, so the code below makes no explicit mention of ic_id.
     *
     * @param string $table A valid table name, created from internal data only, since there is a risk here of
     * SQL injection attack.
     *
     * @param integer $id The id (table.id) of the record we are deleting. This field is not unique, so we
     * must constrain by id,version as is conventional practice.
     *
     * @param integer $newVersion The max version of the record to delete. We delete the record with the matching
     * table.id and the version <= to $newVersion as is conventional practice.
     *
     */
    public function sqlSetDeleted($table, $id, $newVersion)
    {
        $this->sqlCoreDeleted($table, $id, $newVersion, 'set');
    }

    /**
     * Update a record in table $table to have is_deleted set to true, for the most recent version. "Most
     * recent" is the version prior to $newVersion, because $newVersion has not yet been saved in the
     * database. The query retains the usual subquery $version<=$1 even though in this case we have a new
     * version so < would also work.
     *
     * Note that $table is a direct string interpolation. It is vital to avoiding sql injection attacks that
     * calling code only allow valid table names. There are limits to what placeholders can do, and
     * placeholders are limited to being column values.
     *
     * Note that the method below makes no assumptions about field order. Even associative list key order is
     * not assumed to be unchanging.
     *
     * Don't constrain the query to not aa.is_deleted. First, it won't matter to delete the record
     * again. Second, all the other code checks is_deleted, so the other code won't even show the user a
     * record that has already been marked as deleted. Therefore (in theory) here we will never be asked to
     * delete an is_deleted record.
     *
     * The unique primary key for a table is id,version. Field ic_id is the relational grouping field,
     * and used by higher level code to build the constellation, but by and large ic_id is not used for
     * record updates, so the code below makes no explicit mention of ic_id.
     *
     * @param string $table A valid table name, created from internal data only, since there is a risk here of
     * SQL injection attack.
     *
     * @param integer $id The id (table.id) of the record we are deleting. This field is not unique, so we
     * must constrain by id,version as is conventional practice.
     *
     * @param integer $newVersion The max version of the record to delete. We delete the record with the matching
     * table.id and the version <= to $newVersion as is conventional practice.
     *
     */
    public function sqlClearDeleted($table, $id, $newVersion)
    {
        $this->sqlCoreDeleted($table, $id, $newVersion, 'clear');
    }

    /**
     * Core function for delete
     *
     * Do the real work for set/clear is_deleted. The only difference between setting and clearing is the
     * value put into is_deleted, so it makes sense to have one function doing both.
     *
     * @param string $table A valid table name, created from internal data only, since there is a risk here of
     * SQL injection attack.
     *
     * @param integer $id The id (table.id) of the record we are deleting. This field is not unique, so we
     * must constrain by id,version as is conventional practice.
     *
     * @param integer $newVersion The max version of the record to delete. We delete the record with the matching
     * table.id and the version <= to $newVersion as is conventional practice.
     *
     * @param string $operation Either 'set', or 'clear'. Set changes is_delete to 't'. Clear changes is_deleted to 'f'.
     *
     */
    public function sqlCoreDeleted($table, $id, $newVersion, $operation)
    {
        // printf("\ntable: $table id: $id newVersion: $newVersion\n");
        $selectSQL =
                   "select aa.* from $table as aa,
                   (select id, max(version) as version from $table where version<=$1 and id=$2 group by id) as bb
                   where aa.version=bb.version and aa.id=bb.id";

        $result = $this->sdb->query($selectSQL, array($newVersion, $id));
        $xx = 0;
        $row = $this->sdb->fetchrow($result);
        if ($secondRow = $this->sdb->fetchrow($result))
        {
            /* This is a crude way to test for multiple rows.
             *
             * This happened when some inserts during testing went wrong. Might be something to test for,
             * and/or add a primary key constraint. There can be only one ic_id for a given id.
             */
            printf("Error: sqlSetDeleted() selects multiple rows: %s for table: $table id: $id newVersion: $newVersion \n",
                   count($row));
            return;
        }

        if (count($row) == 0)
        {
            /*
             * This should never happen. Calling code has already checked for one of these records, and
             * wouldn't be calling us if there wasn't something to operate on. Still, when called with wrong
             * arguments (an upstream bug), this has happened.
             */
            printf("Error: sqlSetDeleted() fails to select a row for table: $table id: $id newVersion: $newVersion\n");
            return;
        }
        // Default to clearing, that is un-delete.
        $row['is_deleted'] = 'f';
        if ($operation == 'set')
        {
            $row['is_deleted'] = 't';
        }
        $row['version'] = $newVersion;

        /*
         * Dynamically build an insert statement "column string" and matching "place holder string". We could
         * assume the order or columns and keys would be invariant, as is defined in SQL and php. However, it
         * is not too outlandish to think that something will break one of those two foundational language
         * definitions.
         *
         * Use the "tween idiom" to handle the comma separators. By prefixing the tween, we don't need to
         * clean trailing tween/separator from the strings after the loop. The tween string starts empty, and
         * is set at the end of the loop. The tween is always set at the end of the loop, which is a trifle
         * brute force, but se assume that setting the tween is less CPU than checking to see if the tween is
         * empty. In other words, there is no point in optimizing the loop below.
         */

        $columnString = '';
        $placeHolderString = '';
        $xx = 1;     // Counting numbers start at 1, and place holders start with $1 (indexes start at zero)
        $tween = ''; // Tweens always start empty.
        foreach ($row as $key => $value)
        {
            $columnString .="$tween$key";
            $placeHolderString .= "$tween\$$xx";
            $xx++;
            $tween = ", ";
        }
        $updateSQL = "insert into $table ($columnString) values ($placeHolderString) returning id";
        // printf("del SQL: $updateSQL array: %s\n", var_export($row, 1));
        $newResult = $this->sdb->query($updateSQL, array_values($row));
    }

    /**
     * Count sibling name records
     *
     * Counts only the most recent.
     *
     * @param integer $recID The record id
     *
     * @return integer The count of sibling records matching $recID
     */
    public function siblingNameCount($recID)
    {
        /*
         * Get the ic_id for $recID
         */
        $result = $this->sdb->query(
            "select aa.ic_id from name as aa,
            (select id, ic_id, max(version) as version from name group by id,ic_id) as bb
            where aa.id=bb.id and not aa.is_deleted and aa.version=bb.version and aa.ic_id=bb.ic_id and aa.id=$1",
            array($recID));

        $row = $this->sdb->fetchrow($result);
        $mainID = $row['ic_id'];

        /*
         * Use the ic_id to find not is_deleted sibling names.
         */
        $result = $this->sdb->query(
            "select count(*) as count from name as aa,
            (select id, max(version) as version from name where ic_id=$1 group by id) as bb
            where aa.id=bb.id and not aa.is_deleted and aa.version=bb.version",
            array($mainID));

        $row = $this->sdb->fetchrow($result);
        if ($row and isset($row['count']))
        {
            return $row['count'];
        }
        else
        {
            return 0;
        }
    }


    /**
     * Count names, current version, not deleted, for a single constellation.
     *
     * This is used to check if we are allowed to delete a name, because we must not delete the only name for
     * a constellation.
     *
     * Note that Postgres names the column from the count() function 'count', so we do not need to alias the
     * column. I used the explicit alias just to make intent clear.
     *
     * @param $mainID Integer constellation id usually from version_history.id.
     *
     * @return interger Number of names meeting the criteria. Zero if no names or if the query fails.
     *
     */
    public function parentCountNames($mainID)
    {
        $selectSQL =
            "select count(*) as count from name as aa,
            (select id, ic_id, max(version) as version from name group by id,ic_id) as bb
            where aa.id=bb.id and not aa.is_deleted and aa.version=bb.version and aa.ic_id=bb.ic_id and aa.ic_id=$1";

        $result = $this->sdb->query($selectSQL, array($mainID));
        $row = $this->sdb->fetchrow($result);
        if ($row and isset($row['count']))
        {
            return $row['count'];
        }
        else
        {
            return 0;
        }
    }

    /**
     * Get Place By URI
     *
     * This method searches the database for a place URI and returns the entry
     *
     * @param string $uri The URI string to search through the vocabulary
     * @return string[]|null Array of information about the Geo Place or null if not found
     */
    public function getPlaceByURI($uri)
    {
        $result = $this->sdb->query('select *
                                    from geo_place
                                    where uri = $1 limit 1;',
                                    array($uri));

        while($row = $this->sdb->fetchrow($result))
        {
            return $row;
        }
        return null;

    }

    /**
     * Search Place Vocabulary
     *
     * This method allows searching the geo_place table for a given type and value
     *
     * @param string $query The string to search through the vocabulary
     */
    public function searchPlaceVocabulary($query)
    {
        $result = $this->sdb->query('select *
                                    from geo_place
                                    where name ilike $1 order by name asc limit 100;',
                array("%".$query."%"));
        $all = array();
        while($row = $this->sdb->fetchrow($result))
        {
            array_push($all, $row);
        }
        return $all;

    }

    /**
     * Search Vocabulary
     *
     * This method allows searching the vocabulary table for a given type and value
     *
     * Any term which is a key in $useStartsWith will use a "starts with" type of ilike match. That is, the
     * $query must be at the beginning of the search. The default is for $query to occur anywhere.
     *
     * Add new terms as keys in $useStartsWith as necessary. The choice of value 1 is not arbitrary, and works
     * well in most situations where a hash aka associative list is being used in a control statement.
     *
     * @param string $term The "type" term for what type of vocabulary to search
     *
     * @param string $query The string to search through the vocabulary
     *
     * @param integer $entityTypeID Numeric key related to vocabulary.id where type='entity_type' of one of
     * the three entity types.
     *
     * @return string[][] Returns a list of lists with keys id, value.
     */
    public function searchVocabulary($term, $query, $entityTypeID, $count = 100)
    {
        $useStartsWith = array('script_code' => 1,
                               'language_code' => 1,
                               'gender' => 1,
                               'nationality' => 1,
                               'subject' => 1,
                               'function' => 1,
                               'occupation' => 1);
        $likeStr = "%$query%";
        if (isset($useStartsWith[$term]))
        {
            $likeStr = "$query%";
        }

        /*
         * $this->enableLogging();
         * $this->logDebug("sql.php term: $term likeStr: $likeStr", array());
         */
        if ($entityTypeID == null)
        {
            $queryStr =
                      'select id,value,type,uri,description
                      from vocabulary
                      where type=$1 and value ilike $2 order by value asc limit $3';
            $result = $this->sdb->query($queryStr, array($term, $likeStr, $count));
        }
        else
        {
            /*
             * If we have a non-null entityTypeID then the type should be 'name_component'. We could check
             * that although it isn't really necessary. When called with some other type, no records will be
             * returned, presumably because the only values using entity_group are type='name_component'.
             *
             * The values for type name_component are at the end of the file install/sql_files/vocabulary.sql.
             *
             * We need an "or" clause because NameAddition and Date are used for multiple name
             * components. Ideally, NameAddition is person and corporateBody and not family, but to simplify
             * things we say null is all three for NameAddition and Date.
             *
             * If null becomes a problem, zero or some other integer that is not an entity type would probably
             * work just as well. Better perhaps since nulls preclude using entity_group in a primary key.
             *
             * It might be better to return these ordered by id instead of value. The UI may have expectations
             * about the order.
             */
            $queryStr =
                      'select id,value
                      from vocabulary
                      where type=$1 and value ilike $2 and (entity_group=$3 or entity_group is null) order by value asc limit 100';
            $result = $this->sdb->query($queryStr, array($term, $likeStr, $entityTypeID));
        }
        $all = array();
        while($row = $this->sdb->fetchrow($result))
        {
            array_push($all, $row);
        }
        /* Disable sorting name components, for now.
         * if ($term == 'name_component' && count($all) > 1)
         * {
         *     return $this->specialSort($all);
         * }
         */
        return $all;
    }

    /**
     * Search Resources
     *
     * @param string $query The string to search through the vocabulary
     * @param boolean $urlOnly optional Whether to only search the URL
     * @return string[][] Returns a list of lists.
     */
    public function searchResources($query, $urlOnly = false)
    {
        $queryStr =
                  'select id, version, type, href, object_xml_wrap, title, extent, abstract, repo_ic_id
                  from resource_cache
                  where href = $1 or title ilike $1 order by title asc';
        if ($urlOnly) {
            $queryStr =
                  'select id, version, type, href, object_xml_wrap, title, extent, abstract, repo_ic_id
                  from resource_cache
                  where href = $1 order by title asc';
        }

        $result = $this->sdb->query($queryStr, array("%$query%"));

        $all = array();
        while($row = $this->sdb->fetchrow($result))
        {
            array_push($all, $row);
        }
        return $all;
    }

    /**
     * Browse Name Index
     *
     * This function contains the SQL code required to browse through the name index in postgres
     * in (mostly) alphabetical order.
     *
     * @param string $query The string to search for
     * @param string $position The position of the search term in the results: before, middle, after
     * @param string $entityType The string representation of entity type: person, corporateBody, family
     * @param int    $icid The identity constellation ID to break ties on sorting (or 0 if ignored)
     * @return string[] List of name index results in raw format
     */
    public function browseNameIndex($query, $position, $entityType, $icid)
    {
        $entityQuery = "";
        if ($entityType != null && $entityType != "") {
            // Do this for safety concerns with SQL injections...
            switch ($entityType) {
                case "person":
                    $entityQuery = "and entity_type = 'person'";
                    break;
                case "corporateBody":
                    $entityQuery = "and entity_type = 'corporateBody'";
                    break;
                case "family":
                    $entityQuery = "and entity_type = 'family'";
                    break;
            }
        }

        $result = null;

        if ($position == "after") {
            $queryStr = "select * from (select * from name_index where (name_entry = $1 and ic_id >= $2) $entityQuery order by name_entry_lower, name_entry, ic_id asc limit 20) a union all (select * from name_index where name_entry > $1 $entityQuery order by name_entry_lower, name_entry, ic_id asc limit 20) order by name_entry, ic_id asc limit 20;";
            $result = $this->sdb->query($queryStr, array($query, $icid));
        } else if ($position == "before") {
            if ($icid !== 0) {
                // query using the ICID as well
                $queryStr = "select * from (select * from (select * from name_index where (name_entry = $1 and ic_id <= $2) $entityQuery order by name_entry_lower desc, name_entry desc, ic_id desc limit 20) a union all (select * from name_index where name_entry < $1 $entityQuery order by name_entry_lower desc, name_entry desc, ic_id desc limit 20) order by name_entry desc, ic_id desc limit 20) a order by name_entry asc, ic_id asc limit 20;";
                $result = $this->sdb->query($queryStr, array($query, $icid));
            } else {
                // query without the ICID, since it is meaningless
                $queryStr = "select * from (select * from name_index where name_entry_lower <= lower($1) $entityQuery order by name_entry_lower desc, ic_id desc limit 20) a order by name_entry, ic_id asc;";
                $result = $this->sdb->query($queryStr, array($query));
            }
        } else {
            $queryStr =
                "select * from (select * from name_index where name_entry_lower >= lower($1) $entityQuery order by name_entry_lower, ic_id asc limit 10) a union all (select * from name_index where name_entry_lower < lower($1) $entityQuery order by name_entry_lower desc, ic_id desc limit 10) order by name_entry, ic_id asc;";

            $result = $this->sdb->query($queryStr, array($query));
        }


        $all = array();
        while($row = $this->sdb->fetchRow($result))
        {
            array_push($all, $row);
        }
        return $all;
    }

    /**
     * Update the Name Index
     *
     * Checks to see if the ICID is in the name index.  If so, it will update the values there with the parameters.  Else,
     * it will insert the new ICID and related values into the name index.
     *
     * @param string $nameEntry The name entry to include in the index
     * @param int $icid The ICID for this constellation
     * @param string $ark The ARK ID for this constellation
     * @param string $entityType The string representation of the entity type
     * @param int $degree The degree of the constellation (number of out-edges to other constellations in snac)
     * @param int $resources The number of resource relations for the constellation
     *
     * @return string[]|boolean The updated name index values or false on failure
     */
    public function updateNameIndex($nameEntry, $icid, $ark, $entityType, $degree, $resources) {
        // First query to see if the name is already in the index.  If so, then do an update.  Else, this is an insert.
        $resultTest = $this->sdb->query("select * from name_index where ic_id = $1;", array($icid));
        $check = array();
        while($row = $this->sdb->fetchRow($resultTest))
        {
            array_push($check, $row);
        }

        if (empty($check)) {
            // Doing an insert, since nothing found
            $result = $this->sdb->query("insert into name_index 
                                            (ic_id, ark, entity_type, name_entry, name_entry_lower, degree, resources, timestamp) values
                                            ($1, $2, $3, $4, lower($4), $5, $6, now()) returning *;",
                                        array($icid, $ark, $entityType, $nameEntry, $degree, $resources));
            $all = array();
            while($row = $this->sdb->fetchRow($result))
            {
                array_push($all, $row);
            }
            return $all;
        } else {
            // Doing an update, since ic_id was found
            $result = $this->sdb->query("update name_index set 
                                            (ark, entity_type, name_entry, name_entry_lower, degree, resources, timestamp) =
                                            ($2, $3, $4, lower($4), $5, $6, now()) where ic_id = $1 returning *;",
                                        array($icid, $ark, $entityType, $nameEntry, $degree, $resources));
            $all = array();
            while($row = $this->sdb->fetchRow($result))
            {
                array_push($all, $row);
            }
            return $all;
        }
        return false;
    }

    /**
     * Delete from Name Index
     *
     * Deletes the given ICID's values in the name index.  This would remove the name from the browsing index.
     *
     * @param int $icid The ICID of the constellation to remove
     * @return boolean True if successfully deleted, False if nothing to delete (failure)
     */
    public function deleteFromNameIndex($icid) {
        $result = $this->sdb->query("delete from name_index where ic_id = $1 returning *;", array($icid));
        $check = array();
        while($row = $this->sdb->fetchRow($result))
        {
            array_push($check, $row);
        }

        if (!empty($check)) {
            return true;
        }

        return false;
    }


    /**
     * Temporary function to brute force order name components.
     *
     * Sort $orig to put it in the order we want, not the order it exists in the database. Could have added
     * another column to the db (or created a second table for vocabulary structure), but that would require a
     * db rebuild as well as altering the vocabulary initialization SQL. That might have been less work that
     * this (or more elegant) but this fix is totally localized right here.
     *
     * This also removes NameAddition from family by not including it in the $dest list.
     *
     * @param string[][] $orig A list of list with keys 'id','value'.
     *
     * @return string[][] Sorted copy of the $orig list.
     */
    private function specialSort($orig)
    {
        /*
         * List of keys and the order in which they should appear.
         */
        $personList = array('Surname' => 0,
                            'Forename' => 1,
                            'NameAddition' => 2,
                            'RomanNumeral' => 3,
                            'Date' => 4,
                            'NameExpansion' => 5,
                            'UnspecifiedName' => 6);

        $corpList = array('Name' => 0,
                          'JurisdictionName' => 1,
                          'SubdivisionName' => 2,
                          'NameAddition' => 3,
                          'Number' => 4,
                          'Location' => 5,
                          'Date' => 6);

        $familyList = array('FamilyName' => 0,
                            'FamilyType' => 1,
                            'Place' => 2,
                            'Date' => 3,
                            'NameAddition' => -1);

        if ('Forename' == $orig[1]['value'])
        {
            $useList = $personList;
        }
        else if ('JurisdictionName' == $orig[1]['value'])
        {
            $useList = $corpList;
        }
        else
        {
            $useList = $familyList;
        }

        $dest = array();
        foreach($orig as $record)
        {
            /*
             * Throw out anything with a negative index because that was never supposed to be in the list.
             * Specifically 'NameAddition' for family.
             */
            if ($useList[$record['value']] >= 0)
            {
                $dest[$useList[$record['value']]] = $record;
            }
        }
        /*
         * PHP gets the integer keys right, but treats the list as an associative list with numeric keys out
         * of order. ksort() fixes that.
         */
        ksort($dest);
        return $dest;
    }

    /**
     * Select all vocabulary from the database.
     *
     * This returns the vocabulary in a
     * 2D array, with keys:
     *  * id
     *  * type
     *  * value
     *
     * @return string[][] Multi-dimensional array of vocabulary terms
     */
    public function selectAllVocabulary() {
        $selectSQL = "select id, type, value, uri, description from vocabulary;";
        $result = $this->sdb->query($selectSQL, array());
        $allVocab = array();
        while ($row = $this->sdb->fetchrow($result)) {
            array_push($allVocab, $row);
        }
        return $allVocab;
    }

    /**
     * Select unique constellation ids
     *
     * Used for a one time export of all records. Seems like it might be useful later.
     *
     * @return string[] List of constellation id values.
     */
    public function selectAllConstellationID()
    {
        $selectSQL = "select distinct(ic_id) from nrd";
        $result = $this->sdb->query($selectSQL, array());
        $all = array();
        while ($row = $this->sdb->fetchrow($result)) {
            array_push($all, $row['ic_id']);
        }
        return $all;
    }

    /**
     * Insert a new group.
     *
     * Insert a new group and return the group's id.
     *
     * @param string $label Group label
     *
     * @param string $description Group description
     *
     * @return integer The inserted row id.
     */
    public function insertGroup($label, $description)
    {
        $result = $this->sdb->query("insert into appuser_group (label, description) values ($1, $2) returning id",
                          array($label, $description));
        $row = $this->sdb->fetchrow($result);
        return $row['id'];
    }

    /**
     * Update a group.
     *
     * @param integer $rid Group row id
     *
     * @param string $label Group label
     *
     * @param string $description Group description
     */
    public function updateGroup($rid, $label, $description)
    {
        $result = $this->sdb->query("update appuser_group set label=$2, description=$3 where id=$1",
                                    array($rid, $label, $description));
        $row = $this->sdb->fetchrow($result);
    }

    /**
     * Select a group record
     *
     * Get all fields of a single group record matching id $pid.
     *
     * @param integer $pid Group ID value.
     *
     * @return string[] All fields of a single group record.
     */
    public function selectGroup($pid)
    {
        $result = $this->sdb->query("select * from appuser_group where id=$1",
                                    array($pid));
        $row = $this->sdb->fetchrow($result);
        return $row;
    }

    /**
     * Really delete a group
     *
     * Used for testing only, maybe. In any case, deleting a group should be rare. To make this a little safer
     * it only deletes if the group is not in use.
     *
     * @throws \snac\exceptions\SNACDatabaseException
     *
     * @param integer $groupID An group id
     */
    public function deleteGroup($groupID)
    {
        $result = $this->sdb->query(
            'select email from appuser, appuser_group_link as agl where agl.gid=$1 and agl.uid=appuser.id',
            array($groupID));
        $email = "";
        while($row = $this->sdb->fetchrow($result))
        {
            $email .= $row['email'] . " ";
        }
        if ($email)
        {
            throw new \snac\exceptions\SNACDatabaseException("Tried to delete group still used by user(s): $email");
        }
        else
        {
            $this->sdb->query(
                'delete from appuser_group where id=$1 and id not in (select distinct(gid) from appuser_group_link)',
                array($groupID));
        }
    }

    /**
     * Select IDs of all group records
     *
     * Return a list group IDs
     *
     * @return integer[] List of strings for each groups. We expect the calling code in DBUser.php to send
     * each element of the list to populateGroup().
     */
    public function selectAllGroupIDs()
    {
        $result = $this->sdb->query("select id from appuser_group order by label", array());
        $all = array();
        while($row = $this->sdb->fetchrow($result))
        {
            array_push($all, $row['id']);
        }
        return $all;
    }

    /**
     * Select user group record IDs
     *
     * Select all the IDs of groups for a single user. Higher level code will use each id to build a group
     * object (and usually a list of group objects).
     *
     * @param int $appUserID The numeric ID for the user for whom to list groups.
     *
     * @return integer[] Return list of ID values. We expect the higher level calling code to pass each ID to
     * populateGroup().
     */
    public function selectUserGroupIDs($appUserID)
    {
        $result = $this->sdb->query("select gg.id from appuser_group as gg,appuser_group_link
                                    where appuser_group_link.uid=$1 and gg.id=gid order by label asc",
                                    array($appUserID));
        $all = array();
        while($row = $this->sdb->fetchrow($result))
        {
            array_push($all, $row['id']);
        }
        return $all;
    }

    /**
     * Add a group to a user
     *
     * Link a group to a user.
     *
     * @param integer $uid User id, aka appuser.id aka row id.
     * @param integer $newGroupID A group id
     */
    public function insertGroupLink($uid, $newGroupID)
    {
        $this->sdb->query("insert into appuser_group_link (uid, gid) values ($1, $2)",
                          array($uid, $newGroupID));
    }

    /**
     * Delete a user from a group
     *
     * Deleted an appuser to group link.
     *
     * @param integer $uid User id, aka appuser.id aka row id.
     * @param integer $groupID A group id
     */
    public function deleteGroupLink($uid, $groupID)
    {
        $this->sdb->query("delete from appuser_group_link where uid=$1 and gid=$2",
                          array($uid, $groupID));
    }

    /**
     * Select all user IDs in group
     *
     * @param integer $groupID A group id
     *
     * @param boolean $everyone If true include inactive users, else only list active.
     *
     * @return integer[] List of group ID values.
     */
    public function selectUserIDsFromGroup($groupID, $everyone)
    {
        $query = "select uid from appuser_group_link where gid=$1";
        if (! $everyone) {
            /*
             * Must join with appuser to get only active users.
             *
             * Table names are not necessary in the select or where clause. The field names are
             * unique. However, explicitly using table names (or the alias agl) makes the intent clear.
             */
            $query = "select agl.uid from appuser_group_link as agl, appuser where gid=$1 and agl.uid=appuser.id and appuser.active";
        }
        $result = $this->sdb->query($query,
                                    array($groupID));
        $all = array();
        while ($row = $this->sdb->fetchrow($result))
        {
            array_push($all, $row['uid']);
        }
        return $all;
    }


    /**
     * Select all snac_institution records
     *
     * This returns records in a 2D array, with inner list keys: id, ic_id
     *
     * @return string[][] List of accciative list
     */
    public function selectAllInstitution()
    {
        $selectSQL = "select * from snac_institution";
        $result = $this->sdb->query($selectSQL, array());
        $all = array();
        while ($row = $this->sdb->fetchrow($result))
        {
            array_push($all, $row);
        }
        return $all;
    }

    /**
     * Insert a new institution.
     *
     * Insert a new institution and return the institution's id. We aren't using snac_institution.id so we
     * need to check for a record before inserting, just in calse.
     *
     * @param string $ic_id Institution ic_id, aka a constellation ic_id.
     */
    public function insertInstitution($ic_id)
    {
        $result = $this->sdb->query("select * from snac_institution where ic_id=$1",
                                    array($ic_id));

        if (! $this->sdb->fetchrow($result))
        {
            $result = $this->sdb->query("insert into snac_institution (ic_id) values ($1)",
                                        array($ic_id));
        }
    }

    /**
     * Delete a SNAC institution
     *
     * This will throw an exception if asked to delete an institution has affiliated users.
     *
     * @throws \snac\exceptions\SNACDatabaseException
     *
     * @param integer $ic_id An institution ic_id, aka constellation ID.
     */
    public function deleteInstitution($ic_id)
    {
        $result = $this->sdb->query(
            'select appuser.username from appuser where affiliation=$1',
            array($ic_id));
        $usernames = "";
        while($row = $this->sdb->fetchrow($result))
        {
            $usernames .= $row['username'] . " ";
        }
        if ($usernames)
        {
            throw new \snac\exceptions\SNACDatabaseException("Tried to delete institution still used by users: $usernames");
        }
        else
        {
            $this->sdb->query(
                'delete from snac_institution where ic_id=$1',
                array($ic_id));
        }
    }

    /**
     * Get publish version history info
     *
     * Currently used only the EACCPFSerializer.php for maintenanceEvent data.
     *
     * cpf.rng doesn't like milliseconds so create an ISO date without them. Note I have included the "T"
     * which has issues.
     *
     * https://www.postgresql.org/docs/current/static/datatype-datetime.html
     *
     * Note: ISO 8601 specifies the use of uppercase letter T to separate the date and time. PostgreSQL
     * accepts that format on input, but on output it uses a space rather than T, as shown above[below]. This is for
     * readability and for consistency with RFC 3339 as well as some other database systems.
     *
     * Bad: 2016-07-28 16:30:16.18485 Good: 2016-07-28T16:30:16
     *
     * @param string[] $vhInfo associative list with keys: version, ic_id
     * @param boolean $listAll optional If set to true, will list all the version history.  If not set, will only
     * list publicly available history
     * @return string[] An associative list with keys corresponding to the version_history table columns.
     */
    public function selectVersionHistory($vhInfo,$listAll = false) {
        $limitHistory = 'and (v.status=\'published\' or v.status=\'ingest cpf\' or v.status=\'deleted\' or v.status=\'tombstone\' or v.status=\'ingest cpf\')';
        if ($listAll === true)
            $limitHistory = "";
        $result = $this->sdb->query(
            'select v.*, to_char(v.timestamp, \'YYYY-MM-DD"T"HH24:MI:SS\') as update_date, a.username, a.fullname
            from version_history v, appuser a
            where v.user_id = a.id and v.id=$1 and v.version<=$2
                '.$limitHistory.'
            order by v.timestamp asc',
            array($vhInfo["ic_id"], $vhInfo["version"]));

        $all = array();
        while ($row = $this->sdb->fetchrow($result))
        {
            array_push($all, $row);
        }
        return $all;
    }

    public function selectMessageByID($id) {
        $result = $this->sdb->query(
            'select m.*,to_char(m.time_sent, \'YYYY-MM-DD"T"HH24:MI:SS\') as sent_date from messages m where m.id = $1',
            array($id));
        $all = array();
        while ($row = $this->sdb->fetchrow($result))
        {
            array_push($all, $row);
        }

        if (count($all) === 1)
            return $all[0];

        return array();

    }
<<<<<<< HEAD
=======
    
    public function deleteMessageByID($id) {
        $result = $this->sdb->query(
            'update messages set deleted = true where id = $1 returning *',
            array($id));
        $all = array();
        while ($row = $this->sdb->fetchrow($result))
        {
            array_push($all, $row);
        }

        if (count($all) === 1)
            return true;

        return false;

    }
>>>>>>> 262b2d26

    public function markMessageReadByID($id) {
        $result = $this->sdb->query(
            'update messages set read = TRUE where id = $1',
            array($id));
    }

    public function insertMessage($toUser,
                                    $fromUser,
                                    $fromString,
                                    $subject,
                                    $body,
                                    $attachmentContent,
                                    $attachmentFilename) {

        try {
            $this->sdb->prepare("insert_message",'insert into messages
                    (to_user, from_user, from_string, subject, body, attachment_content, attachment_filename)
                    values ($1, $2, $3, $4, $5, $6, $7);');

            $this->sdb->execute("insert_message",
                array($toUser, $fromUser, $fromString, $subject, $body, $attachmentContent, $attachmentFilename));
        } catch (\snac\exceptions\SNACDatabaseException $e) {
            return false;
        }
        return true;
    }

    public function selectMessagesForUserID($userid, $toUser=true, $unreadOnly=false) {
        $searchUser = 'to_user';
        if (!$toUser) {
            $searchUser = 'from_user';
        }
        $readFilter = '';
        if ($unreadOnly) {
            $readFilter = 'and not read';
        }
        $result = $this->sdb->query(
<<<<<<< HEAD
            'select m.*,to_char(m.time_sent, \'YYYY-MM-DD"T"HH24:MI:SS\') as sent_date from messages m where '.$searchUser.' = $1 '.$readFilter.' order by m.time_sent desc',
=======
            'select m.*,to_char(m.time_sent, \'YYYY-MM-DD"T"HH24:MI:SS\') as sent_date from messages m where not deleted and '.$searchUser.' = $1 '.$readFilter.' order by m.time_sent desc',
>>>>>>> 262b2d26
            array($userid));

        $all = array();
        while ($row = $this->sdb->fetchrow($result))
        {
            array_push($all, $row);
        }
        return $all;

    }

<<<<<<< HEAD
    /**
     * List MaybeSameIDs
     *
     * Gets a list of ICIDs that may be the same as the given parameter.
     *
     * @param  integer $icid IC ID for which to search
     * @return integer[]       List of ICIDs listed to be maybe the same
     */
    public function listMaybeSameIDsFor($icid) {
        $result = $this->sdb->query(
            'select ic_id1, ic_id2 from maybe_same where ic_id1=$1 or ic_id2=$1;',
            array($icid));
        $usernames = "";
        $all = array();
        while ($row = $this->sdb->fetchrow($result))
        {
            // Assign the ids as keys as well as values to ensure no duplicates
            if ($row['ic_id1'] == $icid) {
                $all[$row['ic_id2']] = $row['ic_id2'];
            } else {
                $all[$row['ic_id1']] = $row['ic_id1'];
            }
        }
        return $all;
    }

=======
>>>>>>> 262b2d26
    /**
     * Insert Report
     *
     * Inserts the report into the database.
     *
     * @param string $name The name of the report
     * @param string $report The full text of the report (JSON)
     * @param int $userid The userid that requested the report
     * @param int $affiliationid The affiliation of the user that requested the report
     */
    public function insertReport($name, $report, $userid, $affiliationid) {
        $this->sdb->query('insert into reports (name, report, user_id, affiliation_id) values
                            ($1, $2, $3, $4)', array($name, $report, $userid, $affiliationid));
    }

    /**
     * Select Report By Time
     *
     * Reads the report from the database with the given name for the given timestamp.  By default,
     * this method will read the latest report by that name.
     *
     * @param string $name The name of the report to read
     * @param string $timestamp optional The timestamp for the report to read
     * @return string[] The report data from the database
     */
    public function selectReportByTime($name, $timestamp = null) {
        $result = null;
        if ($timestamp == null) {
            $result = $this->sdb->query("select * from reports where name = $1 order by timestamp desc limit 1",
                                        array($name));
        } else {
            $result = $this->sdb->query("select * from reports where name = $1 and timestamp = $2",
                                        array($name, $timestamp));
        }

        if (!$result)
            return false;

        return $this->sdb->fetchrow($result);
    }
}<|MERGE_RESOLUTION|>--- conflicted
+++ resolved
@@ -5833,8 +5833,6 @@
         return array();
 
     }
-<<<<<<< HEAD
-=======
     
     public function deleteMessageByID($id) {
         $result = $this->sdb->query(
@@ -5852,7 +5850,6 @@
         return false;
 
     }
->>>>>>> 262b2d26
 
     public function markMessageReadByID($id) {
         $result = $this->sdb->query(
@@ -5891,11 +5888,7 @@
             $readFilter = 'and not read';
         }
         $result = $this->sdb->query(
-<<<<<<< HEAD
-            'select m.*,to_char(m.time_sent, \'YYYY-MM-DD"T"HH24:MI:SS\') as sent_date from messages m where '.$searchUser.' = $1 '.$readFilter.' order by m.time_sent desc',
-=======
             'select m.*,to_char(m.time_sent, \'YYYY-MM-DD"T"HH24:MI:SS\') as sent_date from messages m where not deleted and '.$searchUser.' = $1 '.$readFilter.' order by m.time_sent desc',
->>>>>>> 262b2d26
             array($userid));
 
         $all = array();
@@ -5907,7 +5900,6 @@
 
     }
 
-<<<<<<< HEAD
     /**
      * List MaybeSameIDs
      *
@@ -5934,8 +5926,6 @@
         return $all;
     }
 
-=======
->>>>>>> 262b2d26
     /**
      * Insert Report
      *
