--- conflicted
+++ resolved
@@ -5681,7 +5681,6 @@
     }
 
     /**
-<<<<<<< HEAD
      * List MaybeSameIDs
      *
      * Gets a list of ICIDs that may be the same as the given parameter.
@@ -5707,7 +5706,7 @@
         return $all;
     }
 
-=======
+    /**
      * Insert Report
      *
      * Inserts the report into the database.
@@ -5747,5 +5746,4 @@
 
         return $this->sdb->fetchrow($result);
     }
->>>>>>> 5a2fa206
 }