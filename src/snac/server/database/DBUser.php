<?php
  /**
   * High level database abstraction layer for constellations
   *
   * License:
   *
   *
   * @author Tom Laudeman <twl8n@virginia.edu>
   * @copyright 2015 the Rector and Visitors of the University of Virginia, and
   *            the Regents of the University of California
   * @license http://opensource.org/licenses/BSD-3-Clause BSD 3-Clause
   */

namespace snac\server\database;

/**
 * High level API for storing user account and session data.
 *
 * This manages user, role, and session data. User data is in table appuser. Roles are in table role. Table
 * appuser_role_link relates roles to users. Table session has session data, and joined where
 * appuser.id=session.appuser_fk.
 *
 * Functions that return lists: listUsers, listRoles, listGroups, insitutionList, listPrivileges
 *
 * Functions that return constrained lists: listUserRoles, listUsersInGroup, listGroupsForUser
 *
 * Functions that add/remove: eraseRoleByID, addUserRole (better name: addRoleToUser?), addPrivilegeToRole,
 * addSession, removeSession, addUserToGroup, removeUserFromGroup, removeUserRole (better name:
 * removeRoleFromUser?), removePrivilegeFromRole
 *
 * Functions that read: readUser, readRole
 *
 * Functions that create/update/write: writePassword, createUser, saveUser, writeRole, writePrivilege,
 * writeGroup, writeInstitution
 *
 * Functions that delete: eraseRole, erasePrivilege, eraseGroup, eraseInstitution
 *
 * Functions that check/has: userExists, hasPrivilege, hasPrivilegeByLabel, hasRole, checkRoleByLabel,
 * sessionExists, sessionActive, checkSessionActive, checkPassword
 * 
 * Other functions: findUserID, private populateUser, disableUser, private populatePrivilege, sessionExtend,
 * private populateGroup, clearAllSessions
 */

class DBUser
{
    /**
     * SQL object
     *
     * @var \snac\server\database\SQL low-level SQL class
     */
    private $sql = null;

    /**
     * Database connector object
     *
     * @var \snac\server\database\DatabaseConnector object.
     */
    private $db = null;

    /**
     * Database Utility object
     *
     * We need to be able to read a constellation, so we need a DBUtil object.
     *
     * @var \snac\server\database\DBUtil object.
     */
    private $dbutil;

    /**
     * Constructor
     *
     * The constructor for the class. Set up a database connector, and SQL object. All database layers
     * should behave this way, so DBUtil looks like this (but with some additional bookkeeping vars).
     */
    public function __construct()
    {
        $this->db = new \snac\server\database\DatabaseConnector();
        $this->dbutil = new \snac\server\database\DBUtil();

        /*
         * Passing the value of deleted to the SQL constructor is a valiant, but probably pointless, attempt
         * to use the deleted status symbolically, instead of being tightly coupled with the string's
         * value. In reality, I think it only makes matters more complex. If the value changed (very unlikely)
         * the "fix" cwould be a simple search and replace.
         */

        $this->sql = new SQL($this->db, 'deleted');
    }


    /**
     * Really delete a user
     *
     * Used for testing only. Normally, users are inactivated.
     *
     * Remove user role links as well.
     *
     * Delete the user, and delete user role links.
     *
     * @param \snac\data\User $user
     */
    public function eraseUser($user)
    {
        $roleList = $this->listUserRoles($user);
        foreach($roleList as $role)
        {

        }
        $this->sql->deleteUser($user->getUserID());
    }

    /**
     * Really delete a role from the db
     *
     * Deleting a role should be rare. To make this a little safer deleteRole() only deletes if the role is
     * not in use. If the role exists and is not linked to any appuser, it will be deleted. Otherwise, it is
     * not deleted.
     *
     * @param integer $roleID An role id
     */
    public function eraseRoleByID($roleID)
    {
        $this->sql->deleteRole($roleID);
    }

    /**
     * Really delete a role from the db
     *
     * Deleting a role should be rare. To make this a little safer deleteRole() only deletes if the role is
     * not in use. If the role exists and is not linked to any appuser, it will be deleted. Otherwise, it is
     * not deleted.
     *
     * @param \snac\data\Role A Role object
     */
    public function eraseRole($roleObj)
    {
        $this->sql->deleteRole($roleObj->getID());
    }


    /**
     * Really delete a privilege from the db
     *
     * Deleting a privilege should be rare. To make this a little safer deletePrivilege() only deletes if the
     * privilege is not in use. If the privilege exists and is not linked to any appuser, it will be
     * deleted. Otherwise, it is not deleted.
     *
     * @param \snac\data\Privilege A Privilege object
     */
    public function erasePrivilege($privilegeObj)
    {
        $this->sql->deletePrivilege($privilegeObj->getID());
    }



    /**
     * Write the password
     *
     * This overwrites the password. Use this to initially set the password, as well as to set a new password.
     * In a world where logins are managed via OAuth, we may not have or use passwords. In that case,
     * passwords can be ignored.
     *
     * The password must be hashed.
     *
     * @param \snac\data\User $user A user object
     *
     * @param string $passwd A hashed password
     *
     * @return boolean True on success, false for any type of failure.
     *
     */
    public function writePassword($user, $passwd)
    {
        if (! $user || ! $user->getUserID())
        {
            return false;
        }
        $this->sql->updatePassword($user->getUserID(),
                                   $passwd);
        return true;
    }

    /**
     * Add a user record.
     *
     * Minimal requirements are username which must be unique. We plan to use email as username, but calling
     * code creates the User object, so this code will just use what getUserName() returns.
     *
     * Param $user is not modified, although it is cloned and the clone has the userID added, and the clone is
     * returned on success.
     *
     * Affiliation is a Constellation, but only has the minimal summary fields. We save the Constellation ID
     * aka ic_id aka getID() to the database.
     *
     * Return the new user object on success.
     *
     * Calling code had better do some sanity checking. This does not set the password. The password is not
     * part of a user object. We could add an optional arg, but for now, call writePassword()
     *
     * @param \snac\data\User $user A user object.
     *
     * @return \snac\data\User Return the cloned User with the userID set (and all other fields populated)
     */
    public function createUser($user)
    {
        if (! $this->userExists($user))
        {
            $appUserID = $this->sql->insertUser($user->getUserName(),
                                                $user->getFirstName(),
                                                $user->getLastName(),
                                                $user->getFullName(),
                                                $user->getAvatar(),
                                                $user->getAvatarSmall(),
                                                $user->getAvatarLarge(),
                                                $user->getEmail(),
                                                $user->getWorkEmail(),
                                                $user->getWorkPhone(),
                                                $user->getAffiliation()==null?null:$user->getAffiliation()->getID(),
                                                $user->getPreferredRules(),
                                                $user->getUserActive());
            $newUser = clone($user);
            $newUser->setUserID($appUserID);
            // $this->addDefaultRole($newUser);
            return $newUser;
        }
        return false;
    }

    /**
     * Does a user exist
     *
     * Find out if a user exists. True for success, else false.
     *
     * @param \snac\data\User $user A User object, must have user ID or username set.
     *
     * @return boolean True for exists, else false.
     */
    public function userExists($user)
    {
        if ($record = $this->sql->selectUserByID($user->getUserID()))
        {
            return true;
        }
        else if ($uid = $this->sql->selectUserByUserName($user->getUserName()))
        {
            return true;
        }
        return false;
    }

    /**
     * Update a user record.
     *
     * Write the User fields to the database where appuser.id=$user->getUserID(). By checking the returned id
     * inside updateUser() we at least know a record was updated in the database.
     *
     * @param \snac\data\User $user A user object.
     * @param boolean $saveGroup optional If true, save the groups of this user
     * @param boolean $saveRole optionsl If true, save the roles of this user
     * @return boolean True on success, else false.
     */
    public function saveUser($user, $saveGroup=false, $saveRole=false)
    {
        $retVal = $this->sql->updateUser($user->getUserID(),
                                         $user->getFirstName(),
                                         $user->getLastName(),
                                         $user->getFullName(),
                                         $user->getAvatar(),
                                         $user->getAvatarSmall(),
                                         $user->getAvatarLarge(),
                                         $user->getEmail(),
                                         $user->getUserName(),
                                         $user->getWorkEmail(),
                                         $user->getWorkPhone(),
                                         $user->getAffiliation()==null?null:$user->getAffiliation()->getID(),
                                         $user->getPreferredRules(),
                                         $user->getUserActive());
        /*
         * Admins can run this on behalf of another user. It requires authorization to save roles and save
         * groups.
         */
        if ($saveRole) {
            /*
             * - remove all old roles, removeUserRole()?
             * - add back all current roles
             */
            foreach($this->listUserRoles($user) as $role) {
                $this->removeUserRole($user, $role);
            }
            foreach($user->getRoleList() as $role) {
                $this->addUserRole($user, $role);
            }
        }
        if ($saveGroup) {
            foreach($this->listGroupsForUser($user) as $group) {
                $this->removeUserFromGroup($user, $group);
            }
            foreach($user->getGroupList() as $group) {
                $this->addUserToGroup($user, $group);
            }
        }
        return $retVal;
    }


    /**
     * Get the user id if you only know the email address. We must be assuming the email addresses are unique.
     *
     * Might be called readUserIDByEmail. "Find" is not a word we use anywhere else in function names
     * here. There is an attempt to follow some predictable convention for function names.
     *
     * @param string $email
     *
     * @return integer $uid Return an integer user id or false.
     */
    public function findUserID($email)
    {
        $appUserID = $this->sql->selectUserByEmail($email);
        if ($appUserID)
        {
            return $appUserID;
        }
        return false;
    }

    /**
     * Return a User object
     *
     * Get a user record from the db, create a User object, and return it. Return false on failure.
     *
     * Robbie's commentary: readUser() is a little more forgiving [than userExists()] and reads the user out
     * of the database.  It doesn’t call userExists(), but tries to do something different.  It tries to read
     * the user by id (first), then if there is no id in the User object, it tries username (second).  Those
     * are the only two options that guarantee a unique user.  If they’re not set in the User object, then it
     * looks for a user with the given email address.  This is NOT a check of existence, since that would
     * require uniqueness.  This is a "get me the first user you find that has email address..."
     *
     * Important to copy the session token from arg $user into $newUser that has come back from the database.
     *
     * @param \snac\data\User A user object with a good value for getUserID() or getUserName().
     *
     * @return \snac\data\User Returns a user object or false.
     */
    public function readUser($user)
    {
        $newUser = null;
        if ($newUserRec = $this->sql->selectUserByID($user->getUserID()))
        {
            $newUser = $this->populateUser($newUserRec);
        }
        else if ($newUserRec = $this->sql->selectUserByUserName($user->getUserName()))
        {
            $newUser = $this->populateUser($newUserRec);
        }
        else if ($newUserRec = $this->sql->selectUserByEmail($user->getEmail()))
        {
            // Warning: the returned user may not be the only user with the given email address.
            $newUser = $this->populateUser($newUserRec);
        }
        if ($newUser)
        {
            $newUser->setToken($user->getToken());
            return $newUser;
        }
        return false;
    }


    /**
     * Return a User object for the user id.
     *
     * Get a user record from the db, create a User object, and return it. Return false on failure.
     *
     * After calling this you probably want to call addSession().
     *
     * @param string[] $record A list with keys: id, active, username, email, first, last, fullname, avatar, avatar_small, avatar_large
     *
     * @return \snac\data\User Returns a user object or false.
     */
    private function populateUser($record)
    {
        $user = new \snac\data\User();
        $user->setUserID($record['id']);
        $user->setUserName($record['username']);
        $user->setFirstName($record['first']);
        $user->setLastName($record['last']);
        $user->setFullName($record['fullname']);
        $user->setAvatar($record['avatar']);
        $user->setAvatarSmall($record['avatar_small']);
        $user->setAvatarLarge($record['avatar_large']);
        $user->setEmail($record['email']);
        $user->setWorkEmail($record['work_email']);
        $user->setWorkPhone($record['work_phone']);
        $user->setUserActive($record['active']);
        /*
         * We may need the functions listUserRoles() and listGroupsForUser() for uses outside of simply building
         * user objects, although no other uses are possible as long as these functions take $user as an
         * argument.
         *
         * This is different from how things are done in DBUtil, for good reason. This code may be more legible.
         */
        $user->setRoleList($this->listUserRoles($user));

        /*
         * readConstellation($mainID, $version=null, $summary=false)
         *
         * The ic_id aka $mainID is the affiliation field from the db. We pass null for version in order to
         * get the most recent. We pass true for $summary so that we get a summary constellation which only
         * has ic_id, entityType, ARK, Name entry.
         */
        $user->setAffiliation($this->dbutil->readConstellation($record['affiliation'], null, true));

        $user->setPreferredRules($record['preferred_rules']);
        return $user;
    }

    /*
     * This function removed.
     *
     * Return a user object for the email.
     *
     * Wrapper for readUser() getting a user by email address instead of user id.
     *
     * @param string $email User email address.
     * @return \snac\data\User Returns a user object or false.
     */
    /*
     * public function readUserByEmail($email)
     * {
     *     $uid = $this->sql->selectUserByEmail($email);
     *     return $this->readUser($uid);
     * }
     */

    /**
     * Disable log in to this account. Update table appuser.active to false. Return true on success.
     *
     * Should we also munge their password so login becomes impossible? Perhaps not.
     *
     * @param \snac\data\User $user The user to disable
     * @return boolean Return true on success
     */
    public function disableUser($user)
    {
        $this->sql->updateActive($user->getUserID(), $this->db->boolToPg(false));
        return true;
    }


    /**
     * List all system privileges.
     *
     * Create a list of Privilege objects of all privileges.
     *
     * @return \snac\data\Privilege[] Return list of Privilege objects
     */
    public function listPrivileges()
    {
        $pidList = $this->sql->selectAllPrivilegeIDs();
        $privilegeObjList = array();
        foreach($pidList as $pid)
        {
            $privilegeObj = $this->populatePrivilege($pid);
            array_push($privilegeObjList, $privilegeObj);
        }
        return $privilegeObjList;
    }



    /**
     * List all system roles.
     *
     * Create a list of Role objects of all roles.
     *
     * @return \snac\data\Role[] Return list of Role object, each of which contains a list of Privilege
     * objects.
     */
    public function listRoles()
    {
        /*
         * This might have been called: listallroles listallrole allrolelist.
         */ 
        $roleIDList = $this->sql->selectAllRoleIDs();
        $roleObjList = array();
        foreach($roleIDList as $rid)
        {
            $roleObj = $this->readRole($rid);
            array_push($roleObjList, $roleObj);
        }
        return $roleObjList;
    }

    /**
     * Read a role object from the database
     *
     * Select role data from the database, and populate a role object.
     *
     * @param integer $rid Role ID value.
     *
     * @return \snac\data\Role A Role object.
     *
     */
    public function readRole($rid)
    {
        $row = $this->sql->selectRole($rid);
        $roleObj = new \snac\data\Role();
        $roleObj->setID($row['id']);
        $roleObj->setLabel($row['label']);
        $roleObj->setDescription($row['description']);
        foreach($row['pid_list'] as $pid)
        {
            $roleObj->addPrivilege($this->populatePrivilege($pid));
        }
        return $roleObj;
    }

    /**
     * Populate a privilege object
     *
     * Return a privilege object based on the $pid ID value
     *
     * @return \snac\data\Privilege A privilege object.
     */
    private function populatePrivilege($pid)
    {
        $row = $this->sql->selectPrivilege($pid);
        $privilegeObj = new \snac\data\Privilege();
        $privilegeObj->setID($row['id']);
        $privilegeObj->setLabel($row['label']);
        $privilegeObj->setDescription($row['description']);
        return $privilegeObj;
    }

    /**
     * Add a role to the User
     *
     * Add role via table appuser_role_link. Return true on success.
     *
     * Use this when adding a role.
     *
     * After adding the role, set the users's role list by getting the list from the db.
     *
     * @param \snac\data\User $user A user
     *
     * @param \snac\data\Role $newRole is associative list with keys id, label, description. We really only
     * care about id, which is important because the web UI might pass up a role object with only the id
     * property set.
     */
    public function addUserRole($user, $newRole)
    {
        /*
         * You might have thought this function would be called: addrole, or addroletouser.
         */
        $this->sql->insertRoleLink($user->getUserID(), $newRole->getID());
        $user->setRoleList($this->listUserRoles($user));
        return true;
    }

    /**
     * Add a privilege to a role
     *
     * The privilege must exist before calling this. Use createPrivilege().
     *
     * This is an alternate to adding the priv to the role, then calling writeRole(). Having two ways of
     * adding a priv to a role is probably less than ideal.
     *
     * @param \snac\data\Role $role The role.
     * @param \snac\data\Privilege $privilege is a Role object. Role object has identical fields to privilege.
     */
    public function addPrivilegeToRole($role, $privilege)
    {
        $role->addPrivilege($privilege);
        $this->sql->insertPrivilegeRoleLink($role->getID(), $privilege->getID());
        return true;
    }

    /**
     * Does user have a privilege
     *
     * Returns true if the privilege exists. Build a list of all the privs, then test the list for key
     * existence.
     *
     * @return boolean True if the $user has $privilege in any of the roles, return false otherwise.
     */
    public function hasPrivilege($user, $privilege)
    {
        $allPrivs = array(); // assoc list
        foreach($user->getRoleList() as $userRole)
        {
            foreach($userRole->getPrivilegeList() as $priv)
            {
                $allPrivs[$priv->getID()] = 1;
            }
        }
        return isset($allPrivs[$privilege->getID()]);
    }

    /**
     * Does user have a privilege, by label
     *
     * Returns true if the privilege with $label exists. Build a list of all the privilege labels, then test
     * the list for key existence.
     *
     * @return boolean True if the $user has $privilege in any of the roles, return false otherwise.
     */
    public function hasPrivilegeByLabel($user, $label)
    {
        $allPrivs = array(); // assoc list
        foreach($user->getRoleList() as $userRole)
        {
            foreach($userRole->getPrivilegeList() as $priv)
            {
                $allPrivs[$priv->getLabel()] = 1;
            }
        }
        return isset($allPrivs[$label]);
    }


    // Never used. Commented out jun 27 2016)
    /*
     * Add default role(s)
     *
     * Current there are no default roles. If we ever have default role(s) add them here. You might be
     * searching for addrole, add role adding a role adding role, addUserRole
     *
     * After adding the role, set the users's role list by getting the list from the db.
     *
     * When we have more default roles, just add additional insertRoleByLabel() calls.
     *
     * @param \snac\data\User $user A user
     * @return boolean Return true on success, else false.
     */
<<<<<<< HEAD
    /* 
     * public function addDefaultRole($user)
     * {
     *     return true;
     *     /\* 
     *      * $result = $this->sql->insertRoleByLabel($user->getUserID(), 'Public HRT');
     *      * $user->setRoleList($this->listUserRoles($user));
     *      * return $result;
     *      *\/
     * }
     */
=======
    public function addDefaultRole($user)
    {
        return true;
        /*
         * $result = $this->sql->insertRoleByLabel($user->getUserID(), 'Public HRT');
         * $user->setRoleList($this->listUserRoles($user));
         * return $result;
         */
    }
>>>>>>> 4a973559


    /**
     * List roles for a user.
     *
     * List all the roles for a user by reading from the database. Return an array of Role objects.
     *
     * You might be have expected this function to be called: listalluserroles, listallrolesuser,
     * userallroles, or userroles.
     *
     * @param \snac\data\User $user The user
     *
     * @return \snac\data\Role[] A list of Role objects.
     */
    public function listUserRoles($user)
    {
        $ridList = $this->sql->selectUserRoleIDs($user->getUserID());
        $roleObjList = array();
        foreach($ridList as $rid)
            {
                $roleObj = $this->readRole($rid);
                array_push($roleObjList, $roleObj);
            }
        return $roleObjList;
    }

    /**
     * Check if a user has a role
     *
     * The role may be partial, but must have and id that is getID() must return a value.
     *
     * @param \snac\data\User $user A user
     *
     * @param \snac\data\Role $role A role, may be incomplete, but must at least have an id.
     *
     * @return boolean True if user has the role, else false.
     */
    public function hasRole($user, $role)
    {
        foreach($user->getRoleList() as $userRole)
        {
            if ($userRole->getID() == $role->getID())
            {
                return true;
            }
        }
        return false;
    }


    /**
     * Check for role by label
     *
     * @param \snac\data\User User object
     * @param string $label A label for a role
     * @return \snac\data\Role A role or null. Or false?
     */
    public function checkRoleByLabel($user, $label)
    {
        foreach($user->getRoleList() as $role)
        {
            if ($role->getLabel() == $label)
            {
                return $role;
            }
        }
        return false;
    }

    /**
     * Remove a role from the User via table appuser_role_link.
     *
     * Remove the role from the user is how we say it, but the relation is bi-directional. In retrospect, this
     * function should have been called removeUserFromRole.
     *
     * After removing the role, refresh the User role list by reading it back from the database.
     *
     * @param \snac\data\User $user A user
     * @param \snac\data\Role $role Role object
     */
    public function removeUserRole($user, $role)
    {
        $this->sql->deleteRoleLink($user->getUserID(), $role->getID());
        $user->setRoleList($this->listUserRoles($user));
        return true;
    }

    /**
     * Remove a privilege from a role
     *
     * Remvoe the privilege role link from the db, also remove the privilege from the role object as well.
     *
     * @param \snac\data\Role $role A role
     * @param \snac\data\Privilege $privilege Privilege is a Role object
     */
    public function removePrivilegeFromRole($role, $privilege)
    {
        $this->sql->deletePrivilegeRoleLink($role->getID(), $privilege->getID());
        // $role is changed in place.
        $role->removePrivilege($privilege);
        return true;
    }


    /**
     * Write or update a new role to the database
     *
     * Linked privileges have to exist before the role, logically. A privilege must have an ID in order to be
     * linked to a role, and a privilege doesn't have an ID until that privilege has been written to the
     * database.
     *
     * @param \snac\data\Role $role The role objectc.
     *
     * @return \snac\data\Role Role object.
     */
    public function writeRole($role)
    {
        if ($role->getID())
        {
            $this->sql->updateRole($role->getID(),
                                   $role->getLabel(),
                                   $role->getDescription());
        }
        else
        {
            $rid = $this->sql->insertRole($role->getLabel(),
                                          $role->getDescription());
            $role->setID($rid);
        }
        foreach($role->getPrivilegeList() as $priv)
        {
            $this->sql->insertPrivilegeRoleLink($role->getID(), $priv->getID());
        }
        // Objects are passed by referece. How does it make sense to return an arg passed by reference?
        return $role;
    }



    /**
     * Insert or update a privilege into the database
     *
     * Insert update a privilege. If insert, call setID() with the returned ID. Return the privilege, which if
     * inserted, will have an ID.
     *
     * @param \snac\data\Privilege $privilege, the privilege object
     *
     * @return \snac\data\Privilege Privilege object, with an ID.
     */
    public function writePrivilege($privilege)
    {
        if ($privilege->getID())
        {
            $this->sql->updatePrivilege($privilege->getID(),
                                        $privilege->getLabel(),
                                        $privilege->getDescription());
        }
        else
        {
            $pid = $this->sql->insertPrivilege($privilege->getLabel(),
                                               $privilege->getDescription());
            $privilege->setID($pid);
        }
        // Objects are passed by referece. How does it make sense to return an arg passed by reference?
        return $privilege;
    }


    /**
     * Check $passwd matches the password stored for \snac\data\User. Return true on success.
     *
     * Perhaps this won't be used in a world with OAuth.
     *
     * @param \snac\data\User $user The user object
     *
     * @param string $passwd A hashed password
     *
     * @return boolean Returns true if the password matches the database, false for any failure.
     */
    public function checkPassword($user, $passwd)
    {
        $appUserID = $this->sql->selectMatchingPassword($user->getUserID(), $passwd);
        if ($appUserID >= 1)
        {
            return true;
        }
        return false;
    }

    /**
     * Extend a session expires
     *
     * @param \snac\data\User $user A User
     *
     * @param integer $extend optional Optional number of seconds to extend the expires time. Defaults to
     * 3600.
     *
     * @return boolean True on success, else false.
     */
    public function sessionExtend(&$user, $extend=3600)
    {
        $success = $this->sql->updateByExtendingSession($user->getUserID(),
                                                    $user->getToken()['access_token'],
                                                    $extend);
        if ($success === false)
            return false;

        // Update the token for the user object
        $user->setToken(array(
            "access_token" => $user->getToken()["access_token"],
            "expires" => $this->sql->selectSession($user->getUserID(),
                                                   $user->getToken()["access_token"])));
        return true;
    }

    /**
     * Add a new session to the database
     *
     * Add a new session to the database using the token expiration from getToken(). Do nothing if the session
     * already exists. Return true if the session already exists.
     *
     * @param \snac\data\User $user User object
     *
     * @return boolean True if session add was successful, else false
     */
    public function addSession($user)
    {
        if (! $this->sessionExists($user))
        {
            $currentToken = $user->getToken();
            $accessToken = $currentToken['access_token'];
            $expires = $currentToken['expires'];
            return $this->sql->insertSession($user->getUserID(), $accessToken, $expires);
        }
        return true; // Nothing added, but also no errors, so true is the return value.
    }

    /**
     * Check session exists
     *
     * Find out if a session exists for this User with the token getToken(). Expiration time is ignored. If
     * somehow a session token has been applied to 2 users, this will still only return the token for $user,
     * and that is good.
     *
     * @param \snac\data\User User object
     * @return boolean True on success, else false.
     */
    public function sessionExists($user)
    {
        $currentToken = $user->getToken();
        $accessToken = $currentToken['access_token'];
        $rec = $this->sql->selectSession($user->getUserID(), $accessToken);
        if ($rec && array_key_exists('appuser_fk', $rec))
        {
            return true;
        }
        return false;
    }

    /**
     * Is a session active
     *
     * If a session exists for this user and is not expired, return true, else false.
     *
     * @param \snac\data\User $user
     *
     * @return boolean True for active, not expired, for this user. False otherwise.
     */
    public function sessionActive($user)
    {
        if ($this->sessionExists($user))
        {
            return $this->sql->selectActive($user->getUserID(), $user->getToken()['access_token']);
        }
        return false;
    }

    /**
     * Check that a session is active, with side effects.
     *
     * You probably want to use sessionExists(), sessionActive() and readUser(). This function may be
     * deprecated.
     *
     * Check that we have a non-expired session for $user and with token getToken(). Time is assumed to be
     * "now" UTC. Return the User on success, false otherwise. If the user does not exist, a DB record is
     * created in appuser. If the session does not exist, a session is created in table session. If the
     * session is active, 'expires' is updated. If the session has expired, it is deleted, and the User object
     * token is cleared.
     *
     * This checks that a session is active and associated with the $user. In theory is it possible to
     * ask if a session is active, without knowing the user. In fact, a session could be check as active, and
     * could return the user id.
     *
     * It is important to read or create a user at the top of the function. Everything after depends on a
     * valid User from the SNAC appuser database table.
     *
     * Features: auto-create unknown user, auto-create unknown session, delete expired session.
     *
     * @param \snac\data\User $user User object
     *
     * @return \snac\data\User when successful or return false on failure.
     */
    public function checkSessionActive($user)
    {
        $currentToken = $user->getToken();
        $accessToken = $currentToken['access_token'];

        // Try to get this user from the database
        $newUser = $this->readUser($user);

        if ($newUser === false) {
            // If the user doesn't exist, then create them
            $newUser = $this->createUser($user);

        }
        $newUser->setToken($user->getToken());

        // Now we have a good $newUser with the original $user token. Either the user was created or read from
        // the db.

        // Create the session if it doesn't exist, and then return (no need to check that the session is active
        if (! $this->sessionExists($newUser))
        {
            $this->addSession($newUser); // adds a new session
            return $newUser;
        }

        /*
         * Do this last, since if this fails we need to essentially logoff the user.
         *
         * If the session exists, but doesn't belong to this user, selectActive() will fail.
         * If the sesion has expired, selectActive() will fail.
         */
        if (! $this->sql->selectActive($newUser->getUserID(), $accessToken))
        {
            /*
             * Shouldn't this call removeSession() instead of a low-level SQL function.
             */
            $this->sql->deleteSession($newUser->getToken()['access_token']);
            $newUser->setToken(array('access_token' => '', 'expires' => 0));

            // The user isn't logged in, so we should not let validate their session
            return false;
        }

        // The user is set, their session is active
        return $newUser;
    }

    /**
     * Remove a session
     *
     * Assume that tokens are unique, which is important. Delete all sessions with the token no matter what user has that token.
     *
     * This might benefit from additional sanity checking, although that would change the meaning and use of this function.
     *
     * @param \snac\data\User $user
     *
     */
    public function removeSession($user)
    {
        $this->sql->deleteSession($user->getToken()['access_token']);
    }


    /**
     * Delete all session records for $user.
     *
     * Unclear when this is used, but it will logout from all sessions.
     *
     * @param \snac\data\User $user A user object
     *
     * @return boolean true Always returns true, although an exception will be thrown by low level db code if
     * something fails.
     */
    public function clearAllSessions($user)
    {
        $this->sql->deleteAllSession($user->getUserID());
        return true;
    }

    /**
     * List all users
     *
     * Return a list of all users as user objects. 
     *
<<<<<<< HEAD
     * If you want to pass an affiliation, then you must also pass $everyOne. 
=======
     * If you want to pass an affiliation, then you must also pass $active.
>>>>>>> 4a973559
     *
     * @param boolean $everyone optional Defaults to false. Pass true to get both active and inactive. 
     * Everyone false is only active users.
     *
     * @param \snac\data\Constellation $affiliation optional Optional affiliation.
     *
     * @return \snac\data\User[] $allUserList
<<<<<<< HEAD
     */ 
    public function listUsers($everyone=false, $affiliation=null)
    {
        $idList = $this->sql->selectAllUserIDList($everyone, $affiliation==null?null:$affiliation->getID());
=======
     */
    public function listAllUsers($active=null, $affiliation=null)
    {
        if ($active==null && $affiliation==null)
        {
            $active = true;
        }
        /*
         * If something besides a boolean was passed in $active, then we have a problem. Having two optional
         * params means that when the second param is passed, the first param becomes required.
         *
         * Defaulting $active to true or false would prevent us from doing this sanity check.
         */
        if (! is_bool($active))
        {
            throw new \snac\exceptions\SNACException("Error: Optional first parameter of listAllUsers() must be boolean");
        }
        $idList = $this->sql->selectAllUserIDList($active, $affiliation==null?null:$affiliation->getID());
>>>>>>> 4a973559
        $allUserList = array();
        foreach($idList as $userID)
        {
            $newUserRec = $this->sql->selectUserByID($userID);
            $newUser = $this->populateUser($newUserRec);
            array_push($allUserList, $newUser);
        }
        return $allUserList;
    }

    /**
     * Write or update a group to the database
     *
     * @param \snac\data\Group $group The group object
     *
     * @return \snac\data\Group The group object
     */
    public function writeGroup($group)
    {
        if ($group->getID())
        {
            $this->sql->updateGroup($group->getID(),
                                    $group->getLabel(),
                                    $group->getDescription());
        }
        else
        {
            $rid = $this->sql->insertGroup($group->getLabel(),
                                           $group->getDescription());
            $group->setID($rid);
        }
        // Objects are passed by referece. It is something of a duplication to pass-by-reference, then return
        // the reference. 
        return $group;
    }

    /**
     * Populate a group object
     *
     * Return a group object based on the $pid ID value
     *
     * @return \snac\data\Group A group object.
     */
    private function populateGroup($pid)
    {
        $row = $this->sql->selectGroup($pid);
        $groupObj = new \snac\data\Group();
        $groupObj->setID($row['id']);
        $groupObj->setLabel($row['label']);
        $groupObj->setDescription($row['description']);
        return $groupObj;
    }

    /**
     * Really delete a group from the db
     *
     * Deleting a group should be rare. To make this a little safer deleteGroup() only deletes if the
     * group is not in use. If the group exists and is not linked to any appuser, it will be
     * deleted. Otherwise, it is not deleted.
     *
     * This function's name might be confused with removeGroup, although we have removeUserFromGroup
     * (non-existant: removeGroupFromUser) specifically for users. The method deleteGroup is in SQL.php since
     * we reserve the word "delete" for SQL functions.
     *
     * @param \snac\data\Group A Group object
     */
    public function eraseGroup($groupObj)
    {
        $this->sql->deleteGroup($groupObj->getID());
    }

    /**
     * List all system groups.
     *
     * Create a list of Group objects of all groups.
     *
     * @return \snac\data\Group[] Return list of Group objects
     */
    public function listGroups()
    {
        $pidList = $this->sql->selectAllGroupIDs();
        $groupObjList = array();
        foreach($pidList as $pid)
        {
            $groupObj = $this->populateGroup($pid);
            array_push($groupObjList, $groupObj);
        }
        return $groupObjList;
    }

    /**
     * List users in a group
     *
     * @param \snac\data\Group $group The group
     * @return \snac\data\User[] List of users
     */
    public function listUsersInGroup($group)
    {
        $idList = selectUserIDsFromGroup($group->getID());
        $userList = array();
        foreach($idList as $uid)
        {
            array_push($userList, populateUser($this->sql->selectUserByID($uid)));
        }
        return $userList;
    }

    /**
     * List groups for a user
     *
     * Read the groups from the database. List the groups this user is in.
     *
     * @param \snac\data\User The user we want to list groups for.
     * @return \snac\data\Group[] List of group objects.
<<<<<<< HEAD
     */ 
    public function listGroupsForUser($user)
=======
     */
    private function listUserGroups($user)
>>>>>>> 4a973559
    {
        $gids = $this->sql->selectUserGroupIDs($user->getUserID());
        $groupList = array();
        foreach($gids as $gid)
        {
            $row = $this->sql->selectGroup($gid);
            $grp = new \snac\data\Group();
            $grp->setID($row['id']);
            $grp->setLabel($row['label']);
            $grp->setDescription($row['description']);
            array_push($groupList, $grp);
        }
        return $groupList;
    }

    /**
     * Add a group to the User
     *
     * The group must exist in the database. That is: the group must have a valid id.
     *
     * Due to naming confusiong, you might be searching for nonexistant functions: addgroup, add group adding
     * a group adding group.
     *
     * After adding the group, set the users's group list by getting the list from the db.
     *
     * @param \snac\data\User $user A user
     * @param \snac\data\Group $newGroup is associative list with keys id, label, description. We really only care about id.
     */
    public function addUserToGroup($user, $newGroup)
    {
        $this->sql->insertGroupLink($user->getUserID(), $newGroup->getID());
    }

    /**
     * Remove user from group
     *
     * Remove a group-user link by deleting a record from table appuser_group_link. The user will no longer be
     * in the group. The semantics are confusing because it is a bi-directional link. The user is in this
     * group (has this group), and the group has this user (is related to this user).
     *
     * After removing the user, refresh the User group list by reading it back from the database.
     *
     * @param \snac\data\User $user A user
     * @param \snac\data\Group $group Group object
     */
    public function removeUserFromGroup($user, $group)
    {
        $this->sql->deleteGroupLink($user->getUserID(), $group->getID());
        return true;
    }

    /**
     * List all system institutions.
     *
     * Create a list of summary constellation objects for each SNAC institution.
     *
     * @return \snac\data\Constellation[] Return list of constellations (summary) for the SNAC institutions.
     */
    public function listInstitutions()
    {
        /*
         * Select all the institution data, returned as a list of associative lists. We don't have any use for
         * a list of ids, unlike Role and some other data. So, there is no populateInstitution(). It all happens here.
         *
         * This function might have been called: listallinstitution listallinstitution allinstitutionlist,
         * selectinstitution selectallinstitution
         *
         */
        $rowList = $this->sql->selectAllInstitution();
        $instList = array();
        foreach($rowList as $row)
        {
            $cObj = $this->dbutil->readPublishedConstellationByID($row['ic_id'], true);
            array_push($instList, $cObj);
        }
        return $instList;
    }

    /**
     * Write or update a new institution to the database
     *
     * The part of the constellation we most care about is the ic_id. getConstellationID() is the ic_id.
     *
     * If the institution has an id, it must have previously have been written to the db, so update.
     *
     * The update use case is unclear. Insert and delete (erase) seem reasonable, but update will probably never happen.
     *
     * @param \snac\data\Constellation $institution The SNAC institution in a constellation.
     *
     * @return \snac\data\Constellation object, summary, holding a SNAC institution
     */
    public function writeInstitution($institution)
    {
        $this->sql->insertInstitution($institution->getID());
    }

    /**
     * Really delete a SNAC institution from the db
     *
     * Remember that SNAC Institution records are simply the ic_id of an existing SNAC constellation. This only
     * deletes from the snac_institution table, and nothing else is effected.
     *
     * deleteInstitution() will throw an exception if asked to delete an institution which has any affiliated
     * users.
     *
     * @param \snac\data\Constellation  A SNAC Institution in a summary constellation object.
     */
    public function eraseInstitution($institutionObj)
    {
        $this->sql->deleteInstitution($institutionObj->getID());
    }
}<|MERGE_RESOLUTION|>--- conflicted
+++ resolved
@@ -634,7 +634,6 @@
      * @param \snac\data\User $user A user
      * @return boolean Return true on success, else false.
      */
-<<<<<<< HEAD
     /* 
      * public function addDefaultRole($user)
      * {
@@ -646,17 +645,6 @@
      *      *\/
      * }
      */
-=======
-    public function addDefaultRole($user)
-    {
-        return true;
-        /*
-         * $result = $this->sql->insertRoleByLabel($user->getUserID(), 'Public HRT');
-         * $user->setRoleList($this->listUserRoles($user));
-         * return $result;
-         */
-    }
->>>>>>> 4a973559
 
 
     /**
@@ -1043,11 +1031,7 @@
      *
      * Return a list of all users as user objects. 
      *
-<<<<<<< HEAD
      * If you want to pass an affiliation, then you must also pass $everyOne. 
-=======
-     * If you want to pass an affiliation, then you must also pass $active.
->>>>>>> 4a973559
      *
      * @param boolean $everyone optional Defaults to false. Pass true to get both active and inactive. 
      * Everyone false is only active users.
@@ -1055,31 +1039,10 @@
      * @param \snac\data\Constellation $affiliation optional Optional affiliation.
      *
      * @return \snac\data\User[] $allUserList
-<<<<<<< HEAD
      */ 
     public function listUsers($everyone=false, $affiliation=null)
     {
         $idList = $this->sql->selectAllUserIDList($everyone, $affiliation==null?null:$affiliation->getID());
-=======
-     */
-    public function listAllUsers($active=null, $affiliation=null)
-    {
-        if ($active==null && $affiliation==null)
-        {
-            $active = true;
-        }
-        /*
-         * If something besides a boolean was passed in $active, then we have a problem. Having two optional
-         * params means that when the second param is passed, the first param becomes required.
-         *
-         * Defaulting $active to true or false would prevent us from doing this sanity check.
-         */
-        if (! is_bool($active))
-        {
-            throw new \snac\exceptions\SNACException("Error: Optional first parameter of listAllUsers() must be boolean");
-        }
-        $idList = $this->sql->selectAllUserIDList($active, $affiliation==null?null:$affiliation->getID());
->>>>>>> 4a973559
         $allUserList = array();
         foreach($idList as $userID)
         {
@@ -1194,13 +1157,8 @@
      *
      * @param \snac\data\User The user we want to list groups for.
      * @return \snac\data\Group[] List of group objects.
-<<<<<<< HEAD
      */ 
     public function listGroupsForUser($user)
-=======
-     */
-    private function listUserGroups($user)
->>>>>>> 4a973559
     {
         $gids = $this->sql->selectUserGroupIDs($user->getUserID());
         $groupList = array();
