<?php

/**
 * Server Executor Class File
 *
 * Contains the ServerExector class that performs all the tasks for the main Server
 *
 * @author Robbie Hott
 * @license http://opensource.org/licenses/BSD-3-Clause BSD 3-Clause
 * @copyright 2016 the Rector and Visitors of the University of Virginia, and
 *            the Regents of the University of California
 */
namespace snac\server;

use League\OAuth2\Client\Token\AccessToken;
use snac\server\database\DBUtil;
/**
 * Server Executor Class
 *
 *  Contains functions that the Server's workflow engine needs to complete its work.
 *
 * @author Robbie Hott
 */
class ServerExecutor {

    /**
     * @var \snac\server\database\DBUtil Constellation Storage Object
     */
    private $cStore = null;

    /**
     * @var \snac\server\database\DBUser User Storage Object
     */
    private $uStore = null;

    /**
     * @var \snac\server\elastic\ElasticSearchUtil Elastic Search Utility class
     */
    private $elasticSearch = null;

    /**
     * @var \snac\server\neo4j\Neo4JUtil Neo4J Utility class
     */
    private $neo4J = null;

    /**
     * @var \snac\data\User Current user object
     */
    private $user = null;

    /**
     * @var boolean[] List of permission for the current user, as associative array keys
     */
    private $permissions = null;


    /**
     * @var \Monolog\Logger $logger the logger for this server
     */
    private $logger;

    /**
     * Constructor
     *
     * @param string[] $user The user array from the Server's input
     */
    public function __construct($user = null) {
        global $log;

        // create a log channel
        $this->logger = new \Monolog\Logger('ServerExec');
        $this->logger->pushHandler($log);

        $this->cStore = new \snac\server\database\DBUtil();
        $this->uStore = new \snac\server\database\DBUser();
        $this->elasticSearch = new \snac\server\elastic\ElasticSearchUtil();
        $this->neo4J = new \snac\server\neo4j\Neo4JUtil();
        $this->logger->addDebug("Starting ServerExecutor");

        $this->permissions = array();
        /*
         * Create the user and fill in their userID from the database We assume that a non-null $user at least
         * has a valid email. If the getUserName() is null, then user the email as userName.
         *
         * readUser() will check getUserID(), getUserName() and even getEmail().
         *
         * The expectation is that userID or userName will have valid values. If not then the user probably
         * lost their userid, so just pull back the first user with the email address in getEmail(). There is
         * also the expectation that the case of missing both userID and userName is very rare.
         */
        if ($user != null) {
            // authenticate user here!
            $this->logger->addDebug("Authenticating User");
            $userObj = new \snac\data\User($user);
            // authenticateUser sets $this->user
            if (!$this->authenticateUser($userObj)) {
                throw new \snac\exceptions\SNACUserException("User is not authorized");
            }
            $this->logger->addDebug("User authenticated successfully");

            $this->getUserPermissions();
        }

    }

    /**
     * Check OAuth Authentication
     *
     * Checks the User against OAuth and validates their token.
     *
     * @param \snac\data\User $user The user to validate
     * @return boolean true on success, false on failure
     */
    private function checkOAuth($user) {
        // Google OAuth Settings (from Config)
        $clientId     = \snac\Config::$OAUTH_CONNECTION["google"]["client_id"];
        $clientSecret = \snac\Config::$OAUTH_CONNECTION["google"]["client_secret"];
        // Change this if you are not using the built-in PHP server
        $redirectUri  = \snac\Config::$OAUTH_CONNECTION["google"]["redirect_uri"];
        // Initialize the provider
        $provider = new \League\OAuth2\Client\Provider\Google(compact('clientId', 'clientSecret', 'redirectUri'));

        try {
            $this->logger->addDebug("Trying to connect to OAuth2 Server to get user details");

            $accessToken = new AccessToken($user->getToken());

            $ownerDetails = $provider->getResourceOwner($accessToken);

            if ($ownerDetails->getEmail() != $user->getEmail()) {
                // This user's token doesn't match the user's email
                $this->logger->addDebug("Email mismatch from the user and OAuth details");
                return false;
            }
            $this->logger->addDebug("Successfully got user details from OAuth2 Server");
        } catch (\Exception $e) {
            $this->logger->addDebug("Could not get user details from OAuth2 Server: ".$e->getMessage());
            return false;
        }

        // Could connect using the token, emails matched, so all's good
        return true;
    }

    /**
     * Check if the current user has permission
     *
     * Checks whether the current user has the permission requested.  If the permissions have not been set up
     * in this server executor instance yet, it will automatically create it from the user object.
     *
     * @param  string  $permission The permission/privilege name
     * @return boolean             True if the user has that permission, false otherwise
     */
    function hasPermission($permission) {
        if ($this->permissions == null) {
            $this->getUserPermissions();
        }

        if (isset($this->permissions[$permission]) && $this->permissions[$permission] === true)
            return true;

        return false;
    }

    /**
     * Get User Permissions
     *
     * Gets the associative array of permissions for the current user. If the user is not set, then there are
     * available permissions and it will return an empty array.  The permission list is also set in the private
     * field of this class.
     *
     * @return boolean[] Associative array of permissions
     */
    function getUserPermissions() {
        $this->permissions = array();
        if ($this->user != null) {
            $user = $this->uStore->readUser($this->user);
            foreach ($user->getRoleList() as $role) {
                foreach ($role->getPrivilegeList() as $privilege) {
                    $this->permissions[$privilege->getLabel()] = true;
                }
            }
        }
        return $this->permissions;
    }

    /**
     * Authenticate User
     *
     * Authenticates the user by checking the user store (dbuser)
     *
     * @param \snac\data\User $user User information to check
     * @return boolean true if user authenticated, false if not
     */
    public function authenticateUser($user) {
        $this->logger->addDebug("Starting Authentication function");
        if ($user != null) {
            $this->logger->addDebug("Attempting to authenticate user", $user->toArray());

            // If the user exists in our database and we know about this token,
            // then we'll let them continue. Else, we will try to authenticate
            // with Google, check their information, and add them to the database.

            // Check that the user has a session in the database
            //$this->user = $this->uStore->checkSessionActive($user);
            $this->user = false;

            if ($user->getUserName() != null) {
                // For purposes of authentication, the UserName is required

                $this->user = $this->uStore->readUser($user);
                $this->logger->addDebug("Read user", array($this->user));

                if ($this->user === false) {
                    // The user wasn't found in the database
                    throw new \snac\exceptions\SNACUserException("Invalid OAuth user");
                }
            } else {
                throw new \snac\exceptions\SNACUserException("Username required for login");
            }

            $this->logger->addDebug("The user was found in the database", $this->user->toArray());
            $this->user->setToken($user->getToken());

            // Use the values passed in from the client to update the user object,
            // if applicable
            $this->user->setAvatar($user->getAvatar());
            $this->user->setAvatarSmall($user->getAvatarSmall());
            $this->user->setAvatarLarge($user->getAvatarLarge());
            if ($this->user->getFirstName() == null)
                $this->user->setFirstName($user->getFirstName());
            if ($this->user->getLastName() == null)
                $this->user->setLastName($user->getLastName());
            if ($this->user->getFullName() == null)
                $this->user->setFullName($user->getFullName());
            if ($this->user->getEmail() == null)
                $this->user->setEmail($user->getEmail());
            $this->uStore->saveUser($this->user);
            $this->logger->addDebug("Updated the user with their token", $this->user->toArray());

            if ($this->user !== false && $this->uStore->sessionExists($this->user)) {
                if ($this->uStore->sessionActive($this->user)) {
                    // The session is still active
                    $this->logger->addDebug("User is valid from SNAC details");
                    return true;
                } else {
                    // The session has expired, so we will be nice and extend
                    $this->logger->addDebug("User is valid from SNAC details");
                    return $this->uStore->sessionExtend($this->user);
                }

            } else if ($this->user !== false && $this->user->getToken() != null) {
                // Try to add the session (check google first)

                if (isset($this->user->getToken()["authority"]) &&
                    $this->user->getToken()["authority"] == "snac") {
                    // This was a fake but legit token from SNAC
                    return true;
                } else if ($this->checkOAuth($this->user) &&
                    $this->uStore->addSession($this->user)) {
                    // Google approved the session and we successfully added it
                    return true;
                } else {
                    throw new \snac\exceptions\SNACUserException("User did not have a valid session to capture");
                }
            } else {
                throw new \snac\exceptions\SNACUserException("User did not have session");
            }

            $this->logger->addDebug("Something went wrong checking user in SNAC");
            return false;
        }


        // If the user is null, then we're okay on authentication (no permissions)
        $this->logger->addDebug("User object was null: no permissions but okay auth");
        return true;
    }

    /**
     * Start the user session
     *
     * Starts the user session (authenticates the user, if needed), and fills out the response
     * with a sucess or failure based on whether or not the user was successfully authenticated, as
     * well as the user information (snac ID) which may be useful to the web ui and other clients
     *
     * @return string[] The response to send to the client
     */
    public function startSession() {
        $response = array();

        $this->authenticateUser($this->user);

        if ($this->user != null) {
            $response["user"] = $this->user->toArray();
            $response["result"] = "success";
        } else {
            $response["result"] = "failure";
        }

        return $response;
    }


    /**
     * Update the User Information
     *
     * Calls saveUser to save the user information to the database.  Then returns the user object.
     *
     * @param string[]|null $input The input from the client
     * @return string[] The response to send to the client
     */
    public function updateUserInformation(&$input) {
        $response = array();

        $updated = new \snac\data\User($input["user_update"]);

        $success = false;
        if ($this->user->getUserName() == $updated->getUserName()) {
            $this->user->setFirstName($updated->getFirstName());
            $this->user->setLastName($updated->getLastName());
            $this->user->setFullName($updated->getFullName());
            $this->user->setEmail($updated->getEmail());
            $this->user->setWorkEmail($updated->getWorkEmail());
            $this->user->setWorkPhone($updated->getWorkPhone());
            $success = $this->uStore->saveUser($this->user);
            if ($success === true)
                $response["user_update"] = $this->user->toArray();
        } else {
            if ($this->uStore->readUser($updated) !== false) {
                $success = $this->uStore->saveUser($updated, true);
                if ($success === false) {
                    $response["error"] = "Could not save the user";
                }
            } else {
                $updated = $this->uStore->createUser($updated, true);
                if ($updated !== false)
                    $success = true;
                else
                    $response["error"] = "Could not create the user";
            }

            // If the user was successfully created or saved, then modify their groups and return the full user object
            if ($success === true) {
                $retUser = $this->uStore->readUser($updated);

                // If we have groups to modify, then update them appropriately.   To remove all groups, the parameter
                // must be sent as an empty array
                if (isset($input["groups_update"]) && is_array($input["groups_update"])) {
                    $currentGroups = $this->uStore->listGroupsForUser($retUser);

                    foreach ($currentGroups as $current) {
                        $this->uStore->removeUserFromGroup($retUser, $current);
                    }

                    foreach ($input["groups_update"] as $newGroup) {
                        $this->uStore->addUserToGroup($retUser, new \snac\data\Group($newGroup));
                    }
                }
                $response["user_update"] = $retUser->toArray();

            }
        }

        if ($success === true) {
            $response["result"] = "success";
        } else {
            $response["result"] = "failure";
        }

        return $response;
    }

    /**
     * List Users
     *
     * Calls through to DBUser to ask for the list of users
     *
     * @param  string[] $input Input array from the client
     * @return string[]        Response to send to the client including the list of Users
     */
    public function listUsers(&$input) {

        $getAll = true;
        if (isset($input["filter"])) {
            if ($input["filter"] == "active")
                $getAll = false;
        }

        $allUsers = $this->uStore->listUsers($getAll);

        $response = array();
        if (count($allUsers) > 0) {
            $response["users"] = array();
            foreach ($allUsers as $user) {
                array_push($response["users"], $user->toArray());
            }
            usort($response["users"], function($a, $b) {

                if (!isset($a["fullName"]) && isset($b["fullName"]))
                    return 1;
                else if (isset($a["fullName"]) && !isset($b["fullName"]))
                    return -1;
                else if (!isset($a["fullName"]) && !isset($b["fullName"]))
                    return 0;
                // default sort by name
                return $a["fullName"] <=> $b["fullName"];
            });
            $response["result"] = "success";
        } else {
            $response["result"] = "failure";
        }
        return $response;
    }

    /**
     * List Groups
     *
     * Calls through to DBUser to ask for the list of groups
     *
     * @param  string[] $input Input array from the client
     * @return string[]        Response to send to the client including the list of Users
     */
    public function listGroups(&$input) {

        $allGroups = $this->uStore->listGroups();
        $response = array();
        if ($allGroups !== false) {
            $response["groups"] = array();
            foreach ($allGroups as $group) {
                array_push($response["groups"], $group->toArray());
            }
            $response["result"] = "success";
        } else {
            $response["result"] = "failure";
        }
        return $response;
    }


    /**
     * End user session
     *
     * This ends the current user's session by using DBUser's removeSession method.
     *
     * @return string[] The response to send to the client
     */
    public function endSession() {
        $response = array();

        if ($this->user != null) {
            $this->uStore->removeSession($this->user);
            $response["user"] = $this->user->toArray();
            $response["result"] = "success";
        } else {
            $response["result"] = "failure";
        }

        return $response;
    }

    /**
     * Read Vocabulary
     *
     * Reads the vocabulary from the database, based on the input given and returns
     * the result
     *
     * @param string[] $input Direct server input
     * @return string[] The response to send to the client
     */
    public function readVocabulary(&$input) {
        $response = array();
        if (isset($input["term_id"])) {
            $term = null;
            if (isset($input["type"]) && $input["type"] == "geoPlace") {
                $term = $this->cStore->buildGeoTerm($input["term_id"]);
            } else {
                $term = $this->cStore->populateTerm($input["term_id"]);
            }

            if ($term != null) {
                $response["term"] = $term->toArray();
                $response["result"] = "success";
            } else {
                $response["term"] = null;
                $response["result"] = "failure";
            }
        }
        return $response;
    }

    /**
     * Search Vocabulary
     *
     * Searches the vocabulary from the database, based on the input given and returns
     * a list of results
     *
     * @param string[] $input Direct server input
     * @return string[] The response to send to the client
     */
    public function searchVocabulary(&$input) {
        $response = array();
        if (isset($input["term_id"])) {
            return $this->readVocabulary($input);
        } else {
            switch ($input["type"]) {
                default:
                    $response["results"] = array();
                    $count = 100;
                    if (isset($input["count"]))
                        $count = $input["count"];
                    $results = $this->cStore->searchVocabulary(
                        $input["type"],
                        $input["query_string"],
                        $input["entity_type"],
                        $count);
                    foreach ($results as $result)
                        array_push($response["results"], $result->toArray(false));
                    break;
            }
        }

        return $response;
    }


    /**
     * Update the Controlled Vocabulary
     *
     * Calls saveUser to save the user information to the database.  Then returns the user object.
     *
     * @param string[]|null $input The input from the client
     * @return string[] The response to send to the client
     */
    public function updateVocabulary(&$input) {
        $response = array();
        $success = false;
        $term = null;

        if (isset($input["type"]) && $input["type"] == "geo_term") {
            $term = new \snac\data\GeoTerm($input["term"]);
        } else {
            $term = new \snac\data\Term($input["term"]);
        }

        if ($term->getID() == null || $term->getID() == "") {
            // We are doing an insert
            $writtenTerm = null;
            if (isset($input["type"]) && $input["type"] == "geo_term") {
                $writtenTerm = $this->cStore->writeGeoTerm($term);
            } else {
                $writtenTerm = $this->cStore->writeVocabularyTerm($term);
            }

            if ($writtenTerm) {
                $success = true;
                $response["term"] = $writtenTerm->toArray();
            } else {
                $response["error"] = "Term could not be written";
            }
        } else {
            // Get the one out of the database
            $current = null;
            if (isset($input["type"]) && $input["type"] == "geo_term") {
                $current = $this->cStore->buildGeoTerm($term->getID());
            } else {
                $current = $this->cStore->populateTerm($term->getID());
            }

            if ($current->getType() == $term->getType() && $term->getTerm() != null && $term->getTerm() != "") {
                // The term didn't change type and does not have an empty term field, so update
                throw new \snac\exceptions\SNACPermissionException("Currently the system is not allowing updating terms.");
            }
            $response["error"] = "The term to update was not found in the database.";
        }

        if ($success === true) {
            $response["result"] = "success";
        } else {
            $response["result"] = "failure";
        }

        return $response;
    }

    /**
     * Search Resources
     *
     * Searches the resources from the database, based on the input given and returns
     * a list of results
     *
     * @param string[] $input Direct server input
     * @return string[] The response to send to the client
     */
    public function searchResources(&$input) {
        $response = array();
        if (isset($input["term"])) {
            $response = $this->elasticSearch->searchResourceIndex($input["term"]);
            // If there are results from the search, then replace them with full
            // resources from the database (rather than from ES results)
            $this->logger->addDebug("Got the following ES result", $response);
            if (isset($response["results"])) {
                $results = $response["results"];
                $response["results"] = array();
                foreach ($results as $result)
                    array_push(
                        $response["results"],
                        $this->cStore->readResource($result["id"])->toArray());
            }
        }

        $this->logger->addDebug("Returning the following resource search results", $response);
        return $response;
    }

    /**
     * Read Resource
     *
     * Given a resource id in the input, returns the resource object in the
     * response to the user.  If there is an error, it will add that.
     *
     * @param string[] $input Input array from the Server object
     * @throws \snac\exceptions\SNACInputException
     * @return string[] The response to send to the client
     */
    public function readResource(&$input) {
        $response = array();
        $resource = null;

        try {
            if (!isset($input["resourceid"])) {
                throw new \snac\exceptions\SNACInputException("No resource to read");
            }
            $id = $input["resourceid"];
            $version = null;
            if (isset($input["version"]))
                $version = $input["version"];
            $resource = $this->cStore->readResource($id, $version);

            $response["resource"] = $resource->toArray();
            $this->logger->addDebug("Serialized resource for output to client");
        } catch (Exception $e) {
            $response["error"] = $e;
        }
        return $response;
    }

    /**
    * List the SNAC roles
    *
    * List all the roles in SNAC.
    *
    * @return \snac\data\Role[] List of Roles
    */
    public function listRoles() {

        $roleList = array();
        foreach ($this->uStore->listRoles() as $role) {
            array_push($roleList, $role->toArray());
        }
        $response = array (
        "result" => "success",
        "roles" =>  $roleList
    );
    return $response;
}

    /**
     * List the SNAC institutions
     *
     * Gets a list of constellations that are institutions in SNAC (those that individual users could be
     * affiliated with).
     *
     * @return \snac\data\Constellation[] List of Institutional Constellations
     */
    public function listInstitutions() {

        $constellationList = array();
        foreach ($this->uStore->listInstitutions() as $constellation) {
            array_push($constellationList, $constellation->toArray());
        }
        $response = array (
            "result" => "success",
            "constellation" =>  $constellationList
        );
        return $response;
    }

    /**
     * Get User Information
     *
     * Gets the user information, including their user information from the database as well
     * as the list of constellations they have in each stage of editing/review.  Creates and returns
     * an array of the user information to return to the client.
     *
     * @param string[]|null $input The input from the client
     * @return string[] The response to send to the client
     */
    public function userInformation($input = null) {
        $response = array();


        /*
         * Get the User object, if it exists
         */

        $user = null;
        if ($input == null) {
            $user = $this->user;
        } else {
            if (isset($input["user_edit"])) {
                $user = $this->uStore->readUser(new \snac\data\User($input["user_edit"]));
            }
        }

        if ($user == null) {
            $response["result"] = "failure";
            $response["error"] = "The user did not exist.";
            return $response;
        }
        $response["result"] = "success";

        $response["user"] = $user->toArray();

        /*
         * Get the list of Groups the User is a member of
         */
        $response["groups"] = array();
        $groups = $this->uStore->listGroupsForUser($user);
        foreach ($groups as $group) {
            array_push($response["groups"], $group->toArray());
        }


        /*
         * Get the list of Constellations locked or checked out to the user
         *
         * "editing"      = checked out to the user for edit
         * "editing_lock" = currently locked from the user because they are editing
         */

        $this->logger->addDebug("Getting list of locked constellations to user");

        // First look for constellations editable
        $editList = $this->cStore->listConstellationsWithStatusForUser($user, "locked editing");

        $response["editing"] = array ();
        if ($editList !== false) {
            foreach ($editList as $constellation) {
                $item = array (
                        "id" => $constellation->getID(),
                        "version" => $constellation->getVersion(),
                        "nameEntry" => $constellation->getPreferredNameEntry()->getOriginal()
                );
                $this->logger->addDebug("User was currently editing", $item);
                array_push($response["editing"], $item);
            }
        }

        // Give the editing list back in alphabetical order
        usort($response["editing"],
                function ($a, $b) {
                    return $a['nameEntry'] <=> $b['nameEntry'];
                });

        // Next look for currently editing constellations
        $editList = $this->cStore->listConstellationsWithStatusForUser($user, "currently editing");

        $response["editing_lock"] = array ();
        if ($editList !== false) {
            foreach ($editList as $constellation) {
                $item = array (
                        "id" => $constellation->getID(),
                        "version" => $constellation->getVersion(),
                        "nameEntry" => $constellation->getPreferredNameEntry()->getOriginal()
                );
                $this->logger->addDebug("User was currently editing", $item);
                array_push($response["editing_lock"], $item);
            }
        }

        // Give the editing list back in alphabetical order
        usort($response["editing_lock"],
            function ($a, $b) {
                return $a['nameEntry'] <=> $b['nameEntry'];
        });

        return $response;
    }

    /**
     * Get Group Information
     *
     * Gets the group information, including the group information from the database as well
     * as the list of users in this group
     *
     * @param string[]|null $input The input from the client
     * @return string[] The response to send to the client
     */
    public function groupInformation($input = null) {
        $response = array();

        $group = null;
        if (isset($input["group"])) {
            $group = new \snac\data\Group($input["group"]);
            $group = $this->uStore->readGroup($group);
        } else {
            return array (
                "result" => "failure"
            );
        }
        $response["group"] = $group->toArray();

        $users = $this->uStore->listUsersInGroup($group);
        $response["users"] = array();
        foreach ($users as $user) {
            array_push($response["users"], $user->toArray());
        }

        $response["result"] = "success";
        return $response;
    }

    /**
     * Update Group Information
     *
     * Updates the group information passed in to the server
     *
     * @param  string[] $input Input from the client
     * @return string[] Response to the client
     */
    public function updateGroupInformation($input = null) {
        $response = array();

        $updated = new \snac\data\Group($input["group_update"]);

        $updated = $this->uStore->writeGroup($updated);

        $currentUsers = $this->uStore->listUsersInGroup($updated);

        foreach ($currentUsers as $current) {
            $this->uStore->removeUserFromGroup($current, $updated);
        }

        foreach ($input["users_update"] as $newUser) {
            $this->uStore->addUserToGroup(new \snac\data\User($newUser), $updated);
        }

        if ($updated === false) {
            $response["result"] = "failure";
            $response["error"] = "Could not save the group";
        } else {
            $response["result"] = "success";
            $response["group_update"] = $updated->toArray();
        }
        return $response;

    }

    /**
     * Write Constellation
     *
     * Uses DBUtil to write a constellation (from the input) in the database.  If no operation is set on the
     * Constellation, it returns a success as if it wrote, but without modifying the database.
     *
     * @param string[] $input Input array from the Server object
     * @throws \snac\exceptions\SNACException
     * @return string[] The response to send to the client
     */
    public function writeConstellation(&$input) {
        $response = array();
        if (isset($input["constellation"])) {
            $constellation = new \snac\data\Constellation($input["constellation"]);
            $this->logger->addDebug("Writing Constellation Data", $input["constellation"]);
            $this->logger->addDebug("Writing Constellation toArray", $constellation->toArray());

            try {
                $validation = new \snac\server\validation\ValidationEngine();
                $hasOperationValidator = new \snac\server\validation\validators\HasOperationValidator();
                $validation->addValidator($hasOperationValidator);

                $success = $validation->validateConstellation($constellation);

            } catch (\snac\exceptions\SNACValidationException $e) {
                // If the Constellation has no changes, then don't do anything and allow the "update"
                // but don't do anything
                $response["constellation"] = $constellation->toArray();
                $response["result"] = "success";
                return $response;
            }


            try {
                if (isset($input["constellation"])) {

                    $result = null;

                    // Get the message, if the client supplied one
                    $saveLog = null;
                    if (isset($input["message"]) && $input["message"] != null && $input["message"] != "")
                        $saveLog = $input["message"];

                    // If the constellation has an ID, then we should check that it's actually checked-out to the user
                    // and the user is currently editing it!
                    if ($constellation->getID() != null) {
                        // Read the constellation summary and make sure the last version matches the current version
                        // if they match, write, else send failure back with note about updating old version

                        $this->logger->addDebug("Constellation had an ID, so we're doing an update", array($constellation->getID()));
                        $inList = false;
                        $userList = $this->cStore->listConstellationsWithStatusForUser($this->user, "currently editing");
                        foreach ($userList as $item) {
                            if ($item->getID() == $constellation->getID() && $item->getVersion() == $constellation->getVersion()) {
                                $inList = true;
                                break;
                            }
                        }

                        if ($saveLog == null)
                            $saveLog = "Edits in Web UI";
                        if ($inList)
                            $result = $this->cStore->writeConstellation($this->user, $constellation, $saveLog);

                    // If the constellation does not currently have and ID, then we should write it and have it checked
                    // out to the user that wrote it.  Also, update the status to be currently editing
                    } else {
                        $this->logger->addDebug("Writing a new constellation");
                        if ($saveLog == null)
                            $saveLog = "New Constellation from Web UI";
                        $result = $this->cStore->writeConstellation($this->user, $constellation, $saveLog);
                        if ($result != null) {
                            $version = $this->cStore->writeConstellationStatus($this->user, $result->getID(),
                                    "currently editing", "New constellation is already in edit");
                            if ($version !== false)
                                $result->setVersion($version);
                        } else {
                            $this->logger->addDebug("Couldn't write the new constellation for some reason");
                            $response["result"] = "failure";
                            $response["error"] = "an unknown error occurred while trying to write";
                            return $response;
                        }
                    }

                    if (isset($result) && $result != null) {
                        $this->logger->addDebug("successfully wrote constellation");
                        $response["constellation"] = $result->toArray();
                        $response["result"] = "success";
                    } else {
                        $this->logger->addDebug("writeConstellation returned a null result or edits not allowed");
                        $response["result"] = "failure";
                        $response["error"] = "this version is not the current version, other edits have happened";
                    }
                }
            } catch (\Exception $e) {
                $this->logger->addError("writeConstellation threw an exception");
                // Rethrow it, since we just wanted a log statement
                throw $e;
            }
        } else {
            $this->logger->addDebug("Constellation input value wasn't set to write");
            $response["result"] = "failure";
            $response["error"] = "no constellation to write";
        }
        return $response;
    }

    /**
     * Write Resource
     *
     * Writes the resource based on the input to the server.
     *
     * @param string[] $input Input array from the Server object
     * @throws \snac\exceptions\SNACException
     * @return string[] The response to send to the client
     */
    public function writeResource(&$input) {
        $response = array();
        if (isset($input["resource"])) {
            $resource = new \snac\data\Resource($input["resource"]);
            try {
                $result = $this->cStore->writeResource($resource);
                if (isset($result) && $result != false) {
                    $this->elasticSearch->writeToResourceIndices($resource);
                    $this->logger->addDebug("successfully wrote resource");
                    $response["resource"] = $result->toArray();
                    $response["result"] = "success";
                } else {
                    $this->logger->addDebug("writeResource returned a null result or edits not allowed");
                    $response["result"] = "failure";
                    $response["error"] = "could not write the resource";
                }
            } catch (\Exception $e) {
                $this->logger->addError("writeResource threw an exception");
                // Rethrow it, since we just wanted a log statement
                throw $e;
            }

        } else {
            $this->logger->addDebug("Resource input value wasn't set to write");
            $response["result"] = "failure";
            $response["error"] = "no resource to write";
        }
        return $response;
    }

    /**
     * Reassign Constellation
     *
     * Reassigns the given constellation to a different user, setting it to be "locked editing" to that user, assuming the
     * administrator user has "Change Locks" permissions.
     *
     * @param string[] $input Input array from the Server object
     * @throws \snac\exceptions\SNACException
     * @return string[] The response to send to the client
     */
    public function reassignConstellation(&$input) {
        $response = array();
        try {
            $this->logger->addDebug("Reassigning the constellation");
            if (isset($input["constellation"]) && isset($input["to_user"])) {
                $constellation = new \snac\data\Constellation($input["constellation"]);
                $toUser = new \snac\data\User($input["to_user"]);

                // Get the full User object
                $toUser = $this->uStore->readUser($toUser);
                if ($toUser === false) {
                    throw new \snac\exceptions\SNACInputException("Bad user information given.");
                }

                $currentStatus = $this->cStore->readConstellationStatus($constellation->getID());

                // Read the summary out of the database. if the version numbers match AND the constellation
                // is currently editing for the user, THEN unlock it.  Else, send back a note to the client with a failure

                // Read the current summary
                $current = $this->cStore->readConstellation($constellation->getID(), null, DBUtil::$READ_NRD);

                // If the admin user has the current version AND permission to change locks
                if ($current->getVersion() == $constellation->getVersion() && $this->hasPermission("Change Locks")) {
                    $result = $this->cStore->writeConstellationStatus($toUser, $constellation->getID(), "locked editing",
                            "Constellation reassigned by " . $this->user->getUserName());


                    if (isset($result) && $result !== false) {
                        $this->logger->addDebug("successfully reassigned constellation");
                        $constellation->setVersion($result);
                        $response["constellation"] = $constellation->toArray();
                        $response["result"] = "success";


                    } else {

                        $this->logger->addDebug("could not reassign the constellation");
                        $response["result"] = "failure";
                        $response["error"] = "writing status failed";
                    }
                } else {
                    $this->logger->addDebug("constellation versions didn't match or no permissions");
                    $response["result"] = "failure";
                    $response["error"] = "other changes have been made to this constellation";
                    $response["constellation"] = $constellation->toArray();
                }
            } else {
                $this->logger->addDebug("no constellation or user given");
                $response["result"] = "failure";
                $response["error"] = "no constellation or user given";
            }
        } catch (\Exception $e) {
            $this->logger->addError("unlocking constellation threw an exception");
            $response["result"] = "failure";
            throw $e;
        }
        return $response;
    }

    /**
     * Unlock Constellation
     *
     * Lowers the lock on a constellation from "currently editing" to "locked editing."  The constellation
     * must be given in the input.
     *
     * @param string[] $input Input array from the Server object
     * @throws \snac\exceptions\SNACException
     * @return string[] The response to send to the client
     */
    public function unlockConstellation(&$input) {
        $response = array();
        try {
            $this->logger->addDebug("Lowering the lock on the constellation");
            if (isset($input["constellation"])) {
                $constellation = new \snac\data\Constellation($input["constellation"]);

                $currentStatus = $this->cStore->readConstellationStatus($constellation->getID());

                // Read the summary out of the database. if the version numbers match AND the constellation
                // is currently editing for the user, THEN unlock it.  Else, send back a note to the client with a failure

                // Read the current summary
                $current = $this->cStore->readConstellation($constellation->getID(), null, DBUtil::$READ_NRD);

                $inList = false;
                $userList = $this->cStore->listConstellationsWithStatusForUser($this->user, "currently editing");
                foreach ($userList as $item) {
                    if ($item->getID() == $constellation->getID()) {
                        $inList = true;
                        break;
                    }
                }

                // If this constellation is in the list of currently editing for the user OR the user has change locks permission, then unlock it
                if ($current->getVersion() == $constellation->getVersion() && ($inList || $this->hasPermission("Change Locks"))) {

                    $result = false;
                    if ($this->cStore->readConstellationStatus($constellation->getID(), -1) === "published") {
                        $this->logger->addDebug("re-publishing to unlock constellation");
                        $result = $this->cStore->writeConstellationStatus($this->user, $constellation->getID(),
                                        "published", "Republish: User canceled edit without making changes");
                        $this->updateIndexesAfterPublish($constellation->getID());
                    } else {
                        $result = $this->cStore->writeConstellationStatus($this->user, $constellation->getID(),
                                        "locked editing", "User finished editing constellation");
                    }

                    if (isset($result) && $result !== false) {
                        $this->logger->addDebug("successfully unlocked constellation");
                        $constellation->setVersion($result);
                        $response["constellation"] = $constellation->toArray();
                        $response["result"] = "success";


                    } else {

                        $this->logger->addDebug("could not unlock the constellation");
                        $response["result"] = "failure";
                        $response["error"] = "writing status failed";
                    }
                } else {
                    $this->logger->addDebug("constellation versions didn't match or was not in users currently editing list");
                    $response["result"] = "failure";
                    $response["error"] = "other changes have been made to this constellation";
                    $response["constellation"] = $constellation->toArray();
                }
            } else {
                $this->logger->addDebug("no constellation given to unlock");
                $response["result"] = "failure";
                $response["error"] = "no constellation given";
            }
        } catch (\Exception $e) {
            $this->logger->addError("unlocking constellation threw an exception");
            $response["result"] = "failure";
            throw $e;
        }
        return $response;
    }

    /**
     * Send Constellation For Review
     *
     * Lowers the lock on a constellation from editing to "needs review."  This essentially puts the
     * constellation into the list of constellations needing review.  The constellation must be given in the input.
     *
     * @param string[] $input Input array from the Server object
     * @throws \snac\exceptions\SNACException
     * @return string[] The response to send to the client
     */
    public function sendForReviewConstellation(&$input) {
        $response = array();
        try {
            $this->logger->addDebug("Marking the constellation as needs review");
            if (isset($input["constellation"])) {
                $constellation = new \snac\data\Constellation($input["constellation"]);

                $currentStatus = $this->cStore->readConstellationStatus($constellation->getID());

                // Read the summary out of the database. if the version numbers match AND the constellation
                // is currently editing for the user, THEN send it for review it.  Else, send back a note to the client with a failure

                // Read the current summary
                $current = $this->cStore->readConstellation($constellation->getID(), null, DBUtil::$READ_NRD);

                $inList = false;
                $userList = array_merge(
                    $this->cStore->listConstellationsWithStatusForUser($this->user, "currently editing"),
                    $this->cStore->listConstellationsWithStatusForUser($this->user, "locked editing")
                );
                foreach ($userList as $item) {
                    if ($item->getID() == $constellation->getID()) {
                        $inList = true;
                        break;
                    }
                }

                // If this constellation is in the list of currently editing for the user, then send it for review
                if ($current->getVersion() == $constellation->getVersion() && $inList) {
                    $result = $this->cStore->writeConstellationStatus($this->user, $constellation->getID(), "needs review",
                            "User sending Constellation for review");


                    if (isset($result) && $result !== false) {
                        $this->logger->addDebug("successfully sent constellation for review");
                        $constellation->setVersion($result);
                        $response["constellation"] = $constellation->toArray();
                        $response["result"] = "success";


                    } else {

                        $this->logger->addDebug("could not send the constellation for review");
                        $response["result"] = "failure";
                        $response["error"] = "writing status failed";
                    }
                } else {
                    $this->logger->addDebug("constellation versions didn't match or was not in users currently editing list");
                    $response["result"] = "failure";
                    $response["error"] = "other changes have been made to this constellation";
                    $response["constellation"] = $constellation->toArray();
                }
            } else {
                $this->logger->addDebug("no constellation given to send for review");
                $response["result"] = "failure";
                $response["error"] = "no constellation given";
            }
        } catch (\Exception $e) {
            $this->logger->addError("sending constellation for review threw an exception");
            $response["result"] = "failure";
            throw $e;
        }
        return $response;
    }

    /**
     * Publish Constellation
     *
     * Updates the status of the given input's constellation to "published."  On successful publish, this method
     * also updates the Elastic Search indices to include the new version of this Constellation, if ES is being used
     * in this install.
     *
     * @param string[] $input Input array from the Server object
     * @throws \Exception
     * @return string[] The response to send to the client
     */
    public function publishConstellation(&$input) {

        $response = array();
        try {
            $this->logger->addDebug("Publishing constellation");
            if (isset($input["constellation"])) {
                $constellation = new \snac\data\Constellation($input["constellation"]);

                // Check the status of the constellation.  Make sure the input has the old version number (read the summary)
                // and then only publish if the user has permission (it was locked to them, etc).

                $current = $this->cStore->readConstellation($constellation->getID(), null, DBUtil::$READ_NRD);

                $info = $this->cStore->readConstellationUserStatus($constellation->getID());
                if ($info === null) {
                    throw new \snac\exceptions\SNACDatabaseException("The current constellation did not have a valid status");
                }
                $currentStatus = $info["status"];
                $currentUserID = $info["userid"];
                $currentNote = $info["note"];

                $inList = false;
                if ($currentUserID == $this->user->getUserID() &&
                    ($currentStatus == 'currently editing' || $currentStatus == 'locked editing')) {
                        $inList = true;
                    }

                $result = false;

                // If this constellation is the correct version, and the user was editing it, then publish it
                if ($current->getVersion() == $constellation->getVersion() && $inList) {
                    $result = $this->corePublish($current);
                }

                if (isset($result) && $result !== false) {
                    $this->logger->addDebug("successfully published constellation");
                    // Return the passed-in constellation from the user, with the new version number
                    $constellation->setVersion($result);
                    $constellation->setArkID($current->getArk()); // corePublish updates current's ARK
                    $response["constellation"] = $constellation->toArray();
                    $response["result"] = "success";

                    $this->updateIndexesAfterPublish($constellation->getID());
                } else {
                    $this->logger->addDebug("could not publish the constellation");
                    $response["result"] = "failure";
                    $response["error"] = "cannot publish an out-of-date copy of the constellation";
                }
            } else {
                $this->logger->addDebug("no constellation given to publish");
                $response["result"] = "failure";
                $response["error"] = "missing constellation information";
            }
        } catch (\Exception $e) {
            $this->logger->addError("publishing constellation threw an exception");
            $response["result"] = "failure";
            throw $e;
        }
        return $response;

    }

    /**
     * Publish Functionality
     *
     * This method actually does the publishing of a constellation.  If the constellation does not
     * have an ARK, it is assigned one (temporary or permanent depending on the SANDBOX_MODE config
     * variable.  It then updates the status to published.
     *
     * @param \snac\data\Constellation $constellation The constellation to publish
     * @return integer|boolean Returns the new version number on success or false on failure.
     */
    protected function corePublish(&$constellation) {
        if ($constellation->getArk() === null) {
            // We must mint an ark
            $arkManager = new \ark\ArkManager();

            $newArk = null;
            // Mint a temporary ark if we are in testing mode, else mint real ark
            if (\snac\Config::$SANDBOX_MODE) {
                $newArk = $arkManager->mintTemporaryArk();
            } else {
                $newArk = $arkManager->mintArk();
            }
            $microConstellation = new \snac\data\Constellation();
            $microConstellation->setID($constellation->getID());
            $microConstellation->setVersion($constellation->getVersion());
            $microConstellation->setArkID($newArk);
            $microConstellation->setEntityType($constellation->getEntityType());
            $microConstellation->setOperation(\snac\data\Constellation::$OPERATION_UPDATE);

            $written = $this->cStore->writeConstellation($this->user, $microConstellation,
            "System assigning new ARK to constellation", "locked editing");
            if ($written !== false && $written != null) {
                $result = $written->getVersion();
                unset($written);
            }
            $constellation->setArkID($newArk);
        }

        // If this is published, then it should point to itself in the lookup table.
        $selfDirect = array($constellation);
        $this->cStore->updateConstellationLookup($constellation, $selfDirect);

        return $this->cStore->writeConstellationStatus($this->user, $constellation->getID(),
                                                        "published", "User published constellation");
    }

    /**
     * Update Indexes after a publish
     *
     * Updates the extra indexes.  After a constellation has been published, this should be called
     * to update the status of the constellation in the various indices (Elastic Search, Neo4J).
     *
     * @param  integer $icid Identity Constellation id to index
     */
    protected function updateIndexesAfterPublish($icid) {
        $this->logger->addDebug("Updating indexes after publish");
        // Read in the constellation from the database to update elastic search
        //      currently, we need NRD, names, relations and resource relations (for counts)
        $published = $this->cStore->readPublishedConstellationByID($icid,
            DBUtil::$READ_NRD |
            DBUtil::$READ_ALL_NAMES |
            DBUtil::$READ_RELATIONS |
            DBUtil::$READ_RESOURCE_RELATIONS);

        $this->elasticSearch->writeToNameIndices($published);
    }

    /**
     * Delete Constellation
     *
     * Updates the status of the given input's constellation to "deleted."  On successful delete, this method
     * also updates the Elastic Search indices to remove this Constellation, if ES is being used
     * in this install.
     *
     * @param string[] $input Input array from the Server object
     * @throws \Exception
     * @return string[] The response to send to the client
     */
    public function deleteConstellation(&$input) {

        $response = array();
        try {
            $this->logger->addDebug("Deleting constellation");
            if (isset($input["constellation"])) {
                $constellation = new \snac\data\Constellation($input["constellation"]);

                // Check the status of the constellation.  Make sure the input has the old version number (read the summary)
                // and then only publish if the user has permission (it was locked to them, etc).

                $current = $this->cStore->readConstellation($constellation->getID(), null, DBUtil::$READ_NRD);

                $inList = false;
                $userList = array_merge(
                    $this->cStore->listConstellationsWithStatusForUser($this->user, "currently editing"),
                    $this->cStore->listConstellationsWithStatusForUser($this->user, "locked editing")
                );
                foreach ($userList as $item) {
                    if ($item->getID() == $constellation->getID()) {
                        $inList = true;
                        break;
                    }
                }

                $result = false;

                // If this constellation is the correct version, and the user was editing it, then delete it
                if ($current->getVersion() == $constellation->getVersion() && $inList) {

                    // TODO: Replace this with the correct method to delete
                    $result = $constellation->getVersion();
                    //$result = $this->cStore->writeConstellationStatus($this->user, $constellation->getID(),
                      //                                                  "published", "User published constellation");
                }

                if (isset($result) && $result !== false) {
                    $this->logger->addDebug("successfully published constellation");
                    // Return the passed-in constellation from the user, with the new version number
                    $constellation->setVersion($result);
                    $response["constellation"] = $constellation->toArray();
                    $response["result"] = "success";


                    $this->elasticSearch->deleteFromNameIndices($constellation);

                } else {
                    $this->logger->addDebug("could not delete the constellation");
                    $response["result"] = "failure";
                    $response["error"] = "cannot delete an out-of-date copy of the constellation";
                }
            } else {
                $this->logger->addDebug("no constellation given to delete");
                $response["result"] = "failure";
                $response["error"] = "missing constellation information";
            }
        } catch (\Exception $e) {
            $this->logger->addError("deleting constellation threw an exception");
            $response["result"] = "failure";
            throw $e;
        }
        return $response;

    }

    /**
     * Read Constellation
     *
     * Looks for a constellationid, arkid, or testid in the input, and then reads the constellation data and
     * creates a Constellation object.  The object is converted to an array and put in the response to send to the
     * user.
     *
     * If given a constellationid, it reads the constellation from the database.  If trying to read a constellation
     * without a published version, an exception is thrown.
     *
     * @param string[] $input Input array from the Server object
     * @throws \snac\exceptions\SNACInputException
     * @return string[] The response to send to the client
     */
    public function readConstellation(&$input) {
        $this->logger->addDebug("Reading constellation");
        $reponse = array();
        $constellation = null;

        try {
            $constellations = $this->readConstellationFromDatabase($input);
            if ($constellations === null) {
                throw new \snac\exceptions\SNACInputException("Constellation does not exist");
            } else if (count($constellations) > 1) {
                // Send back multiple constellations
                $response["constellation"] = array();
                foreach ($constellations as $constellation) {
                    array_push($response["constellation"], $constellation->toArray());
                }
                $response["result"] = "success-notice";
                $response["message"] = [
                    "text" => "Please update your cache, the Constellation you requested has been split.",
                    "info" => [
                        "type" => "split"
                    ]
                ];
            } else {
                // Normal condition (one constellation)

                $constellation = $constellations[0];

                // Get the list of constellations locked editing for this user
                $inList = false;
                if ($this->user != null) {
                    $editable = $this->cStore->listConstellationsWithStatusForUser($this->user);
                    if ($editable !== false) {
                        foreach ($editable as $cEdit) {
                            if ($cEdit->getID() == $constellation->getID()) {
                                $inList = true;
                                break;
                            }
                        }
                    }
                }
                if ($this->cStore->readConstellationStatus($constellation->getID()) == "published" || $inList) {
                    $constellation->setStatus("editable");
                }

                $response["result"] = "success";
                if ((isset($input["arkid"]) && $input["arkid"] != $constellation->getArk()) ||
                    (isset($input["constellationid"]) && $input["constellationid"] != $constellation->getID())) {

                    $response["result"] = "success-notice";
                    $response["message"] = [
                        "text" => "Please update your cache, the Constellation you requested has been merged into "
                        . $constellation->getArk() . ".",
                        "info" => [
                            "type" => "merged",
                            "redirect" => $constellation->getArk()
                        ]
                    ];
                }
                $this->logger->addDebug("Finished checking constellation status against the user");
                $response["constellation"] = $constellation->toArray();
            }
<<<<<<< HEAD
=======
            if ($this->cStore->readConstellationStatus($constellation->getID()) == "published" || $inList) {
                $constellation->setStatus("editable");
            } else if ($this->hasPermission("Change Locks")) {
                $userStatus = $this->cStore->readConstellationUserStatus($constellation->getID());
                $editingUser = new \snac\data\User();
                $editingUser->setUserID($userStatus["userid"]);
                $editingUser = $this->uStore->readUser($editingUser);
                if ($editingUser)
                    $response["editing_user"] = $editingUser->toArray();
            }
            $this->logger->addDebug("Finished checking constellation status against the user");
            $response["constellation"] = $constellation->toArray();
>>>>>>> e806b097
            $this->logger->addDebug("Serialized constellation for output to client");
        } catch (Exception $e) {
            $response["error"] = $e;
            $response["result"] = "failure";
        }
        return $response;

    }

    public function getConstellationHistory(&$input) {
        $this->logger->addDebug("Reading constellation history");
        $reponse = array();
        $constellation = null;

        try {
            // Read the constellation itself
            $constellations = $this->readConstellationFromDatabase($input);
            if ($constellations == null || count($constellations) > 1) {
                throw new \snac\exceptions\SNACInputException("Constellation does not exist");
            }
            $constellation = $constellations[0];
            $response["constellation"] = $constellation->toArray();

            // TODO: This should also change to going through objects and calling toArray()
            $history = $this->cStore->listVersionHistory($constellation->getID(), $constellation->getVersion(), true);
            $response["history"] = $history;

            $this->logger->addDebug("Serialized constellation for output to client");
        } catch (Exception $e) {
            $response["error"] = $e;
        }
        return $response;

    }

    /**
     * Read Constellation From Database
     *
     * Asks the Constellation Store (DBUtil) for the constellation requested, and returns it if it exists.
     *
     * If given a constellationid, it reads the constellation from the database.  If trying to read a constellation
     * without a published version, an exception is thrown.
     *
     * @param string[] $input Input array from the Server object
     * @param boolean $includeMaintenanceHistory optional True will include maintenance history, false (default) will not
     * @param boolean $flags optional Flags to set for the read.  If left at 0, the full constellation will be read.
     * @throws \snac\exceptions\SNACInputException
     * @return null|\snac\data\Constellation[] A list of constellation objects (or null)
     */
    public function readConstellationFromDatabase(&$input,  $includeMaintenanceHistory=false, $flags = 0) {
        $constellation = null;
        $readFlags = \snac\server\database\DBUtil::$FULL_CONSTELLATION;

        if ($flags !== 0)
            $readFlags = $flags;

        if ($includeMaintenanceHistory) {
            $readFlags = $readFlags | \snac\server\database\DBUtil::$READ_MAINTENANCE_INFORMATION;
        }

        $this->logger->addDebug("Getting the current ICIDs for the requested constellation");

        $constellations = array();
        $icids = array();

        if (isset($input["arkid"])) {
            // get icids for the given ark id
            $icids = $this->cStore->getCurrentIDsForARK($input["arkid"]);
            if (empty($icids)) {
                // This means that the Constellation doesn't have a published version!
                throw new \snac\exceptions\SNACInputException("Constellation with ark " .
                        $input["arkid"] . " does not have a published version.");
            }

        } else if (isset($input["constellationid"])) {
            if (isset($input["version"])) {
                // if asking for a specific version, then just try to read this
                // id and version number.

                $this->logger->addDebug("Reading specific constellation from the database, flags=$readFlags");
                $constellation = $this->cStore->readConstellation(
                        $input["constellationid"],
                        $input["version"],
                        $readFlags);
                if ($constellation === false) {
                    throw new \snac\exceptions\SNACInputException("Constellation with id " .
                            $input["constellationid"] . " does not have version" .
                            $input["version"] . ".");
                }
                $this->logger->addDebug("Finished reading constellation from the database");
                return array($constellation);

            }

            $icids = $this->cStore->getCurrentIDsForID($input["constellationid"]);
            if (empty($icids)) {
                // This means that the Constellation doesn't have a published version!
                throw new \snac\exceptions\SNACInputException("Constellation with id " .
                        $input["constellationid"] . " does not have a published version.");
            }

        }


        $this->logger->addDebug("Reading constellation(s) from the database, flags=$readFlags");

        // If we have gotten here, we have a list of icids to read.  It is probably just one,
        // but may be multiple.
        foreach ($icids as $icid) {
            $constellation = $this->cStore->readPublishedConstellationByID($icid, $readFlags);
            if ($constellation !== false) {
                array_push($constellations, $constellation);
            }
        }

        if (count($constellations) == 0) {
            throw new \snac\exceptions\SNACInputException("Constellation does not exist.");
        }

        $this->logger->addDebug("Finished reading constellation from the database");

        return $constellations;

    }


    /**
     * Edit Constellation
     *
     * Similar to readConstellation, this method returns a Constellation on the response.  If the client provided
     * an ark id, this constellation is generated by using the EAC-CPF parser.  If the client provided a
     * constellation id, it upgrades the status to "currently editing" and then returns the constellation in the response.
     *
     * @param string[] $input Input array from the Server object
     * @throws \snac\exceptions\SNACPermissionException
     * @return string[] The response to send to the client
     */
    public function editConstellation(&$input) {
        $this->logger->addDebug("Editing Constellation");
        $response = array();

        if (isset($input["arkid"])) {
            // Editing the given ark id by reading querying the current HRT
            throw new \snac\exceptions\SNACInputException("Please provide a Constellation ID for editing.  Arks are not supported.");

        } else if (isset($input["constellationid"])) {
            // Editing the given constellation id by reading the database

            try {
                // Read the constellation
                $this->logger->addDebug("Reading constellation from the database");

                $cId = $input["constellationid"];
                $info = $this->cStore->readConstellationUserStatus($cId);
                if (!is_array($info)) {
                    throw new \snac\exceptions\SNACInputException("Constellation does not have a current version");
                }

                $status = $info["status"];

                if ($info["userid"] === $this->user->getUserID() && $status === "currently editing") {
                    throw new \snac\exceptions\SNACConcurrentEditException("Constellation currently opened in another window");
                }

                // Should check the list of constellations for the user and only allow editing a "locked editing" constellation
                // if that constellation is attached to that user.  So, need to loop through the constellations for that user

                // Read the current summary
                $current = $this->cStore->readConstellation($cId, null, DBUtil::$READ_NRD);

                $inList = false;
                $userList = $this->cStore->listConstellationsWithStatusForUser($this->user, "locked editing");
                foreach ($userList as $item) {
                    if ($item->getID() == $current->getID()) {
                        $inList = true;
                        break;
                    }
                }

                // If the current status is published OR the user has that constellation locked editing (checked out to them),
                // OR the constellation needs review and the user has permission to review (TODO)
                // then the user is allowed to edit.
                if ( $status == "published" || $inList || ($status == "needs review" && $this->hasPermission("Change Locks"))) {
                    // Can edit this!

                    // lock the constellation to the user as currently editing
                    $success = $this->cStore->writeConstellationStatus($this->user, $cId, "currently editing");
                    if ($success === false) {
                        $this->logger->addError("Writing Constellation Status failed", array("user"=>$this->user, "id"=>$cId));
                    }

                    // read the constellation into response
                    $constellation = $this->cStore->readConstellation($cId);



                    $this->logger->addDebug("Finished reading constellation from the database");
                    $response["constellation"] = $constellation->toArray();
                    $this->logger->addDebug("Serialized constellation for output to client");
                } else {
                    throw new \snac\exceptions\SNACPermissionException("Constellation is currently locked to another user.");
                }


            } catch (\Exception $e) {
                // Leaving a catch block for logging purposes
                throw $e;
            }
        } else if (isset($this->input["testid"])) {
            if ($this->input["testid"] == 1) {
                // Create new parser for this file and parse it
                $parser = new \snac\util\EACCPFParser();
                $id = $parser->parseFile("http://shannonvm.village.virginia.edu/~jh2jf/test_record.xml");
                $response["constellation"] = $id->toArray();
            }
        }
        return $response;
    }

    /**
     * Sub-Edit Constellation
     *
     * Similar to readConstellation, this method returns a Constellation on the response.  If the client provided
     * an ark id, this constellation is generated by using the EAC-CPF parser.  If the client provided a
     * constellation id, it upgrades the status to "currently editing" and then returns the constellation in the response.
     *
     * @param string[] $input Input array from the Server object
     * @throws \snac\exceptions\SNACPermissionException
     * @return string[] The response to send to the client
     */
    public function subEditConstellation(&$input) {
        $this->logger->addDebug("Editing Constellation (Sub)");
        $response = array();

        if (isset($input["constellationid"])) {
            // Editing the given constellation id by reading the database

            try {
                // Read the constellation
                $this->logger->addDebug("Reading constellation from the database");

                $cId = $input["constellationid"];
                $status = $this->cStore->readConstellationStatus($cId);

                // Should check the list of constellations for the user and only allow editing a "locked editing" constellation
                // if that constellation is attached to that user.  So, need to loop through the constellations for that user

                // Read the current summary
                $current = $this->cStore->readConstellation($cId, null, DBUtil::$READ_NRD);

                $inList = false;
                $userList = $this->cStore->listConstellationsWithStatusForUser($this->user, "currently editing");
                foreach ($userList as $item) {
                    if ($item->getID() == $current->getID()) {
                        $inList = true;
                        break;
                    }
                }

                if ($inList) {
                    // Can continue editing this!

                    // read the constellation into response
                    $constellation = $this->cStore->readConstellation($cId);

                    $this->logger->addDebug("Finished reading constellation from the database");
                    $response["constellation"] = $constellation->toArray();
                    $response["result"] = "success";
                    $this->logger->addDebug("Serialized constellation for output to client");
                } else {
                    throw new \snac\exceptions\SNACPermissionException("Constellation is not currently being edited, so can not sub-edit.  Must be opened in edit first.");
                }


            } catch (\Exception $e) {
                // Leaving a catch block for logging purposes
                throw $e;
            }
        } else {
            $response["result"] = "failure";
        }
        return $response;
    }

    /**
     * Compute Constellation Diff
     *
     * Given two Constellation IDs in the input, this method reads the current version of both constellations
     * out of the database.  If they are both published, a diff of the Constellations are computed.  All data
     * components unique to Constellation 1 are returned in the "this" object; all data components unique to
     * Constellation 2 are returned in the "other" object; and all data components shared by both Constellations
     * are returned in the "intersection" object.
     *
     * If the optional parameter `$startMerge` is set to true (default is false), then this method will try to
     * check out both constellations to the current user.  User permissions to actually be able to check out the
     * Constellations is checked in the Server main code.
     *
     * @param string[] $input Input array from the Server object
     * @param boolean $startMerge optional If true, will try to check out the constellations to the user to start a merge.
     * @throws \snac\exceptions\SNACInputException
     * @throws \snac\exceptions\SNACDatabaseException
     * @return string[] The response to send to the client
     */
    public function diffConstellations(&$input, $startMerge=false) {
        $response = array();
        $this->logger->addDebug("Diffing constellations");

        if (isset($input["constellationid1"]) && isset($input["constellationid1"])) {
            // If two constellations were given
            try {
                // Read the constellation statuses
                $this->logger->addDebug("Reading constellation statuses from the database");

                $cId1 = $input["constellationid1"];
                $status1 = $this->cStore->readConstellationStatus($cId1);

                $cId2 = $input["constellationid2"];
                $status2 = $this->cStore->readConstellationStatus($cId2);

                // Right now, only published constellations can be merged, so that we can keep a "clean" history
                if ($status1 == "published" && $status2 == "published") {
                    $response["mergeable"] = true;

                    // If they asked to start the merge, then check these constellations out to that user as
                    // CURRENTLY EDITING.  This is the same level of modification as doing an edit, so we don't
                    // want the user to be able to open them for editing unless they unlock them.
                    if ($startMerge === true) {
                        $this->logger->addDebug("User is requesting to diff the constellations for a merge");

                        // lock the constellation to the user as currently editing
                        $success1 = $this->cStore->writeConstellationStatus($this->user, $cId1, "currently editing");
                        if ($success1 === false) {
                            $this->logger->addError("Writing Constellation Status failed", array("user"=>$this->user, "id"=>$cId1));
                            throw new \snac\exceptions\SNACDatabaseException("Could not open the Constellation $cId1 for Editing");
                        }
                        $success2 = $this->cStore->writeConstellationStatus($this->user, $cId2, "currently editing");
                        if ($success2 === false) {
                            $this->logger->addError("Writing Constellation Status failed", array("user"=>$this->user, "id"=>$cId2));

                            // Must unlock the first constellation if the second one failed
                            if ($success1 === true) {
                                $this->logger->addDebug("re-publishing to unlock constellation");
                                $result = $this->cStore->writeConstellationStatus($this->user, $cId1,
                                                "published", "Republish: An error occurred when trying to merge");
                                $this->updateIndexesAfterPublish($cId1);
                            }

                            throw new \snac\exceptions\SNACDatabaseException("Could not open the Constellation $cId2 for Editing");
                        }
                    }
                } else {
                    $response["mergeable"] = false;
                }
                $this->logger->addDebug("Reading Constellations from the database");
                $constellation1 = $this->cStore->readConstellation($cId1, null, \snac\server\database\DBUtil::$FULL_CONSTELLATION);
                $constellation2 = $this->cStore->readConstellation($cId2, null, \snac\server\database\DBUtil::$FULL_CONSTELLATION);

                $this->logger->addDebug("Starting Diff");
                $diffParts = $constellation1->diff($constellation2);

                $this->logger->addDebug("Finished Diff");

                if ($diffParts["this"] !== null)
                    $response["constellation1"] = $diffParts["this"]->toArray();
                else
                    $response["constellation1"] = null;

                if ($diffParts["other"] !== null)
                    $response["constellation2"] = $diffParts["other"]->toArray();
                else
                    $response["constellation2"] = null;

                if ($diffParts["intersection"] !== null)
                    $response["intersection"] = $diffParts["intersection"]->toArray();
                else
                    $response["intersection"] = null;

            } catch (\Exception $e) {
                // Leaving a catch block for logging purposes
                throw $e;
            }

        } else {
            throw new \snac\exceptions\SNACInputException("Diff requires two constellation IDs");
        }

        return $response;
    }

    /**
     * Merge Constellations
     *
     * Given a constellation object and two constellation ids, this method will create a new Constellation
     * object and store it in the database (as the merged version of the two ids).  Then, it will tombstone
     * the Constellations at each of those IDs and point them to the merged version.
     *
     * This is a very complex method that handles all parts of the merge.  It follows a strict order of
     * operations to ensure that Source objects are copied to the new Constellation and that all SCM
     * objects are updated with correct Source citation ids before writing the merged Constellation.  It then
     * handles the writing/publishing and tombstoning so that the edit trail is appropriately stored.
     *
     * @param string[] $input Input array from the Server object
     * @throws \snac\exceptions\SNACPermissionException
     * @throws \snac\exceptions\SNACInputException
     * @throws \snac\exceptions\SNACDatabaseException
     * @return string[] The response to send to the client
     */
    function mergeConstellations(&$input) {
        $response = array();
        $this->logger->addDebug("Merging constellations");

        if (isset($input["constellationid1"]) && isset($input["constellationid1"]) && isset($input["constellation"])) {

            $cId1 = $input["constellationid1"];
            $cId2 = $input["constellationid2"];

            $constellation = new \snac\data\Constellation($input["constellation"]);
            if ($constellation->isEmpty()) {
                throw new \snac\exceptions\SNACInputException("Merged constellation is empty");
            }

            $info1 = $this->cStore->readConstellationUserStatus($cId1);
            if (!is_array($info1)) {
                throw new \snac\exceptions\SNACInputException("Constellation $cId1 does not have a current version");
            }
            $info2 = $this->cStore->readConstellationUserStatus($cId2);
            if (!is_array($info2)) {
                throw new \snac\exceptions\SNACInputException("Constellation $cId2 does not have a current version");
            }

            if ($this->user->getUserID() === $info1["userid"] && $this->user->getUserID() === $info2["userid"]) {
                // We have two constellation ids that should be merged and the "merged" copy of the constellation
                // ACTUALLY DOING THE MERGING STEPS IN THE SYSTEM

                // Read parts of the to-merge constellations (need NRD and Sources and NameEntries)
                $constellation1 = $this->cStore->readConstellation($cId1, null,
                        \snac\server\database\DBUtil::$READ_NRD | \snac\server\database\DBUtil::$READ_OTHER_EXCEPT_RELATIONS
                        | \snac\server\database\DBUtil::$READ_ALL_NAMES);
                $constellation2 = $this->cStore->readConstellation($cId2, null,
                        \snac\server\database\DBUtil::$READ_NRD | \snac\server\database\DBUtil::$READ_OTHER_EXCEPT_RELATIONS
                        | \snac\server\database\DBUtil::$READ_ALL_NAMES);


                // Create a version of the constellation with only Sources (for initialize step)
                $sourceConstellation = new \snac\data\Constellation();
                $sourceConstellation->setAllSources($constellation->getSources());
                $sourceConstellation->setOperation(\snac\data\AbstractData::$OPERATION_INSERT);

                // We need an entity type, so if one is not set, we'll use the first one for now
                if ($sourceConstellation->getEntityType() === null) {
                    $sourceConstellation->setEntityType($constellation1->getEntityType());
                }

                $this->logger->addDebug("Writing initial sources-level constellation", $sourceConstellation->toArray());

                // Write the copy of the constellation with only Source objects
                $sourceConstellation = $this->cStore->writeConstellation($this->user, $sourceConstellation, "Loading Source objects", 'initialize');
                if ($sourceConstellation === false) {
                    throw new \snac\exceptions\SNACDatabaseException("Could not write the merged constellation");
                }

                // Update the constellation with the new sources, keeping a mapping to the old sources
                $constellation->setOperation(\snac\data\AbstractData::$OPERATION_UPDATE);
                $constellation->setID($sourceConstellation->getID());
                $constellation->setVersion($sourceConstellation->getVersion());
                $constellation->setAllSources(array()); // empty out the source list

                $originalSources = array_merge($constellation1->getSources(), $constellation2->getSources());
                $sourceMap = array();

                foreach ($sourceConstellation->getSources() as $source) {
                    $source->setOperation(null); // remove operations, just in case
                    $constellation->addSource($source);

                    // put it in the mapping by original ID (we should find it!)
                    foreach ($originalSources as $original) {
                        if ($source->equals($original, false)) { // don't check id, version, or operation
                            $sourceMap[$original->getID()] = $source;
                            break;
                        }
                    }
                }

                // Merge the biogHists down into one
                $combinedBiogHist = new \snac\data\BiogHist();
                $combinedBiogHist->setOperation(\snac\data\AbstractData::$OPERATION_INSERT);
                foreach ($constellation->getBiogHistList() as $biogHist) {
                    $combinedBiogHist->append($biogHist);
                }
                $constellation->removeAllBiogHists();
                $constellation->addBiogHist($combinedBiogHist);

                // Update all the SCMs across the Constellation
                // Note: If the Source in the citation didn't make it into the new merged Constellation,
                //       the citation link will be dropped
                foreach ($originalSources as $original) {
                    $newSource = null;
                    if (isset($sourceMap[$original->getID()]))
                        $newSource = $sourceMap[$original->getID()];
                    $constellation->updateAllSCMCitations($original, $newSource);
                }

                // Write the new constellation in full
                $mergeNoteArray = [
                    "action" => "merge",
                    "icids" => [
                        $constellation1->getID(),
                        $constellation2->getID()
                    ],
                    "arks" => [
                        $constellation1->getArk(),
                        $constellation2->getArk()
                    ]
                ];
                $mergeNote = json_encode($mergeNoteArray, JSON_PRETTY_PRINT);
                $written = $this->cStore->writeConstellation($this->user, $constellation, $mergeNote, 'merge split');
                $this->logger->addDebug("Wrote the merged constellation", $constellation->toArray());
                if ($written === false) {
                    throw new \snac\exceptions\SNACDatabaseException("Could not write the merged constellation in full");
                }

                // Publish the merged constellation and update the indexes
                $result = $this->corePublish($written);
                if (!isset($result) || $result === false) {
                    $this->logger->addDebug("could not publish the constellation");
                    throw new \snac\exceptions\SNACDatabaseException("Could not publish the merged constellation");
                }
                $this->logger->addDebug("successfully published constellation");
                $this->updateIndexesAfterPublish($written->getID());

                // Tombstone the other constellations and remove them from the indexes
                $tombstoneNoteArray = [
                    "action" => "merge",
                    "icids" => [
                        $written->getID()
                    ],
                    "arks" => [
                        $written->getArk()
                    ]
                ];
                $tombstoneNote = json_encode($tombstoneNoteArray, JSON_PRETTY_PRINT);
                $success1 = $this->cStore->writeConstellationStatus($this->user, $constellation1->getID(),
                                                                    "tombstone", $tombstoneNote);
                if ($success1 === false) {
                    $this->logger->addError("Writing Constellation Status failed",
                        array("user"=>$this->user, "id"=>$constellation1->getID()));
                    throw new \snac\exceptions\SNACDatabaseException("Could not tombstone Constellation " .
                        $constellation1->getID());
                }
                $this->elasticSearch->deleteFromNameIndices($constellation1);

                $success2 = $this->cStore->writeConstellationStatus($this->user, $constellation2->getID(),
                                                                    "tombstone", $tombstoneNote);
                if ($success2 === false) {
                    $this->logger->addError("Writing Constellation Status failed",
                        array("user"=>$this->user, "id"=>$constellation2->getID()));
                    throw new \snac\exceptions\SNACDatabaseException("Could not tombstone Constellation " .
                        $constellation2->getID());
                }
                $this->elasticSearch->deleteFromNameIndices($constellation2);

                // Update the references in the maybesame table
                $this->cStore->removeMaybeSameLink($constellation1, $constellation2);
                $this->cStore->updateMaybeSameLinks($constellation1, $written);
                $this->cStore->updateMaybeSameLinks($constellation2, $written);

                // Update the constellation lookup table
                // Note: corePublish() will update the lookup for written->written
                $redirectWritten = array($written);
                $this->cStore->updateConstellationLookup($constellation1, $redirectWritten);
                $this->cStore->updateConstellationLookup($constellation2, $redirectWritten);

                // Merge completed successfully!
                $response["result"] = "success";
                $response["constellation"] = $written->toArray();
            } else {
                throw new \snac\exceptions\SNACPermissionException("User trying to merge constellations not checked out to them");
            }


        } else {
            throw new \snac\exceptions\SNACInputException("Merge requires two constellation IDs and a merged constellation");
        }

        return $response;
    }

    /**
     * List MaybeSames for Constellation
     *
     * This method looks up the constellation and any maybeSame relations (possible merges) for the constellation.
     *
     * @param string[] $input Input array from the Server object
     * @throws \snac\exceptions\SNACPermissionException
     * @return string[] The response to send to the client
     */
    public function listMaybeSameConstellations(&$input) {
        $this->logger->addDebug("Listing MaybeSame For Constellation");
        $response = array();

        if (isset($input["constellationid"])) {
            // Editing the given constellation id by reading the database

            try {
                // Read the constellation
                $this->logger->addDebug("Reading constellation from the database");

                $cId = $input["constellationid"];
                $status = $this->cStore->readConstellationStatus($cId);

                // Right now, only published constellations can be merged, so that we can keep a "clean" history
                if ( $status == "published" ) {
                    $response["mergeable"] = true;
                } else {
                    $response["mergeable"] = false;
                }

                // read the constellation into response
                $constellation = $this->cStore->readConstellation($cId, null, \snac\server\database\DBUtil::$READ_SHORT_SUMMARY);
                $this->logger->addDebug("Finished reading constellation from the database");
                $response["constellation"] = $constellation->toArray();

                $maybeSame = $this->cStore->listMaybeSameConstellations($cId,\snac\server\database\DBUtil::$READ_SHORT_SUMMARY);

                $response["maybe_same"] = array();
                foreach ($maybeSame as $key => $ms) {
                    $response["maybe_same"][$key] = array(
                        "constellation" => $ms->toArray(),
                        "mergeable" => ($this->cStore->readConstellationStatus($ms->getID()) == "published")
                    );
                }

            } catch (\Exception $e) {
                // Leaving a catch block for logging purposes
                throw $e;
            }
        }
        return $response;
    }

    /**
     * Download/Serialize a Constellation
     *
     * This method handles the downloading of content in any type. Download tasks include serializing a
     * constellation as EAC-CPF XML, and downloading the XML (a string) as a file.
     *
     * @param string[] $input Input array from the Server object
     * @throws \snac\exceptions\SNACInputException
     * @return string[] The response to send to the client
     */
    public function downloadConstellation($input) {
        if (!isset($input["type"])) {
            throw new \snac\exceptions\SNACInputException("No download type specified");
        }


        $constellations = $this->readConstellationFromDatabase($input, true);
        if ($constellations == null || count($constellations) > 1) {
            throw new \snac\exceptions\SNACInputException("Constellation does not exist");
        }
        $constellation = $constellations[0];

        // The downloaded version should include maybesame relations

        // Get the mayBeSameAs term from the database so we can populate the maybe same links
        $tmp = $this->cStore->searchVocabulary("relation_type", "mayBeSameAs");
        $maybeSameType = new \snac\data\Term();
        if (isset($tmp[0])) {
            $maybeSameType = $tmp[0];
        } else {
            $maybeSameType->setType("relation_type");
            $maybeSameType->setTerm("mayBeSameAs");
        }

        // Add the maybe same constellations into the downloaded version as Constellation Relations
        $maybesames = $this->cStore->listMaybeSameConstellations($constellation->getID(),\snac\server\database\DBUtil::$READ_MICRO_SUMMARY);
        foreach ($maybesames as $maybesame) {
            $relation = new \snac\data\ConstellationRelation();
            $relation->setSourceConstellation($constellation->getID());
            $relation->setSourceArkID($constellation->getArk());
            $relation->setTargetConstellation($maybesame->getID());
            $relation->setTargetArkID($maybesame->getArk());
            $relation->setTargetEntityType($maybesame->getEntityType());
            $relation->setContent($maybesame->getPreferredNameEntry()->getOriginal());
            $relation->setType($maybeSameType);
            $constellation->addRelation($relation);
        }

        $response = null;
        switch($input["type"]) {
            case "constellation_json":
                $response["file"] = array();
                $response["file"]["mime-type"] = "application/json";
                $response["file"]["filename"] = $this->arkToFilename($constellation->getArkID()).".json";
                $response["file"]["content"] = base64_encode(json_encode($constellation->toArray(), JSON_PRETTY_PRINT));
                break;
            case "eac-cpf":
                $response["file"] = array();
                $response["file"]["mime-type"] = "text/xml";
                $response["file"]["filename"] = $this->arkToFilename($constellation->getArkID()).".xml";

                $serializer = new \snac\util\EACCPFSerializer();
                $response["file"]["content"] = base64_encode($serializer->serialize($constellation));
                break;
            default:
                throw new \snac\exceptions\SNACInputException("Unknown download file type: " . $input["type"]);
        }

        return $response;
    }


    /**
    * Convert an ARK to Filename
    *
    * This method converts an ark with "ark:/" to a filename by stripping out everything up to and
    * including "ark:/", then replacing any slashes in the remainder with a hyphens.  If the string does
    * not include "ark:/", this method will just return the filename "constellation."
    *
    * This does not include the extension on the filename.
    *
    * @param string $ark The ark to convert
    * @return string The filename based on the ark (without an extension)
    */
    public function arkToFilename($ark) {
        $filename = "constellation";
        if (!stristr($ark, 'ark:/'))
            return $filename;

        $pieces = explode("ark:/", $ark);
        if (isset($pieces[1])) {
            $filename = str_replace('/', "-", $pieces[1]);
        }
        return $filename;
    }

    /**
     * List Constellations
     *
     * Lists the Constellations with a given status for any user.  If the requesting user needs permission
     * to actually get the list of constellations, this method also checks permissions.
     *
     * @param string[] $input Input array from the Server object
     * @throws \snac\exceptions\SNACPermissionException
     * @return string[] The response to send to the client
     */
    public function listConstellations(&$input) {

        $status = "published";
        if (isset($input["status"]))
            $status = $input["status"];

        $hasPermission = false;

        switch ($status) {

            case "needs review":
                if ($this->hasPermission("Change Locks"))
                    $hasPermission = true;
                break;

            case "published":
                $hasPermission = true;
                break;

            //default is no permission
        }

        if (!$hasPermission) {
            //throw permission denied
            throw new \snac\exceptions\SNACPermissionException("User does not have permission to list constellations with this status");
        }

        $list = $this->cStore->listConstellationsWithStatusForAny($status);

        //TODO: may want to rewrite this as a list of Constellation objects
        $response["results"] = array ();
        if ($list !== false) {
            foreach ($list as $constellation) {
                $item = array (
                    "id" => $constellation->getID(),
                    "version" => $constellation->getVersion(),
                    "nameEntry" => $constellation->getPreferredNameEntry()->getOriginal()
                );
                $this->logger->addDebug("Needs Review", $item);
                array_push($response["results"], $item);
            }
        }
        // Give the needs review back in alphabetical order
        usort($response["results"],
            function ($a, $b) {
                return $a['nameEntry'] <=> $b['nameEntry'];
            });

        return $response;

    }

    /**
     * Read Relations for Constellation
     *
     * Reads the relations for the constellation (both in-edges and out-edges).  Returns the two
     * lists in the response.
     *
     * @param string[] $input Input array from the Server object
     * @return string[] The response to send to the client
     * @throws \snac\exceptions\SNACInputException
     */
    public function readConstellationRelations(&$input) {
        $response = array();

        $constellations = $this->readConstellationFromDatabase($input, false, \snac\server\database\DBUtil::$READ_MICRO_SUMMARY);

        if ($constellations === null || count($constellations) > 1) {
            throw new \snac\exceptions\SNACInputException("Constellation not found");
        }

        // Use the first entry in the list
        $constellation = $constellations[0];

        if (\snac\Config::$USE_NEO4J) {
            // If using Neo4J, then ask Neo4J.  It will be a faster response time.
            $return = array("in" => array(), "out" => array());

            $results = $this->neo4J->listConstellationInEdges($constellation);
            foreach ($results as $i => $val) {
                // optionally, we could call readConstellation for a fuller constellation
                $related = new \snac\data\Constellation();
                //$related->setID($val["_source"]["id"]);
                //$related->setArkID($val["_source"]["arkID"]);
                $relatedName = new \snac\data\NameEntry();
                //$relatedName->setOriginal($val["_source"]["nameEntry"]);
                $related->addNameEntry($relatedName);
                // TODO: put in the relationship pointing back to the queried constellation for context
                array_push($return["in"], $related->toArray());
            }

            // This makes less sense since they are available within the original constellation data.
            // Leaving here for now
            $results = $this->neo4J->listConstellationOutEdges($constellation);
            foreach ($results as $i => $val) {
                // optionally, we could call readConstellation for a fuller constellation
                $related = new \snac\data\Constellation();
                //$related->setID($val["_source"]["id"]);
                //$related->setArkID($val["_source"]["arkID"]);
                $relatedName = new \snac\data\NameEntry();
                //$relatedName->setOriginal($val["_source"]["nameEntry"]);
                $related->addNameEntry($relatedName);
                // TODO: put in the relationships pointing from the queried constellation for context
                array_push($return["out"], $related->toArray());
            }

            $this->logger->addDebug("Created neo4J constellation relations response to the user", $return);

            // Send the response back to the web client
            $response = $return;
            $response["result"] = "success";
        } else {
            // If not using Neo4J, then we must ask DBUtil to get the information from Postgres.
            $return = array("in" => array(), "out" => array());
            $this->logger->addDebug("Getting In Edges from Postgres");
            $results = $this->cStore->listConstellationInEdges($constellation);
            foreach ($results as $result) {
                array_push($return["in"], array("constellation" => $result["constellation"]->toArray(),
                                                "relation" => $result["relation"]->toArray()));
            }

            $this->logger->addDebug("Reading full constellation for out edges");
            $fullConstellation = $this->cStore->readPublishedConstellationByID($constellation->getID(),
                                        \snac\server\database\DBUtil::$READ_MICRO_SUMMARY
                                        | \snac\server\database\DBUtil::$READ_RELATIONS);

            $this->logger->addDebug("Parsing out edges and grabbing micro summaries");
            foreach ($fullConstellation->getRelations() as $rel) {
                array_push($return["out"], array(
                    "constellation" => $this->cStore->readPublishedConstellationByID($rel->getTargetConstellation(),
                                                    \snac\server\database\DBUtil::$READ_MICRO_SUMMARY)->toArray(),
                    "relation" => $rel->toArray()
                ));
            }

            $this->logger->addDebug("Created postgres constellation relations response to the user");

            $response = $return;
            $response["result"] = "success";
        }
        return $response;
    }

    /**
     * Get Random Constellations
     *
     * Uses Elastic Search to get a random collection of published Constellations.  Then, takes the ES results and
     * looks them up in our database to get summary constellations for each of the most recently published versions.
     * Puts them as a list on the response for the client.
     *
     * @param string[] $input Input array from the Server object
     * @return string[] The response to send to the client
     */
    public function getRandomConstellations(&$input) {
        $response = array();

        $withImages = false;
        if (isset($input["images"]) && $input["images"] == true) {
            $withImages = true;
        }

        if (\snac\Config::$USE_ELASTIC_SEARCH) {

            $results = $this->elasticSearch->listRandomConstellations(
                        \snac\Config::$ELASTIC_SEARCH_BASE_INDEX,
                        \snac\Config::$ELASTIC_SEARCH_BASE_TYPE,
                        $withImages);

            $return = array();
            foreach ($results as $i => $val) {
                $related = new \snac\data\Constellation();
                $related->setID($val["_source"]["id"]);
                $related->setArkID($val["_source"]["arkID"]);
                $relatedName = new \snac\data\NameEntry();
                $relatedName->setOriginal($val["_source"]["nameEntry"]);
                $related->addNameEntry($relatedName);
                if ($withImages && $val["_source"]["hasImage"]) {
                    $image = new \snac\data\Image();
                    $image->setURL($val["_source"]["imageURL"]);
                    if (isset($val["_source"]["imageMeta"]) && $val["_source"]["imageMeta"] !== null) {
                        $meta = $val["_source"]["imageMeta"];
                        if (isset($meta["infoURL"])) {
                            $image->setInfoURL($meta["infoURL"]);
                        }
                        if (isset($meta["info"])) {
                            $image->setInfo($meta["info"]);
                        }
                        if (isset($meta["author"]) && isset($meta["author"]["name"])) {
                            $image->setAuthor($meta["author"]["name"]);
                        }
                        if (isset($meta["author"]) && isset($meta["author"]["url"])) {
                            $image->setAuthorURL($meta["author"]["url"]);
                        }
                        if (isset($meta["license"]) && isset($meta["license"]["name"])) {
                            $image->setLicense($meta["license"]["name"]);
                        }
                        if (isset($meta["license"]) && isset($meta["license"]["url"])) {
                            $image->setLicenseURL($meta["license"]["url"]);
                        }

                    }
                    $related->addImage($image);
                }
                array_push($return, $related->toArray());
            }

            $this->logger->addDebug("Created search response to the user", $return);

            // Send the response back to the web client
            $response["constellation"] = $return;
            $response["result"] = "success";
        } else {
            $response["result"] = "Not Using ElasticSearch";
        }
        return $response;
    }

    /**
     * Get Recently Published
     *
     * Uses Elastic Search to get the most recently published Constellations.  Then, takes the ES results and
     * looks them up in our database to get summary constellations for each of the most recently published versions.
     * Puts them as a list on the response for the client.
     *
     * @return string[] The response to send to the client
     */
    public function getRecentlyPublished() {
        $response = array();

        if (\snac\Config::$USE_ELASTIC_SEARCH) {

            $results = $this->elasticSearch->listRecentlyUpdated(
                        \snac\Config::$ELASTIC_SEARCH_BASE_INDEX,
                        \snac\Config::$ELASTIC_SEARCH_BASE_TYPE);

            $return = array();
            foreach ($results as $i => $val) {
                $related = new \snac\data\Constellation();
                $related->setID($val["_source"]["id"]);
                $related->setArkID($val["_source"]["arkID"]);
                $relatedName = new \snac\data\NameEntry();
                $relatedName->setOriginal($val["_source"]["nameEntry"]);
                $related->addNameEntry($relatedName);
                array_push($return, $related->toArray());
            }

            $this->logger->addDebug("Created search response to the user", $return);

            // Send the response back to the web client
            $response["constellation"] = $return;
            $response["result"] = "success";
        } else {
            $response["result"] = "Not Using ElasticSearch";
        }
        return $response;
    }

    /**
     * Search For Constellation
     *
     * Given a search term, starting point (0+), and a count of results, search SNAC for a
     * constellation matching that name heading and return the list of results.
     *
     * @param string[] $input Input array from the Server object
     * @return string[] The response to send to the client
     */
    public function searchConstellations(&$input) {
        $response = array();

        // error condition
        if (!isset($input["term"]) || !isset($input["start"]) || !isset($input["count"])) {
            $this->logger->addDebug("Something was not set correctly", $input);
            return $response;
        }

        if ($input["entity_type"] === "")
            $input["entity_type"] = null;

        if (!isset($input["search_type"])) {
            $input["search_type"] = "default";
        }

        if (\snac\Config::$USE_ELASTIC_SEARCH) {
            switch($input["search_type"]) {
                case "autocomplete":
                    $response = $this->elasticSearch->searchMainIndexAutocomplete($input["term"], $input["entity_type"],
                                                                        $input["start"], $input["count"]);
                    break;
                case "advanced":
                    $response = $this->elasticSearch->searchMainIndexAdvanced($input["term"], $input["entity_type"],
                                                                        $input["start"], $input["count"]);
                    break;
                default:
                    $response = $this->elasticSearch->searchMainIndexWithDegree($input["term"], $input["entity_type"],
                                                                            $input["start"], $input["count"]);
            }


            $searchResults = array();
            // Update the ES search results to include information from the constellation
            foreach ($response["results"] as $k => $result) {
                $constellation = $this->cStore->readPublishedConstellationByID($result["id"], DBUtil::$READ_SHORT_SUMMARY);
                array_push($searchResults, $constellation->toArray());
            }
            $response["results"] = $searchResults;
            $response["count"] = $input["count"];
            $response["term"] = $input["term"];
            $response["search_type"] = $input["search_type"];

            // Limit the search results, if specified in the configuration
            if (isset(\snac\Config::$MAX_SEARCH_RESULT_PAGES) &&
                    $response["pagination"] > \snac\Config::$MAX_SEARCH_RESULT_PAGES)
                $response["pagination"] = \snac\Config::$MAX_SEARCH_RESULT_PAGES;

        }

        return $response;
    }

    /**
     * Get Public User
     *
     * Gets the default public user, which only has permission to view and no dashboard permissions
     *
     * @return \snac\data\User Public user
     */
    public function getDefaultPublicUser() {
        //$user = $this->uStore->getPublicUser();
        $user = new \snac\data\User();

        return $user;
    }

    /**
     * Reconcile Constellation
     *
     * Given a Constellation on the input, this runs a staged Reconciliation Engine against the
     * database and returns the list of possible matches.
     *
     * @param string[] $input Input array from the Server object
     * @throws \snac\exceptions\SNACPermissionException
     * @return string[] The response to send to the client
     */
    public function reconcileConstellation(&$input) {
        $engine = new \snac\server\identityReconciliation\ReconciliationEngine();

        // Add stages to run
        $engine->addStage("ElasticOriginalNameEntry");
        $engine->addStage("ElasticNameOnly");
        $engine->addStage("ElasticSeventyFive");
        $engine->addStage("MultiStage", "ElasticNameOnly", "SNACDegree");

        // Add post-processing stages
        $engine->addPostProcessingStage("OriginalLength");
        $engine->addPostProcessingStage("EntityTypeFilter");

        // The original-length-difference stage skewed the results beyond recognition.  It should
        // be re-considered before being included in the reconciliation process.  A lighter weighting
        // could make it beneficial.
        // $engine->addPostProcessingStage("OriginalLengthDifference");

        // Run the reconciliation engine against this identity
        $constellation = new \snac\data\Constellation($input["constellation"]);
        $engine->reconcile($constellation);


        $results = array();
        // Strip the Constellations out of the results and return them
        foreach ($engine->getResults() as $k => $v) {
            $results[$k] = $v->toArray();
        }
        return array("reconciliation" => $results, "result" => 'success');
    }
}<|MERGE_RESOLUTION|>--- conflicted
+++ resolved
@@ -1500,6 +1500,13 @@
                 }
                 if ($this->cStore->readConstellationStatus($constellation->getID()) == "published" || $inList) {
                     $constellation->setStatus("editable");
+                } else if ($this->hasPermission("Change Locks")) {
+                    $userStatus = $this->cStore->readConstellationUserStatus($constellation->getID());
+                    $editingUser = new \snac\data\User();
+                    $editingUser->setUserID($userStatus["userid"]);
+                    $editingUser = $this->uStore->readUser($editingUser);
+                    if ($editingUser)
+                        $response["editing_user"] = $editingUser->toArray();
                 }
 
                 $response["result"] = "success";
@@ -1519,21 +1526,6 @@
                 $this->logger->addDebug("Finished checking constellation status against the user");
                 $response["constellation"] = $constellation->toArray();
             }
-<<<<<<< HEAD
-=======
-            if ($this->cStore->readConstellationStatus($constellation->getID()) == "published" || $inList) {
-                $constellation->setStatus("editable");
-            } else if ($this->hasPermission("Change Locks")) {
-                $userStatus = $this->cStore->readConstellationUserStatus($constellation->getID());
-                $editingUser = new \snac\data\User();
-                $editingUser->setUserID($userStatus["userid"]);
-                $editingUser = $this->uStore->readUser($editingUser);
-                if ($editingUser)
-                    $response["editing_user"] = $editingUser->toArray();
-            }
-            $this->logger->addDebug("Finished checking constellation status against the user");
-            $response["constellation"] = $constellation->toArray();
->>>>>>> e806b097
             $this->logger->addDebug("Serialized constellation for output to client");
         } catch (Exception $e) {
             $response["error"] = $e;
