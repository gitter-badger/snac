--- conflicted
+++ resolved
@@ -33,16 +33,11 @@
         <div id="navbar" class="collapse navbar-collapse">
             <ul class="nav navbar-nav">
                 <li><a href="?command=search"><i class="fa fa-search" aria-hidden="true"></i> Search</a></li>
-<<<<<<< HEAD
-            <!-- {% if user.userName %} -->
+                <!-- {% if user.userName %} -->
                 <li><a href="?command=browse"><i class="fa fa-book" aria-hidden="true"></i> Browse</a></li>
-            <!-- {% endif %} -->
-=======
-                <!-- {% if user.userName %} -->
                 <li><a href="?command=dashboard"><i class="fa fa-tachometer" aria-hidden="true"></i> Dashboard</a></li>
                 <li><a href="?command=messages"><i class="fa fa-comments-o" aria-hidden="true"></i> Messages</a></li>
                 <!-- {% endif %} -->
->>>>>>> fa1c0869
             </ul>
             <div class="navbar-right">
                 <ul class="nav navbar-nav">
