{% macro displayGender(X, gender, i) %}
    {% import 'widgets.html' as widgets %}  
    
                            <div class="panel panel-default" id="gender_panel_{{i}}">
                                <div class="panel-body">
                                        <input type="hidden" id="gender_id_{{i}}" name="gender_id_{{i}}" value="{{gender.id}}"/>
                                        <input id="gender_version_{{i}}" name="gender_version_{{i}}" type="hidden" value="{{ gender.version}}"/>
                                        <input id="gender_operation_{{i}}" name="gender_operation_{{i}}" type="hidden" value=""/>
                                        <div class="col-xs-10" id="gender_datapart_{{i}}">
                                            <div class="form-group">
                                                <label class="control-label col-xs-2" data-content="{{X.term.tooltip}}" data-toggle="popover" data-placement="top">
                                                   {{ X.term.display }} 
                                                </label>
                                                <div class="col-xs-8" id="select_gender_term_{{i}}">
                                                    <input type="hidden" id="gender_term_id_{{i}}" name="gender_term_id_{{i}}" value="{{gender.term.id}}"/>
                                                    <input type="hidden" id="gender_term_term_{{i}}" name="gender_term_term_{{i}}" value="{{gender.term.term}}"/>
                                                    <input type="hidden" id="gender_term_vocabtype_{{i}}" name="gender_term_vocabtype_{{i}}" value="gender"/>
                                                    <input type="hidden" id="gender_term_minlength_{{i}}" name="gender_term_minlength_{{i}}" value="0"/>
                                                    <p class="form-control-static">{{ gender.term.term }}</p>
                                                </div>
                                            </div>
                                            <div class="form-group">
                                                <label class="control-label col-xs-2" data-content="{{X.uri.tooltip}}" data-toggle="popover" data-placement="top">
                                                    {{ X.uri.display }}
                                                </label>
                                                <div class="col-xs-8">
                                                    {{ widgets.displayURI(X, gender.term.uri) }}
                                                </div>
                                            </div>
                                        </div>
                                        {{ widgets.scmModal(X, "gender", i, gender.term.term, "Gender", gender) }}
                                        {{ widgets.optionsList(X, "gender", i) }}
                                    </div>
                                </div>

{% endmacro %}

{% macro displayNameEntry(X, nameEntry, i) %}
    {% import 'widgets.html' as widgets %}  
    {% import _self as components %}   
                            <div class="panel panel-default" id="nameEntry_panel_{{i}}">
                            <div class="panel-body">
                                <div class="col-xs-10" id="nameEntry_datapart_{{i}}">
                                    <input id="nameEntry_id_{{i}}" name="nameEntry_id_{{i}}" type="hidden" value="{{ nameEntry.id }}"/>
                                    <input id="nameEntry_version_{{i}}" name="nameEntry_version_{{i}}" type="hidden" value="{{ nameEntry.version }}"/>
                                    <input id="nameEntry_operation_{{i}}" name="nameEntry_operation_{{i}}" type="hidden" value=""/>
                                    <div class="form-group">
                                        <label for="nameEntry_original_{{ i }}" class="control-label col-xs-4" data-content="{{X.nameHeading.tooltip}}" data-toggle="popover" data-placement="top">
                                            {{ X.nameHeading.display }}
                                        </label>
                                        <div class="col-xs-8">
                                            <p class="form-control-static" id="nameEntry_heading_{{i}}">{{nameEntry.original}} </p>
                                            <input id="nameEntry_original_{{i}}" name="nameEntry_original_{{i}}" type="hidden" class="form-control" value="{{ nameEntry.original }}" readonly/>
                                        </div>
                                    </div>
                                    <div class="form-group">
                                        <label class="control-label col-xs-4">
                                            Components
                                        </label>
                                        <div class="col-xs-8 well well-sm">
                                            {% set j = 0 %}
                                            {% for component in nameEntry.components %}
                                                {{ components.displayComponent(component, i, j) }}
                                                {% set j = j + 1 %}
                                            {% endfor %}
                                            
                                            <span id='nameEntry_component_next_j_{{i}}' style='display:none;'>{{j}}</span>
                                            
                                            <div class="form-group" id="nameEntry_component_add_div_{{i}}">
                                                <div class="col-xs-12 text-center">
                                                    <button class="btn btn-success snac-hidden" id="nameEntry_component_add_{{i}}" 
                                                        onClick="return newNameEntryComponent({{i}});" disabled>
                                                        <span class="glyphicon glyphicon-plus-sign"></span> Add Component
                                                    </button>
                                                </div>
                                            </div>

                                        </div>
                                    </div>
                                    <div class="form-group">
                                        <label for="nameEntry_preferenceScore_{{ i }}" class="control-label col-xs-4" data-content="{{X.preferenceScore.tooltip}}" data-toggle="popover" data-placement="top">
                                            {{ X.preferenceScore.display }}
                                        </label>
                                        <div class="col-xs-8">
                                            <input id="nameEntry_preferenceScore_{{i}}" name="nameEntry_preferenceScore_{{i}}" type="text" class="form-control" value="{{ nameEntry.preferenceScore }}" readonly/>
                                        </div>
                                    </div>
                                    <input type="hidden" id="nameEntry_language_id_{{i}}" name="nameEntry_language_id_{{i}}" value="{{nameEntry.language.id}}"/>
                                    <input type="hidden" id="nameEntry_language_version_{{i}}" name="nameEntry_language_version_{{i}}" value="{{nameEntrys.language.version}}"/>
                                    <div class="form-group">
                                        <label class="control-label col-xs-4" data-content="{{X.language.tooltip}}" data-toggle="popover" data-placement="top">
                                            {{ X.language.display }}
                                        </label>
                                        <div class="col-xs-8" id="select_nameEntry_languagelanguage_{{i}}">
                                            <input id="nameEntry_languagelanguage_id_{{i}}" name="nameEntry_languagelanguage_id_{{i}}" type="hidden" class="form-control" value="{{ nameEntry.language.language.id }}"/>
                                            <input id="nameEntry_languagelanguage_term_{{i}}" name="nameEntry_languagelanguage_term_{{i}}" type="hidden" class="form-control" value="{{ nameEntry.language.language.term }}"/>
                                            <input id="nameEntry_languagelanguage_vocabtype_{{i}}" name="nameEntry_languagelanguage_vocabtype_{{i}}" type="hidden" class="form-control" value="language_code"/>
                                            <input id="nameEntry_languagelanguage_minlength_{{i}}" name="nameEntry_languagelanguage_minlength_{{i}}" type="hidden" class="form-control" value="0"/>
                                            <p class="form-control-static">{{ nameEntry.language.language.term }}</p>
                                        </div>
                                    </div>
                                    <div class="form-group">
                                        <label class="control-label col-xs-4" data-content="{{X.script.tooltip}}" data-toggle="popover" data-placement="top">
                                            {{ X.script.display }}
                                        </label>
                                        <div class="col-xs-8" id="select_nameEntry_languagescript_{{i}}">
                                            <input id="nameEntry_languagescript_id_{{i}}" name="nameEntry_languagescript_id_{{i}}" type="hidden" class="form-control" value="{{ nameEntry.language.script.id }}"/>
                                            <input id="nameEntry_languagescript_term_{{i}}" name="nameEntry_languagescript_term_{{i}}" type="hidden" class="form-control" value="{{ nameEntry.language.script.term }}"/>
                                            <input id="nameEntry_languagescript_vocabtype_{{i}}" name="nameEntry_languagescript_vocabtype_{{i}}" type="hidden" class="form-control" value="script_code"/>
                                            <input id="nameEntry_languagescript_minlength_{{i}}" name="nameEntry_languagescript_minlength_{{i}}" type="hidden" class="form-control" value="0"/>
                                            <p class="form-control-static">{{ nameEntry.language.script.term }}</p>
                                        </div>
                                    </div>
                                    <!--
                                    <div class="form-group">
                                        <label class="control-label col-xs-4" data-content="{{X.contributor.tooltip}}" data-toggle="popover" data-placement="top">
                                            {{ X.contributor.display }}
                                        </label>
                                        <div class="col-xs-8 well well-sm">
<<<<<<< HEAD
                                            {% set j = 0 %}
                                            {% for contributor in nameEntry.contributors %}
                                                {{ components.displayContributor(contributor, i, j) }}
                                                {% set j = j + 1 %}
                                            {% endfor %}
                                            
                                            <span id='nameEntry_contributor_next_j_{{i}}' style='display:none;'>{{j}}</span>
                                            
                                            <div class="form-group" id="nameEntry_contributor_add_div_{{i}}">
                                                <div class="col-xs-12 text-center">
                                                    <button class="btn btn-success snac-hidden" id="nameEntry_contributor_add_{{i}}" 
                                                        onClick="return newNameEntryContributor({{i}});" disabled>
                                                        <span class="glyphicon glyphicon-plus-sign"></span> Add Type
                                                    </button>
                                                </div>
=======
                                        {% set j = 0 %}
                                        {% for contributor in nameEntry.contributors %}
                                            {{ components.displayContributor(X, contributor, i, j) }}
                                            {% set j = j + 1 %}
                                        {% endfor %}
                                        <span id='nameEntry_contributor_next_j_{{i}}' style='display:none;'>{{j}}</span>
                                        
                                        <div class="form-group" id="nameEntry_contributor_add_div_{{i}}">
                                            <div class="col-xs-12 text-center">
                                                <button class="btn btn-success snac-hidden" id="nameEntry_contributor_add_{{i}}" 
                                                    onClick="return newNameEntryContributor({{i}});" disabled>
                                                    <span class="glyphicon glyphicon-plus-sign"></span> Add Type
                                                </button>
>>>>>>> ad8ec64b
                                            </div>

                                        </div>
                                    </div>
                                    -->
                                </div>
                                {{ widgets.scmModal(X, "nameEntry", i, nameEntry.original, "Name Entry", nameEntry) }}
                                {{ widgets.optionsList(X, "nameEntry", i) }}
                            </div>
                        </div>
    
{% endmacro %}

<<<<<<< HEAD
{% macro displayComponent(component, i, j) %}
                                            <div class="col-xs-12" id="nameEntry_component_{{j}}_panel_{{i}}" style="padding-top: 5px; padding-bottom: 5px;">
                                                <input type="hidden" id="nameEntry_component_{{j}}_id_{{i}}" 
                                                    name="nameEntry_component_{{j}}_id_{{i}}" 
                                                    value="{{component.id}}"/>
                                                <input type="hidden" id="nameEntry_component_{{j}}_version_{{i}}" 
                                                    name="nameEntry_component_{{j}}_version_{{i}}" 
                                                    value="{{component.version}}"/>
                                                <input type="hidden" id="nameEntry_component_{{j}}_operation_{{i}}" 
                                                    name="nameEntry_component_{{j}}_operation_{{i}}" 
                                                    value="{{component.operation}}"/>
                                                <div class="">
                                                    <div class="input-group select2-bootstrap-append">
                                                        <div id="select_nameEntry_component_{{j}}_type_{{i}}" style="width: 49%">
                                                            <input id="nameEntry_component_{{j}}_type_id_{{i}}" 
                                                                name="nameEntry_component_{{j}}_type_id_{{i}}" 
                                                                type="hidden" class="form-control" 
                                                                value="{{ component.type.id }}"/>
                                                            <input id="nameEntry_component_{{j}}_type_term_{{i}}" 
                                                                name="nameEntry_component_{{j}}_type_term_{{i}}" 
                                                                type="hidden" class="form-control" 
                                                                value="{{ component.type.term }}"/>
                                                            <input id="nameEntry_component_{{j}}_type_vocabtype_{{i}}" 
                                                                name="nameEntry_component_{{j}}_type_vocabtype_{{i}}" 
                                                                type="hidden" class="form-control" value="name_component"/>
                                                            <input id="nameEntry_component_{{j}}_type_minlength_{{i}}" 
                                                                name="nameEntry_component_{{j}}_type_minlength_{{i}}" 
                                                                type="hidden" class="form-control" value="0"/>
                                                            <input id="nameEntry_component_{{j}}_type_placeholder_{{i}}"
                                                                type="hidden" value="Part"/>
                                                            <input id="nameEntry_component_{{j}}_type_defaultOptions_{{i}}"
                                                                type="hidden" value="
                                                                <option></option>
                                                                <optgroup label='Person'>
                                                                    <option value='3'>Surname</option>
                                                                    <option value='2'>Forename</option>
                                                                    <option value='4'>NameAddition</option>
                                                                    <option value='5'>RomanNumeral</option>
                                                                    <option value='6'>Date</option>
                                                                    <option value='7'>NameExpansion</option>
                                                                    <option value='1'>UnspecifiedName</option>
                                                                </optgroup>
                                                                <!--<optgroup label='Corporate Body'>
                                                                    <option value='8'>Name</option>
                                                                    <option value='9'>JurisdictionName</option>
                                                                    <option value='a'>SubdivisionName</option>
                                                                    <option value='b'>NameAddition</option>
                                                                    <option value='c'>Number</option>
                                                                    <option value='d'>Location</option>
                                                                    <option value='e'>Date</option>
                                                                </optgroup>
                                                                <optgroup label='Family'>
                                                                    <option value='f'>FamilyName</option>
                                                                    <option value='g'>FamilyType</option>
                                                                    <option value='h'>Place</option>
                                                                    <option value='i'>Date</option>
                                                                </optgroup>-->
                                                            "/>
                                                            <p class="form-control-static">{{ component.type.term }}</p>
                                                        </div>
                                                        <!--
                                                        <select id="nameEntry_component_{{j}}_type_{{i}}" name="nameEntry_component_{{j}}_type_{{i}}" class="form-control" style="width: 50%"
                                                            data-placeholder="Part">
                                                            <option></option>
                                                            <optgroup label="Person">
                                                                <option value="3">Surname</option>
                                                                <option value="2">Forename</option>
                                                                <option value="4">NameAddition</option>
                                                                <option value="5">RomanNumeral</option>
                                                                <option value="6">Date</option>
                                                                <option value="7">NameExpansion</option>
                                                                <option value="1">UnspecifiedName</option>
                                                            </optgroup>
                                                            <optgroup label="Corporate Body">
                                                                <option value="8">Name</option>
                                                                <option value="9">JurisdictionName</option>
                                                                <option value="a">SubdivisionName</option>
                                                                <option value="b">NameAddition</option>
                                                                <option value="c">Number</option>
                                                                <option value="d">Location</option>
                                                                <option value="e">Date</option>
                                                            </optgroup>
                                                            <optgroup label="Family">
                                                                <option value="f">FamilyName</option>
                                                                <option value="g">FamilyType</option>
                                                                <option value="h">Place</option>
                                                                <option value="i">Date</option>
                                                            </optgroup>
                                                        </select>
                                                        -->
                                                        <input type="text" name="nameEntry_component_{{j}}_text_{{i}}" id="nameEntry_component_{{j}}_text_{{i}}" 
                                                            class="form-control" style="width: 50%" onKeyUp="updateNameEntryHeading({{i}})" readOnly>


                                                        <span class="input-group-btn">
                                                            <button class="btn btn-danger snac-hidden" 
                                                                id="nameEntry_component_{{j}}_remove_{{i}}" disabled 
                                                                onClick="return setRepeatedDataDeleted('nameEntry_component_{{j}}', '{{i}}');">
                                                                <span class="glyphicon glyphicon-minus-sign"></span>
                                                            </button>
                                                        </span>
                                                    </div> 

                                                    <!--
                                                    <div class="col-xs-6" id="select_nameEntry_component_{{j}}_rule_{{i}}">
                                                        <input id="nameEntry_component_{{j}}_rule_id_{{i}}" 
                                                            name="nameEntry_component_{{j}}_rule_id_{{i}}" 
                                                            type="hidden" class="form-control" 
                                                            value="{{ component.rule.id }}"/>
                                                        <input id="nameEntry_component_{{j}}_rule_term_{{i}}" 
                                                            name="nameEntry_component_{{j}}_rule_term_{{i}}" 
                                                            type="hidden" class="form-control" 
                                                            value="{{ component.rule.term }}"/>
                                                        <input id="nameEntry_component_{{j}}_rule_vocabtype_{{i}}" 
                                                            name="nameEntry_component_{{j}}_rule_vocabtype_{{i}}" 
                                                            type="hidden" class="form-control" value="name_rule"/>
                                                        <input id="nameEntry_component_{{j}}_rule_minlength_{{i}}" 
                                                            name="nameEntry_component_{{j}}_rule_minlength_{{i}}" 
                                                            type="hidden" class="form-control" value="0"/>
                                                        <p class="form-control-static">{{ component.rule.term }}</p>
                                                    </div>
                                                    -->
                                                </div>
                                            </div>

{% endmacro %}


{% macro displayContributor(contributor, i, j) %}
=======
{% macro displayContributor(X, contributor, i, j) %}
>>>>>>> ad8ec64b
                                            <div class="panel panel-body" id="nameEntry_contributor_{{j}}_panel_{{i}}">
                                                <input type="hidden" id="nameEntry_contributor_{{j}}_id_{{i}}" 
                                                    name="nameEntry_contributor_{{j}}_id_{{i}}" 
                                                    value="{{contributor.id}}"/>
                                                <input type="hidden" id="nameEntry_contributor_{{j}}_version_{{i}}" 
                                                    name="nameEntry_contributor_{{j}}_version_{{i}}" 
                                                    value="{{contributor.version}}"/>
                                                <input type="hidden" id="nameEntry_contributor_{{j}}_operation_{{i}}" 
                                                    name="nameEntry_contributor_{{j}}_operation_{{i}}" 
                                                    value="{{contributor.operation}}"/>
                                                <div class="form-group">
                                                    <label class="control-label col-xs-4" data-content="{{X.contributorName.tooltip}}" data-toggle="popover" data-placement="top">
                                                        {{ X.contributorName.display }}
                                                    </label>
                                                    <div class="col-xs-6">
                                                        <input id="nameEntry_contributor_{{j}}_name_{{i}}" 
                                                            name="nameEntry_contributor_{{j}}_name_{{i}}" 
                                                            class="form-control" value="{{contributor.name}}" 
                                                            readonly>
                                                    </div>
                                                </div>
                                                <div class="form-group">
                                                    <label class="control-label col-xs-4" data-content="{{X.contributorType.tooltip}}" data-toggle="popover" data-placement="top">
                                                        {{ X.contributorType.display }}
                                                    </label>
                                                    <div class="col-xs-6" id="select_nameEntry_contributor_{{j}}_type_{{i}}">
                                                        <input id="nameEntry_contributor_{{j}}_type_id_{{i}}" 
                                                            name="nameEntry_contributor_{{j}}_type_id_{{i}}" 
                                                            type="hidden" class="form-control" 
                                                            value="{{ contributor.type.id }}"/>
                                                        <input id="nameEntry_contributor_{{j}}_type_term_{{i}}" 
                                                            name="nameEntry_contributor_{{j}}_type_term_{{i}}" 
                                                            type="hidden" class="form-control" 
                                                            value="{{ contributor.type.term }}"/>
                                                        <input id="nameEntry_contributor_{{j}}_type_vocabtype_{{i}}" 
                                                            name="nameEntry_contributor_{{j}}_type_vocabtype_{{i}}" 
                                                            type="hidden" class="form-control" value="name_type"/>
                                                        <input id="nameEntry_contributor_{{j}}_type_minlength_{{i}}" 
                                                            name="nameEntry_contributor_{{j}}_type_minlength_{{i}}" 
                                                            type="hidden" class="form-control" value="0"/>
                                                        <p class="form-control-static">{{ contributor.type.term }}</p>
                                                    </div>
                                                </div>
                                                <div class="form-group">
                                                    <label class="control-label col-xs-4" data-content="{{X.contributorRules.tooltip}}" data-toggle="popover" data-placement="top">
                                                        {{ X.contributorRules.display }}
                                                    </label>
                                                    <div class="col-xs-6" id="select_nameEntry_contributor_{{j}}_rule_{{i}}">
                                                        <input id="nameEntry_contributor_{{j}}_rule_id_{{i}}" 
                                                            name="nameEntry_contributor_{{j}}_rule_id_{{i}}" 
                                                            type="hidden" class="form-control" 
                                                            value="{{ contributor.rule.id }}"/>
                                                        <input id="nameEntry_contributor_{{j}}_rule_term_{{i}}" 
                                                            name="nameEntry_contributor_{{j}}_rule_term_{{i}}" 
                                                            type="hidden" class="form-control" 
                                                            value="{{ contributor.rule.term }}"/>
                                                        <input id="nameEntry_contributor_{{j}}_rule_vocabtype_{{i}}" 
                                                            name="nameEntry_contributor_{{j}}_rule_vocabtype_{{i}}" 
                                                            type="hidden" class="form-control" value="name_rule"/>
                                                        <input id="nameEntry_contributor_{{j}}_rule_minlength_{{i}}" 
                                                            name="nameEntry_contributor_{{j}}_rule_minlength_{{i}}" 
                                                            type="hidden" class="form-control" value="0"/>
                                                        <p class="form-control-static">{{ contributor.rule.term }}</p>
                                                    </div>
                                                </div>
                                                <div class="text-center">
                                                    <button class="btn btn-danger snac-hidden" 
                                                        id="nameEntry_contributor_{{j}}_remove_{{i}}" 
                                                        onClick="return setRepeatedDataDeleted('nameEntry_contributor_{{j}}', '{{i}}');" disabled>
                                                        <span class="glyphicon glyphicon-minus-sign"></span> Remove
                                                    </button>
                                                </div>
                                            </div>

{% endmacro %}

{% macro displaySameAs(X, other, i) %}
    {% import 'widgets.html' as widgets %}  
                        <div class="panel panel-default" id="sameAs_panel_{{i}}">
                            <div class="panel-body">
                                <input id="sameAs_id_{{i}}" name="sameAs_id_{{i}}" type="hidden" value="{{ other.id }}"/>
                                <input id="sameAs_version_{{i}}" name="sameAs_version_{{i}}" type="hidden" value="{{ other.version }}"/>
                                <input id="sameAs_operation_{{i}}" name="sameAs_operation_{{i}}" type="hidden" value=""/>
                                <div class="col-xs-10" id="sameAs_datapart_{{i}}">
                                    <div class="form-group">
                                        <label for="sameAs_text_{{ i }}" class="control-label col-xs-4" data-content="{{X.sameAsText.tooltip}}" data-toggle="popover" data-placement="top">
                                           {{ X.sameAsText.display }} 
                                        </label>
                                        <div class="col-xs-8">
                                            <input id="sameAs_text_{{i}}" name="sameAs_text_{{i}}" type="text" class="form-control" value="{{ other.text }}" readonly/>
                                        </div>
                                    </div>
                                    <div class="form-group">
                                        <label for="sameAs_type_{{ i }}" class="control-label col-xs-4" data-content="{{X.sameAsRole.tooltip}}" data-toggle="popover" data-placement="top">
                                            {{ X.sameAsRole.display }}
                                        </label>
                                        <div class="col-xs-8" id="select_sameAs_type_{{i}}">
                                            <input id="sameAs_type_id_{{i}}" name="sameAs_type_id_{{i}}" type="hidden" class="form-control" value="{{ other.type.id }}"/>
                                            <input id="sameAs_type_term_{{i}}" name="sameAs_type_term_{{i}}" type="hidden" class="form-control" value="{{ other.type.term }}"/>
                                            <input id="sameAs_type_vocabtype_{{i}}" name="sameAs_type_vocabtype_{{i}}" type="hidden" class="form-control" value="record_type"/>
                                            <input id="sameAs_type_minlength_{{i}}" name="sameAs_type_minlength_{{i}}" type="hidden" class="form-control" value="0"/>
                                            <p class="form-control-static">{{ other.type.term }}</p>
                                        </div>
                                    </div>
                                    <div class="form-group">
                                        <label for="sameAs_uri_{{ i }}" class="control-label col-xs-4" data-content="{{X.sameAsURI.tooltip}}" data-toggle="popover" data-placement="top">
                                            {{ X.sameAsURI.display }}
                                        </label>
                                        <div class="col-xs-8">
                                            <input id="sameAs_uri_{{i}}" name="sameAs_uri_{{i}}" type="text" class="form-control" value="{{ other.uri }}" readonly/>
                                        </div>
                                    </div>
                                </div>

                                {{ widgets.scmModal(X, "sameAs", i, other.uri, "Same-As Relation", other) }}
                                {{ widgets.optionsList(X, "sameAs", i) }}
                            </div>
                        </div>
    
{% endmacro %}

{% macro displaySource(X, source, i) %}
    {% import 'widgets.html' as widgets %}  
                        <div class="panel panel-default"  id="source_panel_{{i}}">
                            <div class="panel-body">
                                <input id="source_id_{{i}}" name="source_id_{{i}}" type="hidden" value="{{ source.id }}"/>
                                <input id="source_version_{{i}}" name="source_version_{{i}}" type="hidden" value="{{ source.version }}"/>
                                <input id="source_operation_{{i}}" name="source_operation_{{i}}" type="hidden" value=""/>
                                <div class="col-xs-10" id="source_datapart_{{i}}">
                                    <div class="form-group">
                                        <label for="source_displayName_{{ i }}" class="control-label col-xs-4" data-content="{{X.sourceDisplayName.tooltip}}" data-toggle="popover" data-placement="top">
                                            {{ X.sourceDisplayName.display }}
                                        </label>
                                        <div class="col-xs-8">
                                            <input id="source_displayName_{{i}}" name="source_displayName_{{i}}" type="text" class="form-control" value="{{ source.displayName }}" readonly/>
                                        </div>
                                    </div>
                                    <div class="form-group">
                                        <label for="source_uri_{{ i }}" class="control-label col-xs-4" data-content="{{X.sourceURI.tooltip}}" data-toggle="popover" data-placement="top">
                                            {{ X.sourceURI.display }}
                                        </label>
                                        <div class="col-xs-8">
                                            <input id="source_uri_{{i}}" name="source_uri_{{i}}" type="text" class="form-control" value="{{ source.uri }}" readonly/>
                                        </div>
                                    </div>
                                    <div class="form-group">
                                        <label for="source_text_{{ i }}" class="control-label col-xs-4" data-content="{{X.sourceText.tooltip}}" data-toggle="popover" data-placement="top">
                                            {{ X.sourceText.display }}
                                        </label>
                                        <div class="col-xs-8">
                                            <textarea id="source_text_{{i}}" name="source_text_{{i}}" class="form-control" readonly>{{ source.text }}</textarea>
                                        </div>
                                    </div>

                                    <input type="hidden" id="source_language_id_{{i}}" name="source_language_id_{{i}}" value="{{source.language.id}}"/>
                                    <input type="hidden" id="source_language_version_{{i}}" name="source_language_version_{{i}}" value="{{sources.language.version}}"/>
                                    <div class="form-group">
                                        <label class="control-label col-xs-4" data-content="{{X.language.tooltip}}" data-toggle="popover" data-placement="top">
                                            {{ X.language.display }}
                                        </label>
                                        <div class="col-xs-8" id="select_source_languagelanguage_{{i}}">
                                            <input id="source_languagelanguage_id_{{i}}" name="source_languagelanguage_id_{{i}}" type="hidden" class="form-control" value="{{ source.language.language.id }}"/>
                                            <input id="source_languagelanguage_term_{{i}}" name="source_languagelanguage_term_{{i}}" type="hidden" class="form-control" value="{{ source.language.language.term }}"/>
                                            <input id="source_languagelanguage_vocabtype_{{i}}" name="source_languagelanguage_vocabtype_{{i}}" type="hidden" class="form-control" value="language_code"/>
                                            <input id="source_languagelanguage_minlength_{{i}}" name="source_languagelanguage_minlength_{{i}}" type="hidden" class="form-control" value="0"/>
                                            <p class="form-control-static">{{ source.language.language.term }}</p>
                                        </div>
                                    </div>
                                    <div class="form-group">
                                        <label class="control-label col-xs-4" data-content="{{X.script.tooltip}}" data-toggle="popover" data-placement="top">
                                            {{ X.script.display }}
                                        </label>
                                        <div class="col-xs-8" id="select_source_languagescript_{{i}}">
                                            <input id="source_languagescript_id_{{i}}" name="source_languagescript_id_{{i}}" type="hidden" class="form-control" value="{{ source.language.script.id }}"/>
                                            <input id="source_languagescript_term_{{i}}" name="source_languagescript_term_{{i}}" type="hidden" class="form-control" value="{{ source.language.script.term }}"/>
                                            <input id="source_languagescript_vocabtype_{{i}}" name="source_languagescript_vocabtype_{{i}}" type="hidden" class="form-control" value="script_code"/>
                                            <input id="source_languagescript_minlength_{{i}}" name="source_languagescript_minlength_{{i}}" type="hidden" class="form-control" value="0"/>
                                            <p class="form-control-static">{{ source.language.script.term }}</p>
                                        </div>
                                    </div>
                                    <div class="form-group">
                                        <label for="source_note_{{ i }}" class="control-label col-xs-4" data-content="{{X.descriptiveNote.tooltip}}" data-toggle="popover" data-placement="top">
                                            {{ X.descriptiveNote.display }}
                                        </label>
                                        <div class="col-xs-8">
                                            <textarea id="source_note_{{i}}" name="source_note_{{i}}" class="form-control" readonly>{{ source.note }}</textarea>
                                        </div>
                                    </div>


                                </div>
                                {{ widgets.scmModal(X, "source", i, source.uri, "Source", source) }}
                                {{ widgets.optionsList(X, "source", i) }}

                            </div>
                        </div>
    
{% endmacro %}

{% macro displayResourceRelation(X, relation, i) %}
    {% import 'widgets.html' as widgets %}  
                        <div class="panel panel-default" id="resourceRelation_panel_{{i}}">
                            <div class="panel-body">
                                <input id="resourceRelation_id_{{i}}" name="resourceRelation_id_{{i}}" type="hidden" value="{{ relation.id }}"/>
                                <input id="resourceRelation_version_{{i}}" name="resourceRelation_version_{{i}}" type="hidden" value="{{ relation.version }}"/>
                                <input id="resourceRelation_operation_{{i}}" name="resourceRelation_operation_{{i}}" type="hidden" value=""/>
                                <div class="col-xs-10" id="resourceRelation_datapart_{{i}}">
                                    <div class="form-group">
                                        <label for="resourceRelation_content_{{ i }}" class="control-label col-xs-4" data-content="{{X.resourceText.tooltip}}" data-toggle="popover" data-placement="top">
                                            {{ X.resourceText.display }}
                                        </label>
                                        <div class="col-xs-8">
                                            <input id="resourceRelation_content_{{i}}" name="resourceRelation_content_{{i}}" type="text" class="form-control" value="{{ relation.content }}" readonly/>
                                        </div>
                                    </div>
                                    <div class="form-group">
                                        <label for="resourceRelation_role_{{ i }}" class="control-label col-xs-4" data-content="{{X.resourceRole.tooltip}}" data-toggle="popover" data-placement="top">
                                            {{ X.resourceRole.display }}
                                        </label>
                                        <div class="col-xs-8" id="select_resourceRelation_role_{{i}}">
                                            <input id="resourceRelation_role_id_{{i}}" name="resourceRelation_role_id_{{i}}" type="hidden" class="form-control" value="{{ relation.role.id }}"/>
                                            <input id="resourceRelation_role_term_{{i}}" name="resourceRelation_role_term_{{i}}" type="hidden" class="form-control" value="{{ relation.role.term }}"/>
                                            <input id="resourceRelation_role_vocabtype_{{i}}" name="resourceRelation_role_vocabtype_{{i}}" type="hidden" class="form-control" value="document_role"/>
                                            <input id="resourceRelation_role_minlength_{{i}}" name="resourceRelation_role_minlength_{{i}}" type="hidden" class="form-control" value="0"/>
                                            <p class="form-control-static">{{ relation.role.term }}</p>
                                        </div>
                                    </div>
                                    <div class="form-group">
                                        <label for="resourceRelation_link_{{ i }}" class="control-label col-xs-4" data-content="{{X.resourceURI.tooltip}}" data-toggle="popover" data-placement="top">
                                            {{ X.resourceURI.display }}
                                        </label>
                                        <div class="col-xs-8">
                                            <input id="resourceRelation_link_{{i}}" name="resourceRelation_link_{{i}}" type="text" class="form-control" value="{{ relation.link }}" readonly/>
                                        </div>
                                    </div>
                                    <div class="form-group">
                                        <label for="resourceRelation_documentType_{{ i }}" class="control-label col-xs-4" data-content="{{X.resourceDocumentType.tooltip}}" data-toggle="popover" data-placement="top">
                                            {{ X.resourceDocumentType.display }}
                                        </label>
                                        <div class="col-xs-8" id="select_resourceRelation_documentType_{{i}}">
                                            <input id="resourceRelation_documentType_id_{{i}}" name="resourceRelation_documentType_id_{{i}}" type="hidden" class="form-control" value="{{ relation.documentType.id }}"/>
                                            <input id="resourceRelation_documentType_term_{{i}}" name="resourceRelation_documentType_term_{{i}}" type="hidden" class="form-control" value="{{ relation.documentType.term }}"/>
                                            <input id="resourceRelation_documentType_vocabtype_{{i}}" name="resourceRelation_documentType_vocabtype_{{i}}" type="hidden" class="form-control" value="document_type"/>
                                            <input id="resourceRelation_documentType_minlength_{{i}}" name="resourceRelation_documentType_minlength_{{i}}" type="hidden" class="form-control" value="0"/>
                                            <p class="form-control-static">{{ relation.documentType.term }}</p>
                                        </div>
                                    </div>
                                    <div class="form-group">
                                        <label for="resourceRelation_note_{{ i }}" class="control-label col-xs-4" data-content="{{X.descriptiveNote.tooltip}}" data-toggle="popover" data-placement="top">
                                            {{ X.descriptiveNote.display }}
                                        </label>
                                        <div class="col-xs-8">
                                            <textarea id="resourceRelation_note_{{i}}" name="resourceRelation_note_{{i}}" class="form-control" readonly>{{ relation.note }}</textarea>
                                        </div>
                                    </div>
                                    <div class="form-group">
                                        <label for="resourceRelation_source_{{ i }}" class="control-label col-xs-4" data-content="{{X.resourceXML.tooltip}}" data-toggle="popover" data-placement="top">
                                            {{ X.resourceXML.display }}
                                        </label>
                                        <div class="col-xs-8">
                                            <textarea id="resourceRelation_source_{{i}}" name="resourceRelation_source_{{i}}" class="form-control" readonly>{{ relation.source }}</textarea>
                                        </div>
                                    </div>
                                </div>

                                {{ widgets.scmModal(X, "resourceRelation", i, relation.content, "Resource Relation", relation) }}
                                {{ widgets.optionsList(X, "resourceRelation", i) }}
                            </div>
                        </div>
    
{% endmacro %}

{% macro displayConstellationRelation(X, relation, i) %}
    {% import 'widgets.html' as widgets %}  
                        <div class="panel panel-default" id="constellationRelation_panel_{{i}}">
                            <div class="panel-body">
                                <input id="constellationRelation_id_{{i}}" name="constellationRelation_id_{{i}}" type="hidden" value="{{ relation.id }}"/>
                                <input id="constellationRelation_version_{{i}}" name="constellationRelation_version_{{i}}" type="hidden" value="{{ relation.version }}"/>
                                <input id="constellationRelation_operation_{{i}}" name="constellationRelation_operation_{{i}}" type="hidden" value="{{ relation.operation }}"/>
                                <input id="constellationRelation_content_{{i}}" name="constellationRelation_content_{{i}}" type="hidden" value="{{ relation.content }}"/>
                                <input id="constellationRelation_targetID_{{i}}" name="constellationRelation_targetID_{{i}}" type="hidden" value="{{ relation.targetConstellation }}"/>
                                <input id="constellationRelation_targetArkID_{{i}}" name="constellationRelation_targetArkID_{{i}}" type="hidden" value="{{ relation.targetArkID }}"/>
                                <input id="constellationRelation_targetEntityType_{{i}}" name="constellationRelation_targetEntityType_{{i}}" type="hidden" value="{{ relation.targetEntityType.id }}"/>
                                <div class="col-xs-10" id="constellationRelation_datapart_{{i}}">
                                <div class="form-group">
                                    <label class="control-label col-xs-4" data-content="{{X.relationTarget.tooltip}}" data-toggle="popover" data-placement="top">
                                        {{ X.relationTarget.display }}
                                    </label>
                                    <div class="col-xs-8">
                                        <p class="form-control-static"><span style="font-weight: bold" id="constellationRelation_contentText_{{i}}">{{ relation.content }}</span><br>
                                        <span id="constellationRelation_targetArkIDText_{{i}}">{{relation.targetArkID}} 
                                        {% if relation.targetConstellation %}
                                            <a class="label label-info" target="_blank" href="?command=view&constellationid={{relation.targetConstellation}}">View</a>
                                        {% endif %}
                                        </span>
                                        </p>
                                    </div>
                                </div>
                                <div class="form-group">
                                    <label for="constellationRelation_type_{{ i }}" class="control-label col-xs-4" data-content="{{X.relationType.tooltip}}" data-toggle="popover" data-placement="top">
                                        {{ X.relationType.display }}
                                    </label>
                                    <div class="col-xs-8" id="select_constellationRelation_type_{{i}}">
                                        <input id="constellationRelation_type_id_{{i}}" name="constellationRelation_type_id_{{i}}" type="hidden" class="form-control" value="{{ relation.type.id }}"/>
                                        <input id="constellationRelation_type_term_{{i}}" name="constellationRelation_type_term_{{i}}" type="hidden" class="form-control" value="{{ relation.type.term }}"/>
                                        <input id="constellationRelation_type_vocabtype_{{i}}" name="constellationRelation_type_vocabtype_{{i}}" type="hidden" class="form-control" value="relation_type"/>
                                        <input id="constellationRelation_type_minlength_{{i}}" name="constellationRelation_type_minlength_{{i}}" type="hidden" class="form-control" value="0"/>
                                        <p class="form-control-static">{{ relation.type.term }}</p>
                                    </div>
                                </div>
                                <div class="form-group">
                                    <label for="constellationRelation_note_{{ i }}" class="control-label col-xs-4" data-content="{{X.descriptiveNote.tooltip}}" data-toggle="popover" data-placement="top">
                                        {{ X.descriptiveNote.display }}
                                    </label>
                                    <div class="col-xs-8">
                                        <textarea id="constellationRelation_note_{{i}}" name="constellationRelation_note_{{i}}" class="form-control" readonly>{{ relation.note }}</textarea>
                                    </div>
                                </div>
                            </div>

                            {{ widgets.scmModal(X, "constellationRelation", i, relation.content, "Constellation Relation", relation) }}
                            {{ widgets.optionsList(X, "constellationRelation", i) }}
                            </div>
                        </div>
    
{% endmacro %}

{% macro displayLanguageUsed(X, language, i) %}
    {% import 'widgets.html' as widgets %}  
                        <div class="panel panel-default" id="language_panel_{{i}}">
                            <div class="panel-body">
                                <input id="language_id_{{i}}" name="language_id_{{i}}" type="hidden" value="{{ language.id }}"/>
                                <input id="language_version_{{i}}" name="language_version_{{i}}" type="hidden" value="{{ language.version }}"/>
                                <input id="language_operation_{{i}}" name="language_operation_{{i}}" type="hidden" value=""/>
                                <div class="col-xs-10" id="language_datapart_{{i}}">
                                    <div class="form-group">
                                        <label class="control-label col-xs-4" data-content="{{X.languageUsed.tooltip}}" data-toggle="popover" data-placement="top">
                                            {{ X.languageUsed.display }}
                                        </label>
                                        <div class="col-xs-8" id="select_language_language_{{i}}">
                                            <input id="language_language_id_{{i}}" name="language_language_id_{{i}}" type="hidden" class="form-control" value="{{ language.language.id }}"/>
                                            <input id="language_language_term_{{i}}" name="language_language_term_{{i}}" type="hidden" class="form-control" value="{{ language.language.term }}"/>
                                            <input id="language_language_vocabtype_{{i}}" name="language_language_vocabtype_{{i}}" type="hidden" class="form-control" value="language_code"/>
                                            <input id="language_language_minlength_{{i}}" name="language_language_minlength_{{i}}" type="hidden" class="form-control" value="0"/>
                                            <p class="form-control-static">{{ language.language.term }}</p>
                                        </div>
                                    </div>


                                    <div class="form-group">
                                        <label class="control-label col-xs-4" data-content="{{X.scriptUsed.tooltip}}" data-toggle="popover" data-placement="top">
                                            {{ X.scriptUsed.display }}
                                        </label>
                                        <div class="col-xs-8" id="select_language_script_{{i}}">
                                            <input id="language_script_id_{{i}}" name="language_script_id_{{i}}" type="hidden" class="form-control" value="{{ language.script.id }}"/>
                                            <input id="language_script_term_{{i}}" name="language_script_term_{{i}}" type="hidden" class="form-control" value="{{ language.script.term }}"/>
                                            <input id="language_script_vocabtype_{{i}}" name="language_script_vocabtype_{{i}}" type="hidden" class="form-control" value="script_code"/>
                                            <input id="language_script_minlength_{{i}}" name="language_script_minlength_{{i}}" type="hidden" class="form-control" value="0"/>
                                            <p class="form-control-static">{{ language.script.term }}</p>
                                        </div>
                                    </div>
                                </div>

                                {{ widgets.scmModal(X, "language", i, language.language.term, "Language", language) }}
                                {{ widgets.optionsList(X, "language", i) }}
                            </div>
                        </div>
    
{% endmacro %}

{% macro displaySubject(X, subject, i) %}
    {% import 'widgets.html' as widgets %}  
                        <div class="panel panel-default" id="subject_panel_{{i}}">
                            <div class="panel-body">
                                <input type="hidden" id="subject_id_{{i}}" name="subject_id_{{i}}" value="{{subject.id}}"/>
                                <input id="subject_version_{{i}}" name="subject_version_{{i}}" type="hidden" value="{{ subject.version }}"/>
                                <input id="subject_operation_{{i}}" name="subject_operation_{{i}}" type="hidden" value=""/>
                                <div class="col-xs-10" id="subject_datapart_{{i}}">
                                    <div class="form-group">
                                        <label class="control-label col-xs-2" data-content="{{X.term.tooltip}}" data-toggle="popover" data-placement="top">
                                            {{ X.term.display }}
                                        </label>
                                        <div class="col-xs-10" id="select_subject_term_{{i}}">
                                            <input type="hidden" id="subject_term_id_{{i}}" name="subject_term_id_{{i}}" value="{{subject.term.id}}"/>
                                            <input type="hidden" id="subject_term_term_{{i}}" name="subject_term_term_{{i}}" value="{{subject.term.term}}"/>
                                            <input type="hidden" id="subject_term_vocabtype_{{i}}" name="subject_term_vocabtype_{{i}}" value="subject"/>
                                            <p class="form-control-static">{{ subject.term.term }}</p>
                                        </div>
                                    </div>
                                    <div class="form-group">
                                        <label class="control-label col-xs-2" data-content="{{X.uri.tooltip}}" data-toggle="popover" data-placement="top">
                                            {{ X.uri.display }}
                                        </label>
                                        <div class="col-xs-10">
                                            {{ widgets.displayURI(X, subject.term.uri) }}
                                        </div>
                                    </div>
                                </div>
                                {{ widgets.scmModal(X, "subject", i, subject.term.term, "Subject", subject) }}
                                {{ widgets.optionsList(X, "subject", i) }}
                            </div>
                        </div>
    
{% endmacro %}

{% macro displayNationality(X, nationality, i) %}
    {% import 'widgets.html' as widgets %}  
                            <div class="panel panel-default" id="nationality_panel_{{i}}">
                                <div class="panel-body">
                                        <input type="hidden" id="nationality_id_{{i}}" name="nationality_id_{{i}}" value="{{nationality.id}}"/>
                                        <input id="nationality_version_{{i}}" name="nationality_version_{{i}}" type="hidden" value="{{ nationality.version }}"/>
                                        <input id="nationality_operation_{{i}}" name="nationality_operation_{{i}}" type="hidden" value=""/>
                                        <div class="col-xs-10" id="nationality_datapart_{{i}}">
                                            <div class="form-group">
                                                <label class="control-label col-xs-2" data-content="{{ X.term.tooltip }}" data-toggle="popover" data-placement="top">
                                                    {{ X.term.display }}
                                                </label>
                                                <div class="col-xs-10" id="select_nationality_term_{{i}}">
                                                    <input type="hidden" id="nationality_term_id_{{i}}" name="nationality_term_id_{{i}}" value="{{nationality.term.id}}"/>
                                                    <input type="hidden" id="nationality_term_term_{{i}}" name="nationality_term_term_{{i}}" value="{{nationality.term.term}}"/>
                                                    <input type="hidden" id="nationality_term_vocabtype_{{i}}" name="nationality_term_vocabtype_{{i}}" value="nationality"/>
                                                    <input id="nationality_term_minlength_{{i}}" name="nationality_term_minlength_{{i}}" type="hidden" class="form-control" value="2"/>
                                                    <p class="form-control-static">{{ nationality.term.term }}</p>
                                                </div>
                                            </div>
                                            <div class="form-group">
                                                <label class="control-label col-xs-2" data-content="{{ X.uri.tooltip }}" data-toggle="popover" data-placement="top">
                                                    {{ X.uri.display }}
                                                </label>
                                                <div class="col-xs-10">
                                                    {{ widgets.displayURI(X, nationality.term.uri) }}
                                                </div>
                                            </div>
                                        </div>
                                        {{ widgets.scmModal(X, "nationality", i, nationality.term.term, "Nationality", nationality) }}
                                        {{ widgets.optionsList(X, "nationality", i) }}
                                </div>
                            </div>
    
{% endmacro %}

{% macro displayFunction(X, function, i) %}
    {% import 'widgets.html' as widgets %}  
                            <div class="panel panel-default" id="function_panel_{{i}}">
                                <div class="panel-body">
                                        <input type="hidden" id="function_id_{{i}}" name="function_id_{{i}}" value="{{function.id}}"/>
                                        <input id="function_version_{{i}}" name="function_version_{{i}}" type="hidden" value="{{ function.version }}"/>
                                        <input id="function_operation_{{i}}" name="function_operation_{{i}}" type="hidden" value=""/>
                                        <div class="col-xs-10" id="function_datapart_{{i}}">
                                            <div class="form-group">
                                                <label class="control-label col-xs-2" data-content="{{ X.term.tooltip }}" data-toggle="popover" data-placement="top">
                                                    {{ X.term.display }}
                                                </label>
                                                <div class="col-xs-10" id="select_function_term_{{i}}">
                                                    <input type="hidden" id="function_term_id_{{i}}" name="function_term_id_{{i}}" value="{{function.term.id}}"/>
                                                    <input type="hidden" id="function_term_term_{{i}}" name="function_term_term_{{i}}" value="{{function.term.term}}"/>
                                                    <input type="hidden" id="function_term_vocabtype_{{i}}" name="function_term_vocabtype_{{i}}" value="function"/>
                                                    <p class="form-control-static">{{ function.term.term }}</p>
                                                </div>
                                            </div>
                                            <div class="form-group">
                                                <label class="control-label col-xs-2" data-content="{{ X.uri.tooltip }}" data-toggle="popover" data-placement="top">
                                                    {{ X.uri.display }}
                                                </label>
                                                <div class="col-xs-10">
                                                    {{ widgets.displayURI(X, function.term.uri) }}
                                                </div>
                                            </div>
                                        </div>
                                        {{ widgets.scmModal(X, "function", i, function.term.term, "Function", function) }}
                                        {{ widgets.optionsList(X, "function", i) }}
                                </div>
                            </div>
    
{% endmacro %}

{% macro displayOccupation(X, occupation, i) %}
    {% import 'widgets.html' as widgets %}  
                            <div class="panel panel-default" id="occupation_panel_{{i}}">
                                <div class="panel-body">
                                        <input type="hidden" id="occupation_id_{{i}}" name="occupation_id_{{i}}" value="{{occupation.id}}"/>
                                        <input id="occupation_version_{{i}}" name="occupation_version_{{i}}" type="hidden" value="{{ occupation.version }}"/>
                                        <input id="occupation_operation_{{i}}" name="occupation_operation_{{i}}" type="hidden" value=""/>
                                        <div class="col-xs-10" id="occupation_datapart_{{i}}">
                                            <div class="form-group">
                                                <label class="control-label col-xs-2" data-content="{{X.term.tooltip}}" data-toggle="popover" data-placement="top">
                                                    {{ X.term.display }}
                                                </label>
                                                <div class="col-xs-10" id="select_occupation_term_{{i}}">
                                                    <input type="hidden" id="occupation_term_id_{{i}}" name="occupation_term_id_{{i}}" value="{{occupation.term.id}}"/>
                                                    <input type="hidden" id="occupation_term_term_{{i}}" name="occupation_term_term_{{i}}" value="{{occupation.term.term}}"/>
                                                    <input type="hidden" id="occupation_term_vocabtype_{{i}}" name="occupation_term_vocabtype_{{i}}" value="occupation"/>
                                                    <p class="form-control-static">{{ occupation.term.term }}</p>
                                                </div>
                                            </div>
                                            <div class="form-group">
                                                <label class="control-label col-xs-2" data-content="{{X.uri.tooltip}}" data-toggle="popover" data-placement="top">
                                                    {{ X.uri.display }}
                                                </label>
                                                <div class="col-xs-10">
                                                    {{ widgets.displayURI(X, occupation.term.uri) }}
                                                </div>
                                            </div>
                                        </div>
                                        {{ widgets.scmModal(X, "occupation", i, occupation.term.term, "Occupation", occupation) }}
                                        {{ widgets.optionsList(X, "occupation", i) }}
                                </div>
                            </div>
    
{% endmacro %}

{% macro displayLegalStatus(X, legalStatus, i) %}
    {% import 'widgets.html' as widgets %}  
                            <div class="panel panel-default" id="legalStatus_panel_{{i}}">
                                <div class="panel-body">
                                        <input type="hidden" id="legalStatus_id_{{i}}" name="legalStatus_id_{{i}}" value="{{legalStatus.id}}"/>
                                        <input id="legalStatus_version_{{i}}" name="legalStatus_version_{{i}}" type="hidden" value="{{ legalStatus.version }}"/>
                                        <input id="legalStatus_operation_{{i}}" name="legalStatus_operation_{{i}}" type="hidden" value=""/>
                                        <div class="col-xs-10" id="legalStatus_datapart_{{i}}">
                                            <div class="form-group">
                                                <label class="control-label col-xs-2" data-content="{{X.term.tooltip}}" data-toggle="popover" data-placement="top">
                                                    {{ X.term.display }}
                                                </label>
                                                <div class="col-xs-10" id="select_legalStatus_term_{{i}}">
                                                    <input type="hidden" id="legalStatus_term_id_{{i}}" name="legalStatus_term_id_{{i}}" value="{{legalStatus.term.id}}"/>
                                                    <input type="hidden" id="legalStatus_term_term_{{i}}" name="legalStatus_term_term_{{i}}" value="{{legalStatus.term.term}}"/>
                                                    <input type="hidden" id="legalStatus_term_vocabtype_{{i}}" name="legalStatus_term_vocabtype_{{i}}" value="legal_status"/>
                                                    <p class="form-control-static">{{ legalStatus.term.term }}</p>
                                                </div>
                                            </div>
                                            <div class="form-group">
                                                <label class="control-label col-xs-2" data-content="{{X.uri.tooltip}}" data-toggle="popover" data-placement="top">
                                                    {{ X.uri.display }}
                                                </label>
                                                <div class="col-xs-10">
                                                    {{ widgets.displayURI(X, legalStatus.term.uri) }}
                                                </div>
                                            </div>
                                        </div>
                                        {{ widgets.scmModal(X, "legalStatus", i, legalStatus.term.term, "Legal Status", legalStatus) }}
                                        {{ widgets.optionsList(X, "legalStatus", i) }}
                                </div>
                            </div>
    
{% endmacro %}

{% macro displayPlace(X, place, i) %}
    {% import 'widgets.html' as widgets %}  
                            <div class="panel panel-default" id="place_panel_{{i}}">
                                <div class="panel-body">
                                    <input id="place_id_{{i}}" name="place_id_{{i}}" type="hidden" value="{{ place.id }}"/>
                                    <input id="place_version_{{i}}" name="place_version_{{i}}" type="hidden" value="{{ place.version }}"/>
                                    <input id="place_operation_{{i}}" name="place_operation_{{i}}" type="hidden" value=""/>
                                    <div class="col-xs-10" id="place_datapart_{{i}}">
                                        <div class="form-group">
                                            <label for="place_original_{{ i }}" class="control-label col-xs-4" data-content="{{X.placeOriginal.tooltip}}" data-toggle="popover" data-placement="top">
                                                {{ X.placeOriginal.display }}
                                            </label>
                                            <div class="col-xs-8">
                                                <input id="place_original_{{i}}" name="place_original_{{i}}" type="text" class="form-control" value="{{ place.original }}" readonly/>
                                            </div>
                                        </div>
                                        <div class="form-group">
                                            <label class="control-label col-xs-4" data-content="{{X.placeType.tooltip}}" data-toggle="popover" data-placement="top">
                                                {{ X.placeType.display }}
                                            </label>
                                            <div class="col-xs-8" id="select_place_type_{{i}}">
                                                <input id="place_type_id_{{i}}" name="place_type_id_{{i}}" type="hidden" class="form-control" value="{{ place.type.id }}"/>
                                                <input id="place_type_term_{{i}}" name="place_type_term_{{i}}" type="hidden" class="form-control" value="{{ place.type.term }}"/>
                                                <input id="place_type_vocabtype_{{i}}" name="place_type_vocabtype_{{i}}" type="hidden" class="form-control" value="place_match"/>
                                                <input id="place_type_minlength_{{i}}" name="place_type_minlength_{{i}}" type="hidden" class="form-control" value="0"/>
                                                <p class="form-control-static">{{ place.type.term }}</p>
                                            </div>
                                        </div>
                                        <div class="form-group">
                                            <label class="control-label col-xs-4" data-content="{{X.placeRole.tooltip}}" data-toggle="popover" data-placement="top">
                                                {{ X.placeRole.display }}
                                            </label>
                                            <div class="col-xs-8" id="select_place_role_{{i}}">
                                                <input id="place_role_id_{{i}}" name="place_role_id_{{i}}" type="hidden" class="form-control" value="{{ place.role.id }}"/>
                                                <input id="place_role_term_{{i}}" name="place_role_term_{{i}}" type="hidden" class="form-control" value="{{ place.role.term }}"/>
                                                <input id="place_role_vocabtype_{{i}}" name="place_role_vocabtype_{{i}}" type="hidden" class="form-control" value="place_match"/>
                                                <input id="place_role_minlength_{{i}}" name="place_role_minlength_{{i}}" type="hidden" class="form-control" value="0"/>
                                                <p class="form-control-static">{{ place.role.term }}</p>
                                            </div>
                                        </div>
                                        <div class="form-group">
                                            <label class="control-label col-xs-4" data-content="{{X.placeGeoTerm.tooltip}}" data-toggle="popover" data-placement="top">
                                                {{ X.placeGeoTerm.display }}
                                            </label>
                                            <div class="col-xs-8" id="select_place_geoplace_{{i}}">
                                                <input id="place_geoplace_id_{{i}}" name="place_geoplace_id_{{i}}" type="hidden" class="form-control" value="{{ place.geoplace.id }}"/>
                                                <input id="place_geoplace_term_{{i}}" name="place_geoplace_term_{{i}}" type="hidden" class="form-control" value="{{ place.geoplace.name }}"/>
                                                <input id="place_geoplace_vocabtype_{{i}}" name="place_geoplace_vocabtype_{{i}}" type="hidden" class="form-control" value="geo_place"/>
                                                <input id="place_geoplace_minlength_{{i}}" name="place_geoplace_minlength_{{i}}" type="hidden" class="form-control" value="4"/>
                                                <p class="form-control-static">{{ place.geoplace.name }}</p>
                                            </div>
                                        </div>
                                        <div class="form-group">
                                            <label for="place_score_{{ i }}" class="control-label col-xs-4" data-content="{{X.placeGeoTermScore.tooltip}}" data-toggle="popover" data-placement="top">
                                                {{ X.placeGeoTermScore.display }}
                                            </label>
                                            <div class="col-xs-8">
                                                <input id="place_score_{{i}}" name="place_score_{{i}}" type="text" class="form-control" value="{{ place.score }}" readonly/>
                                            </div>
                                        </div>
                                        <div class="form-group">
                                            <label for="place_confirmed_{{ i }}" class="control-label col-xs-4" data-content="{{X.placeGeoTermConfirmed.tooltip}}" data-toggle="popover" data-placement="top">
                                                {{ X.placeGeoTermConfirmed.display }}
                                            </label>
                                            <div class="col-xs-8">
                                                <label class="radio-inline"><input type="radio" name="place_confirmed_{{i}}" id="place_confirmed_true_{{i}}" value="true"
                                                    {{ place.confirmed == 't' ? 'checked' : '' }}
                                                    readonly/> True</label> 
                                                <label class="radio-inline"><input type="radio" name="place_confirmed_{{i}}" id="place_confirmed_false_{{i}}" value="false" 
                                                    {{ place.confirmed == 't' ? '' : 'checked' }}
                                                    readonly/> False</label> 
                                            </div>
                                        </div>
                                        <div class="form-group">
                                            <label for="place_note_{{ i }}" class="control-label col-xs-4" data-content="{{X.descriptiveNote.tooltip}}" data-toggle="popover" data-placement="top">
                                                {{ X.descriptiveNote.display }}
                                            </label>
                                            <div class="col-xs-8">
                                                <textarea id="place_note_{{i}}" name="place_note_{{i}}" class="form-control" readonly>{{ place.note }}</textarea>
                                            </div>
                                        </div>
                                    </div>
                                    {{ widgets.scmModal(X, "place", i, place.original, "Place", place) }}
                                    {{ widgets.optionsList(X, "place", i) }}

                                </div>
                            </div>
    
{% endmacro %}


{% macro displayConventionDeclaration(X, conventionDeclaration, i) %}
    {% import 'widgets.html' as widgets %}  
                            <div class="panel panel-default">
                                <div class="panel-body">
                                        <input type="hidden" id="conventionDeclaration_id_{{i}}" name="conventionDeclaration_id_{{i}}" value="{{conventionDeclaration.id}}"/>
                                        <input id="conventionDeclaration_version_{{i}}" name="conventionDeclaration_version_{{i}}" type="hidden" value="{{ conventionDeclaration.version }}"/>
                                        <input id="conventionDeclaration_operation_{{i}}" name="conventionDeclaration_operation_{{i}}" type="hidden" value=""/>
                                        <div class="col-xs-10" id="conventionDeclaration_datapart_{{i}}">
                                            <div class="form-group">
                                                <label for="conventionDeclaration_text_{{i}}" class="control-label col-xs-2" data-content="{{X.xml.tooltip}}" data-toggle="popover" data-placement="top">
                                                    {{ X.xml.display }}
                                                </label>
                                                <div class="col-xs-10">
                                                    <textarea id="conventionDeclaration_text_{{i}}" name="conventionDeclaration_text_{{i}}" class="form-control" readonly>{{ conventionDeclaration.text }}</textarea>
                                                </div>
                                            </div>
                                        </div>
                                        {{ widgets.scmModal(X, "conventionDeclaration", i, "Convention Declaration " ~ i, "Convention Declaration", conventionDeclaration) }}
                                        {{ widgets.optionsList(X, "conventionDeclaration", i) }}
                                </div>
                            </div>
{% endmacro %}

{% macro displayGeneralContext(X, generalContext, i) %}
    {% import 'widgets.html' as widgets %} 
                            <div class="panel panel-default" id="generalContext_panel_{{i}}">
                                <div class="panel-body">
                                        <input type="hidden" id="generalContext_id_{{i}}" name="generalContext_id_{{i}}" value="{{generalContext.id}}"/>
                                        <input id="generalContext_version_{{i}}" name="generalContext_version_{{i}}" type="hidden" value="{{ generalContext.version }}"/>
                                        <input id="generalContext_operation_{{i}}" name="generalContext_operation_{{i}}" type="hidden" value=""/>
                                        <div class="col-xs-10" id="generalContext_datapart_{{i}}">
                                            <div class="form-group">
                                                <label for="generalContext_text_{{i}}" class="control-label col-xs-2" data-content="{{X.xml.tooltip}}" data-toggle="popover" data-placement="top">
                                                    {{ X.xml.display }}
                                                </label>
                                                <div class="col-xs-10">
                                                    <textarea id="generalContext_text_{{i}}" name="generalContext_text_{{i}}" class="form-control" readonly>{{ generalContext.text }}</textarea>
                                                </div>
                                            </div>
                                        </div>
                                        {{ widgets.scmModal(X, "generalContext", i, "General Context " ~ i, "General Context", generalContext) }}
                                        {{ widgets.optionsList(X, "generalContext", i) }}
                                </div>
                            </div> 
{% endmacro %}

{% macro displayStructureOrGenealogy(X, structureOrGenealogy, i) %}
    {% import 'widgets.html' as widgets %}  
                            <div class="panel panel-default" id="structureOrGenealogy_panel_{{i}}">
                                <div class="panel-body">
                                        <input type="hidden" id="structureOrGenealogy_id_{{i}}" name="structureOrGenealogy_id_{{i}}" value="{{structureOrGenealogy.id}}"/>
                                        <input id="structureOrGenealogy_version_{{i}}" name="structureOrGenealogy_version_{{i}}" type="hidden" value="{{ structureOrGenealogy.version }}"/>
                                        <input id="structureOrGenealogy_operation_{{i}}" name="structureOrGenealogy_operation_{{i}}" type="hidden" value=""/>
                                        <div class="col-xs-10" id="structureOrGenealogy_datapart_{{i}}">
                                            <div class="form-group">
                                                <label for="structureOrGenealogy_text_{{i}}" class="control-label col-xs-2" data-content="{{X.xml.tooltip}}" data-toggle="popover" data-placement="top">
                                                    {{ X.xml.display }}
                                                </label>
                                                <div class="col-xs-10">
                                                    <textarea id="structureOrGenealogy_text_{{i}}" name="structureOrGenealogy_text_{{i}}" class="form-control" readonly>{{ structureOrGenealogy.text }}</textarea>
                                                </div>
                                            </div>
                                        </div>
                                        {{ widgets.scmModal(X, "structureOrGenealogy", i, "Structure or Genealogy " ~ i, "Structure or Genealogy", structureOrGenealogy) }}
                                        {{ widgets.optionsList(X, "structureOrGenealogy", i) }}
                                </div>
                            </div>
{% endmacro %}

{% macro displayMandate(X, mandate, i) %}
    {% import 'widgets.html' as widgets %}  
                            <div class="panel panel-default" id="mandate_panel_{{i}}">
                                <div class="panel-body">
                                        <input type="hidden" id="mandate_id_{{i}}" name="mandate_id_{{i}}" value="{{mandate.id}}"/>
                                        <input id="mandate_version_{{i}}" name="mandate_version_{{i}}" type="hidden" value="{{ mandate.version }}"/>
                                        <input id="mandate_operation_{{i}}" name="mandate_operation_{{i}}" type="hidden" value=""/>
                                        <div class="col-xs-10" id="mandate_datapart_{{i}}">
                                            <div class="form-group">
                                                <label for="mandate_text_{{i}}" class="control-label col-xs-2" data-content="{{X.xml.tooltip}}" data-toggle="popover" data-placement="top">
                                                    {{ X.xml.display }}
                                                </label>
                                                <div class="col-xs-10">
                                                    <textarea id="mandate_text_{{i}}" name="mandate_text_{{i}}" class="form-control" readonly>{{ mandate.text }}</textarea>
                                                </div>
                                            </div>
                                        </div>
                                        {{ widgets.scmModal(X, "mandate", i, "Mandate " ~ i, "Mandate", mandate) }}
                                        {{ widgets.optionsList(X, "mandate", i) }}
                                </div>
                            </div>
{% endmacro %}

{% macro displayExist(X, exist, i) %}
    {% import 'widgets.html' as widgets %}  
    {% import 'date_entry.html' as dates %}  

     
    {% if exist.isRange %}
        {{ dates.dateRangeEntry(X, 'Exist Dates', 'exist', exist, i) }}
    {% else %}
        {{ dates.dateEntry(X, 'Exist Dates', 'exist', exist, i) }}
    {% endif %}

{% endmacro %}

{% macro displaySCM(X, short, i, j, scm) %}
    {% import 'widgets.html' as widgets %}  
                   <div class="panel panel-default" id="scm_{{short}}_panel_{{j}}_{{i}}">
                        <div class="panel-body">
                            <input id="scm_{{short}}_id_{{j}}_{{i}}" name="scm_{{short}}_id_{{j}}_{{i}}" type="hidden" value="{{ scm.id }}"/>
                            <input id="scm_{{short}}_version_{{j}}_{{i}}" name="scm_{{short}}_version_{{j}}_{{i}}" type="hidden" value="{{ scm.version }}"/>
                            <input id="scm_{{short}}_operation_{{j}}_{{i}}" name="scm_{{short}}_operation_{{j}}_{{i}}" type="hidden" value=""/>
                            <div class="col-xs-10" id="scm_{{short}}_datapart_{{j}}_{{i}}">
                                <div class="form-group">
                                    <label for="scm_{{short}}_sourceData_{{j}}_{{i}}" class="control-label col-xs-4" data-content="{{X.scmSourceData.tooltip}}" data-toggle="popover" data-placement="top">
                                        {{ X.scmSourceData.display }}
                                    </label>
                                    <div class="col-xs-8">
                                        <textarea id="scm_{{short}}_sourceData_{{j}}_{{i}}" name="scm_{{short}}_sourceData_{{j}}_{{i}}" class="form-control" readonly>{{ scm.sourceData }}</textarea>
                                    </div>
                                </div>
                                <div class="form-group">
                                    <label class="control-label col-xs-4" data-content="{{X.scmCitation.tooltip}}" data-toggle="popover" data-placement="top">
                                        {{ X.scmCitation.display }}
                                        </label>
                                    <div class="col-xs-8" id="selectsource_scm_{{short}}_citation_{{j}}_{{i}}">
                                        <input id="scm_{{short}}_citation_id_{{j}}_{{i}}" name="scm_{{short}}_citation_id_{{j}}_{{i}}" type="hidden" class="form-control" value="{{ scm.citation.id }}"/>
                                        <input id="scm_{{short}}_citation_term_{{j}}_{{i}}" name="scm_{{short}}_citation_term_{{j}}_{{i}}" type="hidden" class="form-control" value="{{scm.citation.displayName}}"/>
                                        <p class="form-control-static">{{scm.citation.displayName}}</p>
                                    </div>
                                </div>
                                
                                
                                <div class="form-group">
                                    <label for="scm_{{short}}_subCitation_{{j}}_{{i}}" class="control-label col-xs-4" data-content="{{X.scmSubCitation.tooltip}}" data-toggle="popover" data-placement="top">
                                        {{ X.scmSubCitation.display }}
                                    </label>
                                    <div class="col-xs-8">
                                        <textarea id="scm_{{short}}_subCitation_{{j}}_{{i}}" name="scm_{{short}}_subCitation_{{j}}_{{i}}" class="form-control" readonly>{{ scm.subCitation }}</textarea>
                                    </div>
                                </div>
                                <div class="form-group">
                                    <label class="control-label col-xs-4" data-content="{{X.scmDescriptiveRule.tooltip}}" data-toggle="popover" data-placement="top">
                                        {{ X.scmDescriptiveRule.display }}
                                        </label>
                                    <div class="col-xs-8" id="select_scm_{{short}}_descriptiveRule_{{j}}_{{i}}">
                                        <input id="scm_{{short}}_descriptiveRule_id_{{j}}_{{i}}" name="scm_{{short}}_descriptiveRule_id_{{j}}_{{i}}" type="hidden" class="form-control" value="{{ scm.descriptiveRule.id }}"/>
                                        <input id="scm_{{short}}_descriptiveRule_term_{{j}}_{{i}}" name="scm_{{short}}_descriptiveRule_term_{{j}}_{{i}}" type="hidden" class="form-control" value="{{ scm.descriptiveRule.term }}"/>
                                        <input id="scm_{{short}}_descriptiveRule_vocabtype_{{j}}_{{i}}" name="scm_{{short}}_descriptiveRule_vocabtype_{{j}}_{{i}}" type="hidden" class="form-control" value="name_rule"/>
                                        <input id="scm_{{short}}_descriptiveRule_minlength_{{j}}_{{i}}" name="scm_{{short}}_descriptiveRule_minlength_{{j}}_{{i}}" type="hidden" class="form-control" value="0"/>
                                        <p class="form-control-static">{{ scm.descriptiveRule.term }}</p>
                                    </div>
                                </div>

                                <input type="hidden" id="scm_{{short}}_language_id_{{j}}_{{i}}" name="scm_{{short}}_language_id_{{j}}_{{i}}" value="{{scm.language.id}}"/>
                                <input type="hidden" id="scm_{{short}}_language_version_{{j}}_{{i}}" name="scm_{{short}}_language_version_{{j}}_{{i}}" value="{{scm.language.version}}"/>
                                <div class="form-group">
                                    <label class="control-label col-xs-4" data-content="{{X.language.tooltip}}" data-toggle="popover" data-placement="top">
                                        {{ X.language.display }}
                                    </label>
                                    <div class="col-xs-8" id="select_scm_{{short}}_languagelanguage_{{j}}_{{i}}">
                                        <input id="scm_{{short}}_languagelanguage_id_{{j}}_{{i}}" name="scm_{{short}}_languagelanguage_id_{{j}}_{{i}}" type="hidden" class="form-control" value="{{ scm.language.language.id }}"/>
                                        <input id="scm_{{short}}_languagelanguage_term_{{j}}_{{i}}" name="scm_{{short}}_languagelanguage_term_{{j}}_{{i}}" type="hidden" class="form-control" value="{{scm.language.language.term }}"/>
                                        <input id="scm_{{short}}_languagelanguage_vocabtype_{{j}}_{{i}}" name="scm_{{short}}_languagelanguage_vocabtype_{{j}}_{{i}}" type="hidden" class="form-control" value="language_code"/>
                                        <input id="scm_{{short}}_languagelanguage_minlength_{{j}}_{{i}}" name="scm_{{short}}_languagelanguage_minlength_{{j}}_{{i}}" type="hidden" class="form-control" value="0"/>
                                        <p class="form-control-static">{{ scm.language.language.term }}</p>
                                    </div>
                                </div>
                                <div class="form-group">
                                    <label class="control-label col-xs-4" data-content="{{X.script.tooltip}}" data-toggle="popover" data-placement="top">
                                        {{ X.script.display }}
                                    </label>
                                    <div class="col-xs-8" id="select_scm_{{short}}_languagescript_{{j}}_{{i}}">
                                        <input id="scm_{{short}}_languagescript_id_{{j}}_{{i}}" name="scm_{{short}}_languagescript_id_{{j}}_{{i}}" type="hidden" class="form-control" value="{{ scm.language.script.id }}"/>
                                        <input id="scm_{{short}}_languagescript_term_{{j}}_{{i}}" name="scm_{{short}}_languagescript_term_{{j}}_{{i}}" type="hidden" class="form-control" value="{{ scm.language.script.term }}"/>
                                        <input id="scm_{{short}}_languagescript_vocabtype_{{j}}_{{i}}" name="scm_{{short}}_languagescript_vocabtype_{{j}}_{{i}}" type="hidden" class="form-control" value="script_code"/>
                                        <input id="scm_{{short}}_languagescript_minlength_{{j}}_{{i}}" name="scm_{{short}}_languagescript_minlength_{{j}}_{{i}}" type="hidden" class="form-control" value="0"/>
                                        <p class="form-control-static">{{ scm.language.script.term }}</p>
                                    </div>
                                </div>
                                <div class="form-group">
                                    <label for="scm_{{short}}_note_{{j}}_{{i}}" class="control-label col-xs-4" data-content="{{X.descriptiveNote.tooltip}}" data-toggle="popover" data-placement="top">
                                        {{ X.descriptiveNote.display }}
                                    </label>
                                    <div class="col-xs-8">
                                        <textarea id="scm_{{short}}_note_{{j}}_{{i}}" name="scm_{{short}}_note_{{j}}_{{i}}" class="form-control" readonly>{{ scm.note }}</textarea>
                                    </div>
                                </div>


                            </div>
                            {{ widgets.scmOptionsList(X, short, i, j) }}

                        </div>
                    </div>

{% endmacro %}<|MERGE_RESOLUTION|>--- conflicted
+++ resolved
@@ -54,13 +54,13 @@
                                         </div>
                                     </div>
                                     <div class="form-group">
-                                        <label class="control-label col-xs-4">
-                                            Components
+                                        <label class="control-label col-xs-4" data-content="{{X.nameComponents.tooltip}}" data-toggle="popover" data-placement="top">
+                                            {{ X.nameComponents.display }} 
                                         </label>
                                         <div class="col-xs-8 well well-sm">
                                             {% set j = 0 %}
                                             {% for component in nameEntry.components %}
-                                                {{ components.displayComponent(component, i, j) }}
+                                                {{ components.displayComponent(X, component, i, j) }}
                                                 {% set j = j + 1 %}
                                             {% endfor %}
                                             
@@ -117,23 +117,6 @@
                                             {{ X.contributor.display }}
                                         </label>
                                         <div class="col-xs-8 well well-sm">
-<<<<<<< HEAD
-                                            {% set j = 0 %}
-                                            {% for contributor in nameEntry.contributors %}
-                                                {{ components.displayContributor(contributor, i, j) }}
-                                                {% set j = j + 1 %}
-                                            {% endfor %}
-                                            
-                                            <span id='nameEntry_contributor_next_j_{{i}}' style='display:none;'>{{j}}</span>
-                                            
-                                            <div class="form-group" id="nameEntry_contributor_add_div_{{i}}">
-                                                <div class="col-xs-12 text-center">
-                                                    <button class="btn btn-success snac-hidden" id="nameEntry_contributor_add_{{i}}" 
-                                                        onClick="return newNameEntryContributor({{i}});" disabled>
-                                                        <span class="glyphicon glyphicon-plus-sign"></span> Add Type
-                                                    </button>
-                                                </div>
-=======
                                         {% set j = 0 %}
                                         {% for contributor in nameEntry.contributors %}
                                             {{ components.displayContributor(X, contributor, i, j) }}
@@ -147,7 +130,6 @@
                                                     onClick="return newNameEntryContributor({{i}});" disabled>
                                                     <span class="glyphicon glyphicon-plus-sign"></span> Add Type
                                                 </button>
->>>>>>> ad8ec64b
                                             </div>
 
                                         </div>
@@ -161,8 +143,7 @@
     
 {% endmacro %}
 
-<<<<<<< HEAD
-{% macro displayComponent(component, i, j) %}
+{% macro displayComponent(X, component, i, j) %}
                                             <div class="col-xs-12" id="nameEntry_component_{{j}}_panel_{{i}}" style="padding-top: 5px; padding-bottom: 5px;">
                                                 <input type="hidden" id="nameEntry_component_{{j}}_id_{{i}}" 
                                                     name="nameEntry_component_{{j}}_id_{{i}}" 
@@ -290,10 +271,7 @@
 {% endmacro %}
 
 
-{% macro displayContributor(contributor, i, j) %}
-=======
 {% macro displayContributor(X, contributor, i, j) %}
->>>>>>> ad8ec64b
                                             <div class="panel panel-body" id="nameEntry_contributor_{{j}}_panel_{{i}}">
                                                 <input type="hidden" id="nameEntry_contributor_{{j}}_id_{{i}}" 
                                                     name="nameEntry_contributor_{{j}}_id_{{i}}" 
