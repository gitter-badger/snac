--- conflicted
+++ resolved
@@ -398,15 +398,12 @@
                         <p>An error occured while saving</p>
                     </div><!-- end alert -->
 
-<<<<<<< HEAD
                     {% if data.preview %}
                     <div class="alert alert-success">
                         <h3 class="text-center" style="color: #3c763d; margin-top:0px;"><span class='glyphicon glyphicon-eye-open'></span> Preview</h3>
                         <p>This is only a preview Constellation.  It will only exist until this window is closed.</p>
                     </div>
                     {% else %}
-=======
->>>>>>> 690e1b73
 
                    <div class="panel panel-info" style="margin-top: 15px;">
                        <div class="panel-heading">
@@ -418,15 +415,12 @@
                                <a href="#" class="list-group-item list-group-item-success disabled" data-toggle="modal" data-target="#collection_locations" id="displayHoldingsMap"><span class="glyphicon glyphicon-globe"></span> Collection Locations</a>
                                 <a class="list-group-item list-group-item-warning"
                                     href="?command=view&constellationid={{data.id}}&version={{data.version}}"><span class="glyphicon glyphicon-eye-open"></span> HRT View</a>
-<<<<<<< HEAD
                                 {% if data.maybeSameCount > 0 %}
                                 <a href="?command=maybesame&constellationid={{data.id}}&version={{data.version}}"
                                        class="list-group-item list-group-item-merge" id="merge">
                                        <span class="glyphicon glyphicon-random"></span> View Maybe Same
                                        <span class="badge">{{ data.maybeSameCount }}</span></a>
                                 {% endif %}
-=======
->>>>>>> 690e1b73
                                <a class="list-group-item list-group-item-history"
                                   href="?command=history&constellationid={{data.id}}&version={{data.version}}"><span class="glyphicon glyphicon-time"></span> Constellation History</a>
                            </div>
@@ -479,10 +473,7 @@
                       </div>
                   </div>
                   {% endif %}
-<<<<<<< HEAD
                   {% endif %}
-=======
->>>>>>> 690e1b73
 
 
 
