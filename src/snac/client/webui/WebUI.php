<?php
/**
 * Web Interface Class File
 *
 * Contains the main web interface class that instantiates the web ui
 *
 * @author Robbie Hott
 * @license http://opensource.org/licenses/BSD-3-Clause BSD 3-Clause
 * @copyright 2015 the Rector and Visitors of the University of Virginia, and
 *            the Regents of the University of California
 */
namespace snac\client\webui;

use \snac\interfaces\ServerInterface;
use \snac\client\util\ServerConnect as ServerConnect;
use League\OAuth2\Client\Token\AccessToken;

/**
 * WebUI Class
 *
 * This is the main web user interface class. It should be instantiated, then the run()
 * method called to start the webui handler.
 *
 * @author Robbie Hott
 */
class WebUI implements \snac\interfaces\ServerInterface {

    /**
     * @var array $input input for the web server
     */
    private $input = null;

    /**
     * Response text
     *
     * @var string $response  generated response for the web server
     */
    private $response = "";

    /**
     * Response headers
     *
     * @var string[] $responseHeaders response headers for the web server
     */
    private $responseHeaders = null;


    /**
     * @var \Monolog\Logger $logger Logger for this server
     */
    private $logger = null;

    /**
     * Constructor
     *
     * Takes the input parameters to the web server as an associative array.  These will likely
     * be the GET or POST variables from the user's web browser.
     *
     * @param array $input web input as an associative array
     */
    public function __construct($input) {
        global $log;

        $this->responseHeaders = array();
        $this->input = $input;
        if (!isset($this->input["command"]))
            $this->input["command"] = "";


        // create a log channel
        $this->logger = new \Monolog\Logger('WebUI');
        $this->logger->pushHandler($log);

        return;
    }

    /**
     * Run Function
     *
     * Runs the web server on the input and produces the response.
     *
     * {@inheritDoc}
     * @see \snac\interfaces\ServerInterface::run()
     */
    public function run() {

        $this->logger->debug("Starting to handle user request", $this->input);

        // Create an executor to perform all the actions
        $executor = new WebUIExecutor();

        // Create the display for local templates
        $display = new display\Display();
        $display->setLanguage("english");

        // Create an empty user object.  May be filled by the Session handler
        $user = null;

        // Create an empty list of permissions.
        $permissions = array();

        // These are the things you are allowed to do without logging in.
        $publicCommands = array(
                "login",
                "login2",
                "search",
                "view",
                "details",
                "download",
                "error",
                "vocabulary",
                "quicksearch",
                "relations",
                "maybesame",
                "diff",
                "explore",
                "history",
                "feedback"
        );

        // These are read-only commands that are allowed in read-only mode
        $readOnlyCommands = array(
            "search",
            "view",
            "details",
            "download",
            "error",
            "vocabulary",
            "quicksearch",
            "relations",
            "explore",
            "history"
        );


        // Code to take the site down for maintenance
        if (\snac\Config::$SITE_OFFLINE) {
            $display->setTemplate("down_page");
            array_push($this->responseHeaders, "Content-Type: text/html");
            $this->response = $display->getDisplay();
            return;
        }
        // End Code for maintenance
        // Code to take the site into read-only mode (destroys login session)
        if (\snac\Config::$READ_ONLY) {
            // Make sure there is no session to keep track of anymore
            session_name("SNACWebUI");
            session_start();
            session_destroy();

            // Overrule commands that are not read-only
            if (!empty($this->input["command"]) &&
                    !(in_array($this->input["command"], $readOnlyCommands))) {
                $display->setTemplate("readonly_page");
                array_push($this->responseHeaders, "Content-Type: text/html");
                $this->response = $display->getDisplay();
                return;
            }
        }
        // End Code for maintenance


        // *****************************************
        // Session and User Information
        // *****************************************

        // Start the session
        session_name("SNACWebUI");
        session_start();

        // Google OAuth Settings (from Config)
        $clientId     = \snac\Config::$OAUTH_CONNECTION["google"]["client_id"];
        $clientSecret = \snac\Config::$OAUTH_CONNECTION["google"]["client_secret"];
        // Change this if you are not using the built-in PHP server
        $redirectUri  = \snac\Config::$OAUTH_CONNECTION["google"]["redirect_uri"];
        // Initialize the provider
        $provider = new \League\OAuth2\Client\Provider\Google(compact('clientId', 'clientSecret', 'redirectUri'));
        $_SESSION['oauth2state'] = $provider->getState();



        // If the user is not logged in, send to the home screen. If logged in, then fill in User object
        if (empty($_SESSION['snac_user'])) {
            // If the user wants to do something, but hasn't logged in, then
            // send them to the home page.
            if (!empty($this->input["command"]) &&
                !(in_array($this->input["command"], $publicCommands)))
                $this->input["command"] = "";

        } else {
            $token = unserialize($_SESSION['token']);
            $ownerDetails = unserialize($_SESSION['user_details']);
            $user = unserialize($_SESSION['snac_user']);

            if ($user->getToken()["expires"] <= time()) {
                // if the user's token has expired, we need to ask for a refresh
                // if the refresh is successful, then great, keep going.
                // however, if not, then we need to either return an error asking the user
                //    to log back in (if returning JSON) OR redirect them to the login page
                //    (if returning HTML)

                // startSNACSession will connect to the server and ask to start a session.  The server will
                // reissue the session and extend the token expiration if the session does already exist.
                $tmpUser = $executor->startSNACSession($user);
                if ($tmpUser !== false) {
                    $user = $tmpUser;
                    $_SESSION["snac_user"] = serialize($user);
                } else {
                    $this->logger->addError("User was unable to restart session, but we allowed them through", array($user));
                    // TODO in Version 1.2, this needs to actually redirect them to the login page or give an error
                    // if they were actually trying to get a JSON response.
                }
            }

            // Create the PHP User object
            // $user = $executor->createUser($ownerDetails, $token);

            // Set the user information into the display object
            $display->setUserData($user->toArray());

            // Pull out permissions from the $user object and make them available to the template. This could
            // be done faster by storing them in the session variables along with the user object
            $permissions = array();
            foreach ($user->getRoleList() as $role) {
                foreach ($role->getPrivilegeList() as $privilege) {
                    $permissions[str_replace(" ", "", $privilege->getLabel())] = true;
                }
            }
            // NOTE: For use in Twig, the spaces HAVE BEEN REMOVED from the permission labels
            $display->setPermissionData($permissions);

            // Set the user information into the executor and server connection object
            $executor->setUser($user);
            $executor->setPermissionData($permissions);
        }


        // *************************************************
        // Workflow: Handle user commands, perform actions
        // *************************************************


        switch($this->input["command"]) {

            // Session-Level Commands
            case "login":
                // Destroy the old session
                session_destroy();
                // Restart the session
                session_name("SNACWebUI");
                session_start();

                // if the user wants to log in, then send them to the login server
                $authUrl = $provider->getAuthorizationUrl();
                header('Location: ' . $authUrl);
                return;

            case "login2":
                // OAuth Stuff //
                // Try to get an access token (using the authorization code grant)
                $token = $provider->getAccessToken('authorization_code',
                        array('code' => $_GET['code']));

                // Set the token in session variable
                $_SESSION['token'] = serialize($token);

                // We got an access token, let's now get the owner details
                $ownerDetails = $provider->getResourceOwner($token);

                // Set the user details in the session
                $_SESSION['user_details'] = serialize($ownerDetails);

                $tokenUnserialized = unserialize($_SESSION['token']);
                $ownerDetailsUnserialized = unserialize($_SESSION['user_details']);
                // Create the PHP User object
                $user = $executor->createUser($ownerDetailsUnserialized, $tokenUnserialized);
                $executor->setUser($user);
                $tmpUser = $executor->startSNACSession();

                if ($tmpUser === false) {
                    session_destroy();
                    $display->setTemplate("error_page");
                    $display->setData(array(
                        "type" => "Invalid User",
                        "message" => "The Google account does not exist in our system. Please log-in again with a different account."
                    ));
                    array_push($this->responseHeaders, "Content-Type: text/html");
                    $this->response = $display->getDisplay();
                    return;

                }
                $user = $tmpUser;

                $_SESSION['snac_user'] = serialize($user);

                // Go directly to the Dashboard, do not pass Go, do not collect $200
                header('Location: index.php?command=dashboard');
                return;

            case "logout":
                $executor->endSNACSession();

                // Destroy the old session
                session_destroy();
                // Restart the session
                session_name("SNACWebUI");
                session_start();
                $_SESSION = array();

                // Go to the homepage
                header('Location: index.php');
                return;

            // Editing, Preview, View, and Other Commands
            case "edit":
            case "edit_part":
                if (isset($permissions["Edit"]) && $permissions["Edit"]) {
                    $executor->displayEditPage($this->input, $display);
                } else {
                    $executor->displayPermissionDeniedPage("Edit Constellation", $display);
                }
                break;
            case "new":
                if (isset($permissions["Create"]) && $permissions["Create"]) {
                    $executor->displayNewPage($display);
                } else {
                    $executor->displayPermissionDeniedPage("Create Constellation", $display);
                }
                break;
            case "new_edit":
                if (isset($permissions["Create"]) && $permissions["Create"]) {
                    $executor->displayNewEditPage($this->input, $display);
                } else {
                    $executor->displayPermissionDeniedPage("Create Constellation", $display);
                }
                break;
            case "view":
                $executor->displayViewPage($this->input, $display);
                break;
            case "details":
                $executor->displayDetailedViewPage($this->input, $display);
                break;
            case "relations":
                $response = $executor->performRelationsQuery($this->input);
                break;
            case "maybesame":
                $response = $executor->displayMaybeSameListPage($this->input, $display);
                break;
            case "diff":
                $response = $executor->displayMaybeSameDiffPage($this->input, $display);
                break;
            case "diff_merge":
<<<<<<< HEAD
                if (isset($permissions["Merge"]) && $permissions["Merge"]) {
=======
                if (isset($permissions["Publish"]) && $permissions["Publish"]) {
>>>>>>> f0c56742
                    $response = $executor->displayMaybeSameDiffPage($this->input, $display, true);
                } else {
                    $executor->displayPermissionDeniedPage("Compare Constellations for Merge", $display);
                }
                break;
            case "merge":
<<<<<<< HEAD
                if (isset($permissions["Merge"]) && $permissions["Merge"]) {
=======
                if (isset($permissions["Publish"]) && $permissions["Publish"]) {
>>>>>>> f0c56742
                    $response = $executor->processMerge($this->input, $display);
                } else {
                    $executor->displayPermissionDeniedPage("Merge Constellations", $display);
                }
                break;
<<<<<<< HEAD
            case "auto_merge":
                if (isset($permissions["Merge"]) && $permissions["Merge"]) {
                    $response = $executor->processAutoMerge($this->input, $display);
                } else {
                    $executor->displayPermissionDeniedPage("Merge Constellations", $display);
                }
                break;
            case "merge_cancel":
                if (isset($permissions["Merge"]) && $permissions["Merge"]) {
=======
            case "merge_cancel":
                if (isset($permissions["Publish"]) && $permissions["Publish"]) {
>>>>>>> f0c56742
                    $response = $executor->cancelMerge($this->input, $display);
                } else {
                    $executor->displayPermissionDeniedPage("Merge Constellations", $display);
                }
                break;
            case "history":
                $executor->displayHistoryPage($this->input, $display);
                break;

            case "preview":
                $executor->displayPreviewPage($this->input, $display);
                break;
<<<<<<< HEAD
            case "dashboard":
                $executor->displayDashboardPage($display);
                break;
            case "profile":
                $executor->displayProfilePage($display);
                break;
            case "api_key":
                $executor->displayAPIInfoPage($display, $user);
                break;
            case "api_help":
                $executor->displayAPIHelpPage($display, $user);
                break;
=======
>>>>>>> f0c56742
            case "download":
                $this->response = $executor->handleDownload($this->input, $display, $this->responseHeaders);
                if ($display->hasTemplate()) {
                    break;
                } else {
                    return;
                }
            case "explore":
                $executor->displayGridPage($display);
                break;

            // User and messaging commands
            case "dashboard":
                $executor->displayDashboardPage($display);
                break;
            case "profile":
                $executor->displayProfilePage($display);
                break;
            case "messages":
                $executor->displayMessageListPage($display);
                break;
            case "message_read":
                $response = $executor->readMessage($this->input);
                break;
            case "message_send":
                $response = $executor->sendMessage($this->input);
                break;
            case "message_delete":
                $response = $executor->deleteMessage($this->input);
                break;
            case "feedback":
                $response = $executor->sendFeedbackMessage($this->input);
                break;

            // Administrator command (the sub method handles admin commands)
            case "administrator":
                $response = $executor->handleAdministrator($this->input, $display, $user);
                break;

            // Vocab administrator command (the sub method handles commands)
            case "vocab_administrator":
                $response = $executor->handleVocabAdministrator($this->input, $display, $user);
                break;

            // Modification commands that return JSON
            case "update_profile":
                $response = $executor->saveProfile($this->input, $user);
                break;

            case "new_reconcile":
                $response = $executor->reconcilePieces($this->input);
                break;

            case "save":
                $response = $executor->saveConstellation($this->input);
                break;

            case "save_unlock":
                $response = $executor->saveAndUnlockConstellation($this->input);
                break;

            case "unlock":
                $response = $executor->unlockConstellation($this->input);
                // if unlocked by constellationid parameter, then send them to the dashboard.
                if (!isset($response["error"]) && !isset($this->input["entityType"])) {
                    header("Location: index.php?command=dashboard&message=Constellation successfully unlocked");
                    return;
                } else if (!isset($this->input["entityType"])) {
                    $executor->drawErrorPage($response, $display);
                }
                break;

            case "save_review":
                $response = $executor->saveAndSendForReviewConstellation($this->input);
                break;

            case "review":
                $response = $executor->sendForReviewConstellation($this->input);
                // if sent for review by constellationid parameter alone, then send them to the dashboard.
                if (!isset($response["error"]) && !isset($this->input["entityType"])) {
                    header("Location: index.php?command=dashboard&message=Constellation successfully sent for review");
                    return;
                } else if (!isset($this->input["entityType"])) {
                    $executor->drawErrorPage($response, $display);
                }
                break;

            case "save_publish":
                $response = $executor->saveAndPublishConstellation($this->input);
                break;

            case "publish":
                $response = $executor->publishConstellation($this->input);
                // if published by constellationid parameter, then send them to the dashboard.
                if (!isset($response["error"]) && !isset($this->input["entityType"])) {
                    header("Location: index.php?command=dashboard&message=Constellation successfully published");
                    return;
                } else if (!isset($this->input["entityType"])) {
                    $executor->drawErrorPage($response, $display);
                }
                break;

            case "save_resource":
                $response = $executor->saveResource($this->input);
                break;

            case "delete":
                $response = $executor->deleteConstellation($this->input);
                // if deleted by constellationid parameter, then send them to the dashboard.
                if (!isset($response["error"]) && !isset($this->input["entityType"])) {
                    header("Location: index.php?command=dashboard&message=Constellation successfully deleted");
                    return;
                } else if (!isset($this->input["entityType"])) {
                    $executor->drawErrorPage($response, $display);
                }
                break;

            // Search commands
            case "vocabulary":
                if (isset($this->input["subcommand"]) && $this->input["subcommand"] == "read")
                    $response = $executor->readVocabulary($this->input);
                else
                    $response = $executor->performVocabularySearch($this->input);
                break;

            case "quicksearch":
                $response = $executor->performNameSearch($this->input, true);
                break;

            case "search":
                $executor->displaySearchPage($this->input, $display);
                break;

            case "resource_search":
                $response = $executor->performResourceSearch($this->input);
                break;

            case "browse":
                $executor->displayBrowsePage($display);
                break;
            case "browse_data":
                $response = $executor->performBrowseSearch($this->input);
                break;

            case "user_search":
                $response = $executor->performUserSearch($this->input);
                break;

            // Error command
            case "error":
                $error = array("error" => array(
                    "type" => "Not Found",
                    "message" => "The resource you were looking for does not exist."
                ));
                $response = $executor->drawErrorPage($error, $display);
                break;


            // If dropping through, then show the landing page
            default:
                // The WebUI is displaying the landing page only
                // $executor->displayLandingPage($display);
                // The grid page is the "new" landing page
                $executor->displayGridPage($display);
                break;
        }

        // If the display has been given a template, then use it.  Else, print out JSON.
        if ($display->hasTemplate()) {
            $this->logger->addDebug("Creating response page from template with data");
            array_push($this->responseHeaders, "Content-Type: text/html");
            $this->response = $display->getDisplay();
            $this->logger->addDebug("Response page created, sending back to user");
        } else {
            $this->response = json_encode($response, JSON_PRETTY_PRINT);
            array_push($this->responseHeaders, "Content-Type: text/json");
        }
        return;
    }

    /**
     * Returns the web server's response (as a string)
     *
     * {@inheritDoc}
     * @see \snac\interfaces\ServerInterface::getResponse()
     */
    public function getResponse() {

        return $this->response;
    }

    /**
     * Returns the headers for the web server's response (as array of strings)
     *
     * {@inheritDoc}
     * @see \snac\interfaces\ServerInterface::getResponseHeaders()
     */
    public function getResponseHeaders() {

        return $this->responseHeaders;
        return array (
                "Content-Type: text/html"
        );
    }

}<|MERGE_RESOLUTION|>--- conflicted
+++ resolved
@@ -350,28 +350,19 @@
                 $response = $executor->displayMaybeSameDiffPage($this->input, $display);
                 break;
             case "diff_merge":
-<<<<<<< HEAD
                 if (isset($permissions["Merge"]) && $permissions["Merge"]) {
-=======
-                if (isset($permissions["Publish"]) && $permissions["Publish"]) {
->>>>>>> f0c56742
                     $response = $executor->displayMaybeSameDiffPage($this->input, $display, true);
                 } else {
                     $executor->displayPermissionDeniedPage("Compare Constellations for Merge", $display);
                 }
                 break;
             case "merge":
-<<<<<<< HEAD
                 if (isset($permissions["Merge"]) && $permissions["Merge"]) {
-=======
-                if (isset($permissions["Publish"]) && $permissions["Publish"]) {
->>>>>>> f0c56742
                     $response = $executor->processMerge($this->input, $display);
                 } else {
                     $executor->displayPermissionDeniedPage("Merge Constellations", $display);
                 }
                 break;
-<<<<<<< HEAD
             case "auto_merge":
                 if (isset($permissions["Merge"]) && $permissions["Merge"]) {
                     $response = $executor->processAutoMerge($this->input, $display);
@@ -381,10 +372,6 @@
                 break;
             case "merge_cancel":
                 if (isset($permissions["Merge"]) && $permissions["Merge"]) {
-=======
-            case "merge_cancel":
-                if (isset($permissions["Publish"]) && $permissions["Publish"]) {
->>>>>>> f0c56742
                     $response = $executor->cancelMerge($this->input, $display);
                 } else {
                     $executor->displayPermissionDeniedPage("Merge Constellations", $display);
@@ -397,21 +384,6 @@
             case "preview":
                 $executor->displayPreviewPage($this->input, $display);
                 break;
-<<<<<<< HEAD
-            case "dashboard":
-                $executor->displayDashboardPage($display);
-                break;
-            case "profile":
-                $executor->displayProfilePage($display);
-                break;
-            case "api_key":
-                $executor->displayAPIInfoPage($display, $user);
-                break;
-            case "api_help":
-                $executor->displayAPIHelpPage($display, $user);
-                break;
-=======
->>>>>>> f0c56742
             case "download":
                 $this->response = $executor->handleDownload($this->input, $display, $this->responseHeaders);
                 if ($display->hasTemplate()) {
@@ -429,6 +401,12 @@
                 break;
             case "profile":
                 $executor->displayProfilePage($display);
+                break;
+            case "api_key":
+                $executor->displayAPIInfoPage($display, $user);
+                break;
+            case "api_help":
+                $executor->displayAPIHelpPage($display, $user);
                 break;
             case "messages":
                 $executor->displayMessageListPage($display);
