<?php
/**
 * Web Interface Executor Class File
 *
 * Contains the WebUIExector class that performs all the tasks for the Web UI
 *
 * @author Robbie Hott
 * @license http://opensource.org/licenses/BSD-3-Clause BSD 3-Clause
 * @copyright 2015 the Rector and Visitors of the University of Virginia, and
 *            the Regents of the University of California
 */
namespace snac\client\webui;

use \snac\client\util\ServerConnect as ServerConnect;

/**
 * WebUIExecutor Class
 *
 * Contains functions that the WebUI's workflow engine needs to complete its work.
 *
 * @author Robbie Hott
 */
class WebUIExecutor {

    /**
     * @var \snac\client\util\ServerConnect $connect Connection to the server
     */
    private $connect = null;

    /**
     * @var \snac\data\User $user The user in the current session
     */
    private $user = null;

    /**
     * @var boolean[] $permissions Associative array of permissions for this user
     */
    private $permissions = null;

    /**
     * @var \Monolog\Logger $logger Logger for this server
     */
    private $logger = null;

    /**
     * Constructor
     *
     * @param \snac\data\User|null $user The current user object
     */
    public function __construct(&$user = null) {
        global $log;

        $this->permissions = array();

        // set up server connection
        $this->connect = new ServerConnect($user);
        $this->user = $user;

        // create a log channel
        $this->logger = new \Monolog\Logger('WebUIExec');
        $this->logger->pushHandler($log);

        return;
    }

    /**
     * Set User
     *
     * Set the user object to use when connecting with the Server
     *
     * @param \snac\data\User|null $user User object
     */
    public function setUser(&$user = null) {
        $this->connect->setUser($user);
        $this->user = $user;
    }

    /**
     * Set User Permissions Data
     *
     * Sets the permissions bitfield (as an associative array) for the user connected
     * to this session.  To maintain compatibility with Twig and other client-side scripts,
     * permission/privilege labels must have spaces and special characters removed.
     *
     * @param boolean[] $data Associative array of Permission to boolean flag
     */
    public function setPermissionData($data) {
        $this->permissions = $data;
    }



    /**
     * Display Edit Page
     *
     * Fills the display object with the edit page for a given user.
     *
     * @param string[] $input Post/Get inputs from the webui
     * @param \snac\client\webui\display\Display $display The display object for page creation
     */
    public function displayEditPage(&$input, &$display) {
        $query = $input;
        $constellation = null;
        // If they are asking for a part and they haven't been given a constellation ID (new page), then let them through anyway
        if ($input["command"] == "edit_part" && isset($input["part"]) && (!isset($input["constellationid"]) || $input["constellationid"] == '') ) {
            $c = new \snac\data\Constellation();
            $constellation = $c->toArray();
        } else {
            $this->logger->addDebug("Sending query to the server", $query);
            $serverResponse = $this->connect->query($query);
            $this->logger->addDebug("Received server response", array($serverResponse));
            if (isset($serverResponse["constellation"]))
                $constellation = $serverResponse["constellation"];
        }

        if ($constellation != null) {
            if ($input["command"] == "edit_part" && isset($input["part"]))
                $display->setTemplate("edit_tabs/".$input["part"]);
            else
                $display->setTemplate("edit_page");
            if (\snac\Config::$DEBUG_MODE == true) {
                $display->addDebugData("constellationSource", json_encode($constellation, JSON_PRETTY_PRINT));
                if (isset($serverResponse))
                    $display->addDebugData("serverResponse", json_encode($serverResponse, JSON_PRETTY_PRINT));
            }
            $this->logger->addDebug("Setting constellation data into the page template");
            $display->setData($constellation);
        } else {
                $this->logger->addDebug("Error page being drawn");
                $this->drawErrorPage($serverResponse, $display);
        }
    }

    /**
     * Display New Simple Page
     *
     * Creates a blank "new constellation" simple edit page and loads it into the display.
     *
     * @param \snac\client\webui\display\Display $display The display object for page creation
     */
    public function displayNewPage(&$display) {
        $display->setTemplate("new_constellation_page");
        $constellation = new \snac\data\Constellation();
        $constellation->setOperation(\snac\data\Constellation::$OPERATION_INSERT);
        $constellation->addNameEntry(new \snac\data\NameEntry());
        if (\snac\Config::$DEBUG_MODE == true) {
            $display->addDebugData("constellationSource", json_encode($constellation, JSON_PRETTY_PRINT));
        }
        $this->logger->addDebug("Setting constellation data into the page template");
        $display->setData($constellation);
    }

    /**
     * Display New Edit Page
     *
     * Fills the display object with the edit page for a given user, using a constellation from the input
     * rather than from the database
     *
     * @param string[] $input Post/Get inputs from the webui
     * @param \snac\client\webui\display\Display $display The display object for page creation
     */
     public function displayNewEditPage(&$input, &$display) {
         $mapper = new \snac\client\webui\util\ConstellationPostMapper();
         $mapper->allowTermLookup();

         // Get the constellation object
         $constellation = $mapper->serializeToConstellation($input);
         $this->logger->addDebug("Setting NEW constellation data", $constellation->toArray());

         $display->setTemplate("edit_page");
         if (\snac\Config::$DEBUG_MODE == true) {
             $display->addDebugData("constellationSource", json_encode($constellation, JSON_PRETTY_PRINT));
         }
         $this->logger->addDebug("Setting constellation data into the page template");
         $display->setData($constellation);
    }

    /**
     * Get Constellation
     *
     * Query the server to read a full Constellation object.
     *
     * @param string[] $input Post/Get inputs from the webui
     * @param \snac\client\webui\display\Display $display The display object for page creation
     * @return string[] The response from the server. It is a json_decode'ed response from curl.
     */
    protected function getConstellation(&$input, &$display) {
        $query = array();
        if (isset($input["constellationid"]))
            $query["constellationid"] = $input["constellationid"];
        if (isset($input["version"]))
            $query["version"] = $input["version"];
        if (isset($input["arkid"]))
            $query["arkid"] = $input["arkid"];
        $query["command"] = "read";

        $this->logger->addDebug("Sending query to the server", $query);
        $serverResponse = $this->connect->query($query);
        $this->logger->addDebug("Received server response");
        return $serverResponse;
    }

    /**
     * Display Browse Page
     *
     * Loads the browse page into the display.
     *
     * @param \snac\client\webui\display\Display $display The display object for page creation
     */
    public function displayBrowsePage(&$display) {
        $display->setTemplate("browse_page");
    }

    /**
     * Perform Browse Search
     *
     * Performs the browsing search for the browse page, returning the list
     * to be displayed to the user.
     *
     * @param string[] $input Post/Get inputs from the webui
     * @return string[] The web ui's response to the client (array ready for json_encode)
     */
    public function performBrowseSearch(&$input) {
        $term = "";
        $position = "middle";
        $entityType = "";
        $icid = 0;

        if (isset($input["entity_type"]))
            $entityType = $input["entity_type"];
        if (isset($input["position"]))
            $position = $input["position"];
        if (isset($input["term"]))
            $term = $input["term"];
        if (isset($input["ic_id"]))
            $icid = $input["ic_id"];

        $query = array(
            "command" => "browse",
            "term" => $term,
            "entity_type" => $entityType,
            "position" => $position,
            "icid" => $icid
        );

        // Query the server for the elastic search results
        $serverResponse = $this->connect->query($query);

        return $serverResponse;

    }


    /**
    * Display Search Page
    *
    * Loads the search page for a given query input into the display.
    *
    * @param string[] $input Post/Get inputs from the webui
    * @param \snac\client\webui\display\Display $display The display object for page creation
    */
    public function displaySearchPage(&$input, &$display) {
        if (!isset($input["term"]))
            $input["term"] = "";

        if (!isset($input["entity_type"]))
            $input["entity_type"] = "";

        if (isset($input["q"])) {
            $input["term"] = $input["q"];
        }
        $results = $this->performNameSearch($input);
        if (isset($results["results"])) {
            $results["query"] = $input["term"];
            $results["entityType"] = $input["entity_type"];
            $results["searchType"] = $results["search_type"];
            $display->setTemplate("search_page");
            $display->setData($results);
        } else {
            $this->logger->addDebug("Error page being drawn");
            $this->drawErrorPage($results, $display);
        }
    }

    /**
     * Display View Page
     *
     * Loads the view page for a given constellation input into the display.
     *
     * @param string[] $input Post/Get inputs from the webui
     * @param \snac\client\webui\display\Display $display The display object for page creation
     */
    public function displayViewPage(&$input, &$display) {
        $message = null;
        $serverResponse = $this->getConstellation($input, $display);
        if (isset($serverResponse["constellation"])) {
            if (isset($serverResponse["constellation"]["dataType"])) {
                // We have only ONE constellation, so display

                $display->setTemplate("view_page");
                $constellation = $serverResponse["constellation"];
                $editingUser = null;
                if (isset($serverResponse["editing_user"]))
                    $editingUser = $serverResponse["editing_user"];

                if (\snac\Config::$DEBUG_MODE == true) {
                    $display->addDebugData("constellationSource", json_encode($serverResponse["constellation"], JSON_PRETTY_PRINT));
                    $display->addDebugData("serverResponse", json_encode($serverResponse, JSON_PRETTY_PRINT));
                }

                $this->logger->addDebug("Getting Holding institution information from the resource relations");
                $c = new \snac\data\Constellation($constellation);
                $holdings = array();
                foreach ($c->getResourceRelations() as $resourceRel) {
                    if ($resourceRel->getResource() !== null && $resourceRel->getResource()->getRepository() != null) {
                        $repo = $resourceRel->getResource()->getRepository();
                        $holdings[$repo->getID()] = array(
                            "name" => $repo->getPreferredNameEntry()->getOriginal()
                        );
                        foreach ($repo->getPlaces() as $place) {
                            if ($place->getGeoTerm() != null) {
                                $holdings[$repo->getID()]["latitude"] = $place->getGeoTerm()->getLatitude();
                                $holdings[$repo->getID()]["longitude"] = $place->getGeoTerm()->getLongitude();
                            }
                        }
                    }
                }
                // Sort the holding institutions alphabetically
                usort($holdings, function($a, $b) {
                    return $a["name"] <=> $b["name"];
                });

                // Check for a redirect
                if ($serverResponse["result"] == "success-notice") {
                    $message = $serverResponse["message"];
                }

                $this->logger->addDebug("Setting constellation data into the page template");

                $display->setData(array_merge(
                    $constellation,
                    array(
                        "preview"=> (isset($input["preview"])) ? true : false,
                        "maybeSameCount"=> (isset($serverResponse["maybesame_count"])) ? $serverResponse["maybesame_count"] : 0,
                        "message" => $message,
                        "holdings" => $holdings,
                        "editingUser" => $editingUser)
                    )
                );
            } else {
                // We have multiple constellations, so redirect to split page
                $this->displaySplitChoicePage($serverResponse, $display);
            }
        } else {
            $this->logger->addDebug("Error page being drawn");
            $this->drawErrorPage($serverResponse, $display);
        }
    }

    /**
     * Display Split Choice Page
     *
     * Loads the display with the split choice page.  This page is used when there are multiple
     * Constellations returned by the server for any given single id/ark.  The user in that case
     * must choose which Constellation to view.
     *
     * @param string[] $serverResponse The server response (associative array) containing multiple constellations
     * @param \snac\client\webui\display\Display $display The display object for page creation
     */
    public function displaySplitChoicePage(&$serverResponse, &$display) {
        $display->setTemplate("split_choice_page");

        // Check for a mesage
        if ($serverResponse["result"] == "success-notice") {
            $message = $serverResponse["message"];
        }

        $this->logger->addDebug("Setting constellation data into the page template");

        $display->setData(
            array(
                "constellations" => $serverResponse["constellation"],
                "message" => $message
            )
        );
    }


    /**
     * Display Detailed View Page
     *
     * Loads the detailed view page for a given constellation input into the display.
     *
     * @param string[] $input Post/Get inputs from the webui
     * @param \snac\client\webui\display\Display $display The display object for page creation
     */
    public function displayDetailedViewPage(&$input, &$display) {
        $serverResponse = $this->getConstellation($input, $display);
        if (isset($serverResponse["constellation"])) {
            $editingUser = null;
            if (isset($serverResponse["editing_user"]))
                $editingUser = $serverResponse["editing_user"];

            $display->setTemplate("detailed_view_page");

            $constellation = $serverResponse["constellation"];
            if (\snac\Config::$DEBUG_MODE == true) {
                $display->addDebugData("constellationSource", json_encode($serverResponse["constellation"], JSON_PRETTY_PRINT));
                $display->addDebugData("serverResponse", json_encode($serverResponse, JSON_PRETTY_PRINT));
            }
            
            $this->logger->addDebug("Getting Holding institution information from the resource relations");
            $c = new \snac\data\Constellation($constellation);
            $holdings = array();
            foreach ($c->getResourceRelations() as $resourceRel) {
                if ($resourceRel->getResource() !== null && $resourceRel->getResource()->getRepository() != null) {
                    $repo = $resourceRel->getResource()->getRepository();
                    $holdings[$repo->getID()] = array(
                        "name" => $repo->getPreferredNameEntry()->getOriginal()
                    );
                    foreach ($repo->getPlaces() as $place) {
                        if ($place->getGeoTerm() != null) {
                            $holdings[$repo->getID()]["latitude"] = $place->getGeoTerm()->getLatitude();
                            $holdings[$repo->getID()]["longitude"] = $place->getGeoTerm()->getLongitude();
                        }
                    }
                }
            }
            // Sort the holding institutions alphabetically
            usort($holdings, function($a, $b) {
                return $a["name"] <=> $b["name"];
            });
            
            $this->logger->addDebug("Setting constellation data into the page template");
            $display->setData(array_merge(
                $constellation,
                array("preview"=> (isset($input["preview"])) ? true : false,
<<<<<<< HEAD
                    "maybeSameCount"=> (isset($serverResponse["maybesame_count"])) ? $serverResponse["maybesame_count"] : 0,
=======
                    "holdings" => $holdings,
>>>>>>> f0259b17
                    "editingUser" => $editingUser)
            ));
        } else {
            $this->logger->addDebug("Error page being drawn");
            $this->drawErrorPage($serverResponse, $display);
        }
    }

    /**
     * Display MaybeSame List Page
     *
     * Fills the display object with the maybe-same list page.  If the user has permission
     * and the server says that the constellations are mergeable, it will also add merge buttons.
     *
     * @param string[] $input Post/Get inputs from the webui
     * @param \snac\client\webui\display\Display $display The display object for page creation
     */
    public function displayMaybeSameListPage(&$input, &$display) {

        $query = array(
            "command" => "constellation_list_maybesame",
            "constellationid" => $input["constellationid"]
        );
        $this->logger->addDebug("Sending query to the server", $query);
        $serverResponse = $this->connect->query($query);
        $this->logger->addDebug("Received server response", array($serverResponse));
        if (isset($serverResponse["constellation"])) {
            $display->setTemplate("maybesame_list_page");
            $displayData = array(
                "constellation" => $serverResponse["constellation"],
                "mergeable" => $serverResponse["mergeable"]
            );
            if (isset($serverResponse["maybe_same"])) {
                $displayData["maybeSameList"] = $serverResponse["maybe_same"];
            }
            if (\snac\Config::$DEBUG_MODE == true) {
                $display->addDebugData("serverResponse", json_encode($serverResponse, JSON_PRETTY_PRINT));
            }
            $display->setData($displayData);
        } else {
            $this->logger->addDebug("Error page being drawn");
            $this->drawErrorPage($serverResponse, $display);
        }
    }

    /**
     * Display Constellation History Page
     *
     * Loads the version history page for a given constellation input into the display.
     *
     * @param string[] $input Post/Get inputs from the webui
     * @param \snac\client\webui\display\Display $display The display object for page creation
     */
    public function displayHistoryPage(&$input, &$display) {
        $query = array();
        if (isset($input["constellationid"]))
            $query["constellationid"] = $input["constellationid"];
        if (isset($input["version"]))
            $query["version"] = $input["version"];
        if (isset($input["arkid"]))
            $query["arkid"] = $input["arkid"];
        $query["command"] = "constellation_history";

        $serverResponse = $this->connect->query($query);

        if (isset($serverResponse["constellation"])) {
            $display->setTemplate("history_page");
            if (\snac\Config::$DEBUG_MODE == true) {
                $display->addDebugData("serverResponse", json_encode($serverResponse, JSON_PRETTY_PRINT));
            }
            $this->logger->addDebug("Setting constellation data into the page template");
            $display->setData($serverResponse);
        } else {
            $this->logger->addDebug("Error page being drawn");
            $this->drawErrorPage($serverResponse, $display);
        }
    }

    /**
     * Process a Merge
     *
     * Takes the merged input data from the merge page, converts the merged Constellation into a
     * Constellation object and asks the server to perform the merge.  If the merge is successful,
     * this method will load the new (merged) Constellation into the detailed view template for
     * display to the user.
     *
     * @param string[] $input Post/Get inputs from the webui
     * @param \snac\client\webui\display\Display $display The display object for page creation
     */
    public function processMerge(&$input, &$display) {
        // All the information should come VIA post to build the preview
        $mapper = new \snac\client\webui\util\ConstellationPostMapper();
        $mapper->allowTermLookup();
        $mapper->mapAsNewConstellation();

        // Serialize constellation object
        $constellation = $mapper->serializeToConstellation($input);

        if ($constellation != null && isset($input["constellationid1"]) && isset($input["constellationid2"])) {
            // Ask the server to do the merge
            $query = [
                "command" => "constellation_merge",
                "constellationids" => [
                    $input["constellationid1"],
                    $input["constellationid2"]
                ],
                "constellation" => $constellation->toArray()
            ];
            $this->logger->addDebug("Asking server to do the merge");
            $serverResponse = $this->connect->query($query);
            $this->logger->addDebug("Received server response", array($serverResponse));

            if (isset($serverResponse["constellation"])) {
                $display->setTemplate("detailed_view_page");
                if (\snac\Config::$DEBUG_MODE == true) {
                    $display->addDebugData("constellationSource", json_encode($serverResponse["constellation"], JSON_PRETTY_PRINT));
                    $display->addDebugData("serverResponse", json_encode($serverResponse, JSON_PRETTY_PRINT));
                }

                // Since this was just merged, it is currently editable
                $serverResponse["constellation"]["status"] = "editable";

                $this->logger->addDebug("Setting constellation data into the page template");
                $display->setData($serverResponse["constellation"]);
            } else {
                $this->logger->addDebug("Error page being drawn");
                $this->drawErrorPage($serverResponse, $display);
            }
        }
    }

    /**
     * Process Automatic Merge
     *
     * Takes a list of Constellation IDs as input from the user and try to merge.  If the merge is successful,
     * this method will load the new (merged) Constellation into the detailed view template for
     * display to the user.
     *
     * @param string[] $input Post/Get inputs from the webui
     * @param \snac\client\webui\display\Display $display The display object for page creation
     */
    public function processAutoMerge(&$input, &$display) {

        if (isset($input["mergecount"]) && is_numeric($input["mergecount"]) && $input["mergecount"] > 1) {
            $count = $input["mergecount"];
            $icids = array();
            for ($i = 1; $i <= $count; $i++) {
                if (!isset($input["constellationid" .$i])) {
                    $this->logger->addDebug("Error page being drawn");
                    $this->drawErrorPage(["error" => "Could not auto-merge"], $display);
                }
                array_push($icids, $input["constellationid" . $i]);
            }

            // Ask the server to do the merge
            $query = [
                "command" => "constellation_auto_merge",
                "constellationids" => $icids
            ];
            
            $this->logger->addDebug("Asking server to do the auto merge");
            $serverResponse = $this->connect->query($query);
            $this->logger->addDebug("Received server response", array($serverResponse));

            if (isset($serverResponse["constellation"])) {
                $display->setTemplate("detailed_view_page");
                if (\snac\Config::$DEBUG_MODE == true) {
                    $display->addDebugData("constellationSource", json_encode($serverResponse["constellation"], JSON_PRETTY_PRINT));
                    $display->addDebugData("serverResponse", json_encode($serverResponse, JSON_PRETTY_PRINT));
                }

                // Since this was just merged, it is currently editable
                $serverResponse["constellation"]["status"] = "editable";

                $this->logger->addDebug("Setting constellation data into the page template");
                $display->setData($serverResponse["constellation"]);
            } else {
                $this->logger->addDebug("Error page being drawn");
                $this->drawErrorPage($serverResponse, $display);
            }
        }
    }
    /**
     * Cancel a merge
     *
     * Tries to cancel a merge by asking the server to unlock both of the Constellations
     * originally locked for the merge.  If successful, then returns JSON response to the client.
     *
     * @param string[] $input Post/Get inputs from the webui
     * @return string[] The web ui's response to the client (array ready for json_encode)
     */
    public function cancelMerge(&$input) {
        $request1 = array (
            "constellationid" => $input["constellationid1"],
            "version" => $input["version1"]
        );
        $response1 = $this->unlockConstellation($request1);

        $request2 = array (
            "constellationid" => $input["constellationid2"],
            "version" => $input["version2"]
        );
        $response2 = $this->unlockConstellation($request2);

        $response = array();

        $response["server_debug"] = array();
        $response["server_debug"]["unlock1"] = $response1;
        $response["server_debug"]["unlock2"] = $response2;
        if (isset($response1["error"]))
            $response["error"] = $response1["error"];
        if (isset($response2["error"]))
            $response["error"] = $response2["error"];

        if (!isset($response1["error"]) && !isset($response2["error"])) {
            // successfully unlocked both constellations
            $response["result"] = "success";
        } else {
            $response["result"] = "failure";
        }
        return $response;
    }

    /**
     * Display MaybeSame Diff Page
     *
     * Fills the display object with the maybe-same diff page.  If the user has permission
     * and the server says that the constellations are mergeable, it will also add merge functionality.
     *
     * @param string[] $input Post/Get inputs from the webui
     * @param \snac\client\webui\display\Display $display The display object for page creation
     * @param boolean $forMerge optional Whether or not this display should include merging, default is false
     */
    public function displayMaybeSameDiffPage(&$input, &$display, $forMerge=false) {

        $command = "constellation_diff";
        if ($forMerge)
            $command = "constellation_diff_merge";

        $query = array(
            "command" => $command,
            "constellationid1" => $input["constellationid1"],
            "constellationid2" => $input["constellationid2"]
        );
        $this->logger->addDebug("Sending query to the server", $query);
        $serverResponse = $this->connect->query($query);
        $this->logger->addDebug("Received server response", array($serverResponse));
        if (isset($serverResponse["intersection"])) {
            if ($forMerge === false || ($forMerge === true && $serverResponse["mergeable"] === true)) {
                // Can only merge if the webUI has requested diff to merge (forMerge) and
                // the server says these two are mergeable
                $merging = $forMerge && $serverResponse["mergeable"];
                $mergeable = $serverResponse["mergeable"];

                $display->setTemplate("maybesame_diff_page");
                $displayData = array(
                    "constellation1" => $serverResponse["constellation1"],
                    "constellation2" => $serverResponse["constellation2"],
                    "intersection" => $serverResponse["intersection"],
                    "mergeable" => $mergeable,
                    "merging" => $merging
                );
                if (\snac\Config::$DEBUG_MODE == true) {
                    $display->addDebugData("serverResponse", json_encode($serverResponse, JSON_PRETTY_PRINT));
                }
                $display->setData($displayData);
            } else {
                // We were able to do the diff, the user wanted to merge, but the server told us we couldn't merge
                $this->drawErrorPage(["error" => ["type" => "Constellation Merge Error", "message"=> "Could not open both Constellations for editing to perform a merge."]], $display);
            }
        } else {
            $this->logger->addDebug("Error page being drawn - no intersection");
            $this->drawErrorPage($serverResponse, $display);
        }
    }

    /**
     * Start SNAC Session
     *
     * Calls to the server to start a new user's session
     *
     * @return boolean true on success, false otherwise
     */
    public function startSNACSession() {
        $query = array(
                "command" => "start_session"
                );
        $serverResponse = $this->connect->query($query);
        $this->logger->addDebug("Server Responded to starting session", array($serverResponse));

        if (isset($serverResponse["result"]) && $serverResponse["result"] == "success")
            return new \snac\data\User($serverResponse["user"]);
        return false;
    }



    /**
     * End SNAC Session
     *
     * Ends the current user's session with the server by calling down with "end_session"
     *
     * @return boolean true on success, false otherwise
     */
    public function endSNACSession() {
        $query = array(
                "command" => "end_session"
        );
        $serverResponse = $this->connect->query($query);

        if (isset($serverResponse["result"]) && $serverResponse["result"] == "success")
            return true;
        return false;
    }

    /**
     * Display Preview Page
     *
     * Fills the display for a view page for the constellation object passed as input.  This is useful for the
     * edit page to be able to draw a preview.
     *
     * @param string[] $input Post/Get inputs from the webui
     * @param \snac\client\webui\display\Display $display The display object for page creation
     */
    public function displayPreviewPage(&$input, &$display) {
        // If just previewing, then all the information should come VIA post to build the preview
        $mapper = new \snac\client\webui\util\ConstellationPostMapper();
        $mapper->allowTermLookup();
        $mapper->mapAsNewConstellation();


        // Get the constellation object
        $constellation = $mapper->serializeToConstellation($input);

        if ($constellation != null) {
            $display->setTemplate("detailed_view_page");
            if (isset($input["view"]) && $input["view"] == "hrt") {
                $display->setTemplate("view_page");
            }

            if (\snac\Config::$DEBUG_MODE === true) {
                $display->addDebugData("constellationSource", $constellation->toJSON());
            }
            $this->logger->addDebug("Setting constellation data into the page template");
            $display->setData(array_merge($constellation->toArray(), array("preview" => true)));
        }
    }

    /**
     * Display Grid Page
     *
     * Fills the display object with the explore grid.
     *
     * @param \snac\client\webui\display\Display $display The display object for page creation
     */
    public function displayGridPage(&$display) {
        $display->setTemplate("grid_page");

        $randomQuery = $this->connect->query(array(
                "command"=>"random_constellations",
                "images" => true
            ));

        if (isset($randomQuery["constellation"]) && $randomQuery["constellation"] != null) {
            $randomConstellations = $randomQuery["constellation"];
        }

        $display->setData($randomQuery);
    }


    /**
     * Display Dashboard Page
     *
     * Fills the display object with the dashboard for the given user.
     *
     * @param \snac\client\webui\display\Display $display The display object for page creation
     */
    public function displayDashboardPage(&$display) {
        $display->setTemplate("dashboard");
        // Ask the server for a list of records to edit
        $ask = array("command"=>"user_information"
        );
        $this->logger->addDebug("Sending query to the server", $ask);
        $serverResponse = $this->connect->query($ask);
        $this->logger->addDebug("Received server response", array($serverResponse));
        $this->logger->addDebug("Setting dashboard data into the page template");

        $needsReview = $this->connect->query(array(
            "command"=>"list_constellations",
            "status"=>"needs review"
        ));
        if (isset($needsReview["results"]))
            $serverResponse["needs_review"] = $needsReview["results"];


        $recentQuery = $this->connect->query(array(
                "command"=>"recently_published"
            ));

        if (isset($recentQuery["constellation"]) && $recentQuery["constellation"] != null) {
            $recentConstellations = $recentQuery["constellation"];

            $recents = array();
            foreach ($recentConstellations as $constellationArray) {
                $constellation = new \snac\data\Constellation($constellationArray);
                array_push($recents, array(
                        "id"=>$constellation->getID(),
                        "nameEntry"=>$constellation->getPreferredNameEntry()->getOriginal()));
            }
            $serverResponse["recents"] = $recents;
        }

        $display->setData($serverResponse);
    }

    /**
     * Handle download tasks
     *
     * This method handles the downloading of content in any type. Download tasks include serializing a
     * constellation as EAC-CPF XML, and downloading the XML (a string) as a file.
     *
     * @param string[] $input Post/Get inputs from the webui
     * @param \snac\client\webui\display\Display $display The display object for page creation
     * @param string[] $headers Response headers for the return
     * @return string The response to the client (The content of the file)
     */
    public function handleDownload(&$input, &$display, &$headers) {
        if (!isset($input["type"])) {
            return $this->drawErrorPage("Content Type not specified", $display);
        }

        $query = array();
        if (isset($input["constellationid"]))
            $query["constellationid"] = $input["constellationid"];
        if (isset($input["version"]))
            $query["version"] = $input["version"];
        if (isset($input["arkid"]))
            $query["arkid"] = $input["arkid"];
        $query["type"] = $input["type"];
        $query["command"] = "download_constellation";

        $this->logger->addDebug("Sending query to the server", $query);
        $serverResponse = $this->connect->query($query);
        $this->logger->addDebug("Received server response");
        /*
            Ask server to "download_constellation" with the type parameter and constellationid, arkid, etc.

            $input["type"]

            Server will give the following response:

            $response["file"] = array();
            $response["file"]["mime-type"] = "text/json";
            $response["file"]["filename"] = $this->arkToFilename($constellation->getArkID()).".json";
            $response["file"]["content"] = base64_encode(json_encode($constellation, JSON_PRETTY_PRINT));
        */


        if (isset($serverResponse["file"])) {
            array_push($headers, "Content-Type: " . $serverResponse["file"]["mime-type"]);
            array_push($headers, 'Content-Disposition: inline; filename="'.$serverResponse["file"]["filename"].'"');
            return base64_decode($serverResponse["file"]["content"]);
        } else {
            $this->drawErrorPage("Download error occurred", $display);
        }

        return null;
    }

    /**
     * Convert an ARK to Filename
     *
     * This method converts an ark with "ark:/" to a filename by stripping out everything up to and
     * including "ark:/", then replacing any slashes in the remainder with a hyphens.  If the string does
     * not include "ark:/", this method will just return the filename "constellation."
     *
     * This does not include the extension on the filename.
     *
     * @param string $ark The ark to convert
     * @return string The filename based on the ark (without an extension)
     */
    public function arkToFilename($ark) {
        $filename = "constellation";
        if (!stristr($ark, 'ark:/'))
            return $filename;

        $pieces = explode("ark:/", $ark);
        if (isset($pieces[1])) {
            $filename = str_replace('/', "-", $pieces[1]);
        }
        return $filename;
    }

    /**
     * Handle Administrative tasks
     *
     * Fills the display object with the requested admin page for the given user.
     *
     * @param string[] $input Post/Get inputs from the webui
     * @param \snac\client\webui\display\Display $display The display object for page creation
     * @param \snac\data\User $user The current user object
     */
    public function handleAdministrator(&$input, &$display, &$user) {

        if (!isset($input["subcommand"])) {
            $input["subcommand"] = "dashboard";
        }

        switch ($input["subcommand"]) {
            case "add_user":
                // Ask the server for all the Roles
                $ask = array("command"=>"admin_roles"
                );
                $serverResponse = $this->connect->query($ask);
                if (!isset($serverResponse["result"]) || $serverResponse["result"] != 'success')
                    return $this->drawErrorPage($serverResponse, $display);

                $display->setData(array(
                    "title"=> "Add New User",
                    "roles"=> $serverResponse["roles"]
                ));
                $display->setTemplate("admin_edit_user");
                break;
            case "edit_user":
                if (!isset($input["userid"])) {
                    return $this->drawErrorPage("Missing UserID", $display);
                }
                $userEdit = new \snac\data\User();
                $userEdit->setUserID($input["userid"]);
                $ask = array("command"=>"edit_user",
                    "user_edit" => $userEdit->toArray()
                );
                $serverResponse = $this->connect->query($ask);
                if (!isset($serverResponse["result"]) || $serverResponse["result"] != 'success')
                    return $this->drawErrorPage($serverResponse, $display);
                $userEdit = $serverResponse["user"];
                $userGroups = $serverResponse["groups"];

                // Ask the server for all the Roles
                $ask = array("command"=>"admin_roles"
                );
                $serverResponse = $this->connect->query($ask);
                if (!isset($serverResponse["result"]) || $serverResponse["result"] != 'success')
                    return $this->drawErrorPage($serverResponse, $display);

                $display->setData(array(
                    "title"=> "Edit User",
                    "user"=>$userEdit,
                    "roles" => $serverResponse["roles"],
                    "groups" => $userGroups
                ));
                $display->setTemplate("admin_edit_user");
                break;
            case "activity_user":
                if (!isset($input["userid"])) {
                    return $this->drawErrorPage("Missing UserID", $display);
                }
                $userEdit = new \snac\data\User();
                $userEdit->setUserID($input["userid"]);
                $ask = array("command"=>"edit_user",
                    "user_edit" => $userEdit->toArray()
                );
                $serverResponse = $this->connect->query($ask);
                if (!isset($serverResponse["result"]) || $serverResponse["result"] != 'success')
                    return $this->drawErrorPage($serverResponse, $display);
                $userEdit = $serverResponse["user"];
                $userGroups = $serverResponse["groups"];

                $serverResponse["title"] = "User Activity";
                $display->setData($serverResponse);
                $display->setTemplate("admin_user_activity");
                break;
            case "edit_user_post":
                return $this->saveProfile($input, $user);
                break;
            case "users":
                $ask = array("command"=>"admin_users"
                );
                $serverResponse = $this->connect->query($ask);
                if (!isset($serverResponse["result"]) || $serverResponse["result"] != 'success')
                    return $this->drawErrorPage($serverResponse, $display);

                $display->setData(array("users" => $serverResponse["users"]));
                $display->setTemplate("admin_users");
                break;
            case "user_list":
                $ask = array("command"=>"admin_users",
                    "filter" => "active"
                );
                return $this->connect->query($ask);
                break;
            case "add_group":
                $display->setData(array("title"=> "Add New Group"));
                $display->setTemplate("admin_edit_group");
                break;
            case "edit_group":
                if (!isset($input["groupid"])) {
                    return $this->drawErrorPage("Missing GroupID", $display);
                }
                $groupEdit = new \snac\data\Group();
                $groupEdit->setID($input["groupid"]);
                $ask = array("command"=>"edit_group",
                    "group" => $groupEdit->toArray()
                );
                $serverResponse = $this->connect->query($ask);
                if (!isset($serverResponse["result"]) || $serverResponse["result"] != 'success')
                    return $this->drawErrorPage($serverResponse, $display);

                $display->setData(array(
                    "title"=> "Edit Group",
                    "group"=>$serverResponse["group"],
                    "users"=>$serverResponse["users"]));
                $display->setTemplate("admin_edit_group");
                break;
            case "edit_group_post":
                return $this->saveGroup($input);
                break;
            case "group_list":
                $ask = array("command"=>"admin_groups"
                );
                return $this->connect->query($ask);
                break;
            case "groups":
                $ask = array("command"=>"admin_groups"
                );
                $serverResponse = $this->connect->query($ask);
                if (!isset($serverResponse["result"]) || $serverResponse["result"] != 'success')
                    return $this->drawErrorPage($serverResponse, $display);

                $display->setData(array("groups" => $serverResponse["groups"]));
                $display->setTemplate("admin_groups");
                break;
            case "roles":
                $ask = array("command"=>"admin_roles"
                );
                $serverResponse = $this->connect->query($ask);
                if (!isset($serverResponse["result"]) || $serverResponse["result"] != 'success')
                    return $this->drawErrorPage($serverResponse, $display);
                $roles = array();
                foreach ($serverResponse["roles"] as $role) {
                    if (isset($role["privilegeList"]))
                        array_push($roles, $role);
                }
                usort($roles, function($a, $b) {
                    return count($a["privilegeList"]) <=> count($b["privilegeList"]);
                });

                $display->setData(array("roles" => $roles));
                $display->setTemplate("admin_roles");
                break;
            case "dashboard":
                if (isset($this->permissions["ViewAdminDashboard"]) && $this->permissions["ViewAdminDashboard"]) {
                    $display->setTemplate("admin_dashboard");
                } else {
                    $this->displayPermissionDeniedPage("Admin Dashboard", $display);
                }
                break;

            case "unlock_constellation":
                return $this->unlockConstellation($input);
                break;

            case "reassign_constellation":
                return $this->reassignConstellation($input);
                break;


            case "report_general":
                $ask = array(
                    "command"=>"report",
                    "type" => "general"
                );
                $serverResponse = $this->connect->query($ask);
                if (!isset($serverResponse["result"]) || $serverResponse["result"] != 'success')
                    return $this->drawErrorPage($serverResponse, $display);
                $display->setData($serverResponse);
                $display->setTemplate("report_general_page");
                break;

            case "report_holdings":
                $ask = array(
                    "command"=>"report",
                    "type" => "holdings"
                );
                $serverResponse = $this->connect->query($ask);
                if (!isset($serverResponse["result"]) || $serverResponse["result"] != 'success')
                    return $this->drawErrorPage($serverResponse, $display);
                $display->setData($serverResponse);
                $display->setTemplate("report_list_page");
                break;

            default:
                $this->displayPermissionDeniedPage("Administrator", $display);
        }

        return false;
    }

    /**
     * Handle Vocabulary Administrative tasks
     *
     * Fills the display object with the requested vocab admin page for the given user.
     *
     * @param string[] $input Post/Get inputs from the webui
     * @param \snac\client\webui\display\Display $display The display object for page creation
     * @param \snac\data\User $user The current user object
     */
    public function handleVocabAdministrator(&$input, &$display, &$user) {

        if (!isset($input["subcommand"])) {
            $input["subcommand"] = "dashboard";
        }

        switch ($input["subcommand"]) {
            case "search":
                if (isset($this->permissions["ViewAdminDashboard"]) && $this->permissions["ViewAdminDashboard"]) {
                    $display->setTemplate("vocab_search");
                } else {
                    $this->displayPermissionDeniedPage("Vocabulary Search", $display);
                }
                break;
            case "geosearch":
                if (isset($this->permissions["ViewAdminDashboard"]) && $this->permissions["ViewAdminDashboard"]) {
                    $display->setTemplate("vocab_geosearch");
                } else {
                    $this->displayPermissionDeniedPage("Vocabulary Search", $display);
                }
                break;
            case "add_term":
                $display->setData(array(
                    "title"=> "Add New Vocabulary Term"
                ));
                $display->setTemplate("vocab_edit_term");
                break;
            case "add_term_post":
                return $this->saveVocabularyTerm($input, $user);
                break;
            case "add_geoterm":
                $display->setData(array(
                    "title"=> "Add New Geopgraphic Vocabulary Term"
                ));
                $display->setTemplate("vocab_edit_geoterm");
                break;
            case "add_geoterm_post":
                // maybe reuse the same save function?
                return $this->saveVocabularyTerm($input, $user);
                break;
            case "dashboard":
                if (isset($this->permissions["ViewAdminDashboard"]) && $this->permissions["ViewAdminDashboard"]) {
                    $display->setTemplate("vocab_dashboard");
                } else {
                    $this->displayPermissionDeniedPage("Vocabulary Dashboard", $display);
                }
                break;
            default:
                $this->displayPermissionDeniedPage("Vocabulary Administrator", $display);
        }

        return false;
    }



    /**
    * Display the Permission Denied Page
    *
    * Helper function to draw the permission denied page.
    *
    * @param  string $command The resource that the user was trying to access
    * @param  \snac\client\webui\display\Display $display  The display object from the WebUI
    * @return boolean False, since an error occurred to get here
    */
    public function displayPermissionDeniedPage($command, &$display) {
        $display->setTemplate("permission_denied");
        $display->setData(array("command" => $command));
        return false;
    }


    /**
    * Display the Concurrent Edit Error Page
    *
    * Helper function to draw the concurrent edit error page.
    *
    * @param  string $command The resource that the user was trying to access
    * @param  \snac\client\webui\display\Display $display  The display object from the WebUI
    * @return boolean False, since an error occurred to get here
    */
    public function displayConcurrentEditErrorPage($command, &$display) {
        $display->setTemplate("concurrent_edit_error");
        $display->setData(array("command" => $command));
        return false;
    }

    /**
     * Draw the Error Page
     *
     * Helper function to draw the error page when something goes wrong with the Server query.
     *
     * @param  string[] $serverResponse The response from the server
     * @param  \snac\client\webui\display\Display $display  The display object from the WebUI
     * @return boolean False, since an error occurred to get here
     */
    public function drawErrorPage($serverResponse, &$display) {
        $this->logger->addDebug("Drawing Error page", array($serverResponse));
        if (is_array($serverResponse) && isset($serverResponse["error"]) && isset($serverResponse["error"]["type"])) {
            if ($serverResponse["error"]["type"] == "Permission Error") {
                return $this->displayPermissionDeniedPage(null, $display);
            } else if ($serverResponse["error"]["type"] == "Concurrent Edit Error") {
                return $this->displayConcurrentEditErrorPage(null, $display);
            }
            $display->setTemplate("error_page");
            $display->setData($serverResponse["error"]);
        } else if (is_array($serverResponse)) {
            $display->setTemplate("error_page");
            $display->setData(array("type" => "System Error", "message" => print_r($serverResponse, true), "display" => "pre"));
        } else {
            $this->logger->addDebug("Drawing the text version of the error page");
            $display->setTemplate("error_page");
            $display->setData(array("type" => "System Error", "message" => $serverResponse, "display" => "pre"));
        }
        return false;
    }

    /**
     * Display API Info Page
     *
     * Fills the display with the API information page for the given user.
     *
     * @param \snac\client\webui\display\Display $display The display object for page creation
     * @param \snac\data\User $user The current user object
     */
    public function displayAPIInfoPage(&$display, &$user) {
        $display->setTemplate("api_info_page");
        $smallUser = new \snac\data\User();
        $smallUser->setUserID($user->getUserID());
        $smallUser->setUserName($user->getUserName());
        $smallUser->setFullName($user->getFullName());
        $smallUser->setToken($user->getToken());
        $display->setData([
            "restURL" => \snac\Config::$REST_URL,
            "user" => json_encode($smallUser->toArray(), JSON_PRETTY_PRINT)
        ]);
    }

    /**
     * Display API Help Page
     *
     * Fills the display with the API help information by reading the REST API's command
     * documentation.
     *
     * @param \snac\client\webui\display\Display $display The display object for page creation
     */
    public function displayAPIHelpPage(&$display) {
        $commands = json_decode(file_get_contents(\snac\Config::$REST_COMMAND_FILE), true);
        $display->setTemplate("api_help_page");
        $display->setData([
            "commands" => $commands
        ]);
    }

    /**
     * Display Profile Page
     *
     * Fills the display with the profile page for the given user.
     *
     * @param \snac\client\webui\display\Display $display The display object for page creation
     */
    public function displayProfilePage(&$display) {
        $display->setTemplate("profile_page");
        // Ask the server for a list of records to edit
        $ask = array("command"=>"user_information"
        );
        $this->logger->addDebug("Sending query to the server", $ask);
        $serverResponse = $this->connect->query($ask);
        $this->logger->addDebug("Received server response", $serverResponse);
        $this->logger->addDebug("Setting dashboard data into the page template");
        $display->setData($serverResponse);
        $this->logger->addDebug("Finished setting dashboard data into the page template");
    }

    /**
     * Display Landing Page
     *
     * Fills the display with the default homepage for SNAC.
     *
     * @param \snac\client\webui\display\Display $display The display object for page creation
     */
    public function displayLandingPage(&$display) {

        // Get the list of recently published constellations

        $request = array();
        $request["command"] = "recently_published";
        $response = $this->connect->query($request);
        $this->logger->addDebug("Got the following response from the server for recently published", array($response));
        if (!isset($response["constellation"])) {
            return $this->drawErrorPage($response, $display);
        }
        $recentConstellations = $response["constellation"];

        $recents = array();
        foreach ($recentConstellations as $constellationArray) {
            $constellation = new \snac\data\Constellation($constellationArray);
            array_push($recents, array(
                    "id"=>$constellation->getID(),
                    "nameEntry"=>$constellation->getPreferredNameEntry()->getOriginal()));
        }

        $display->setData(array("recents"=>$recents));
        $display->setTemplate("landing_page");
    }

    /**
     * Save User Profile
     *
     * Asks the server to update the profile of the user.
     *
     * @param string[] $input Post/Get inputs from the webui
     * @param \snac\data\User $user The current user object
     * @return string[] The web ui's response to the client (array ready for json_encode)
     */
    public function saveProfile(&$input, &$user) {

        $tmpUser = new \snac\data\User();
        $groups = null;
        // Not editing the current user
        if (isset($input["userName"]) && $input["userName"] !== $user->getUserName()) {
            if (isset($input["userid"]) && $input["userid"] != "")
                $tmpUser->setUserID($input["userid"]);

            $tmpUser->setUserName($input["userName"]);
            $tmpUser->setEmail($input["userName"]);
            if (isset($input["affiliationid"]) && is_numeric($input["affiliationid"])) {
                $tmpAffil = new \snac\data\Constellation();
                $tmpAffil->setID($input["affiliationid"]);
                $tmpUser->setAffiliation($tmpAffil);
            }
            if (isset($input["active"]) && $input["active"] == "active")
                $tmpUser->setUserActive(true);

            // If not editing the current user, then we can update their groups
            $groups = array();
            foreach ($input as $key => $value) {
                if (strstr($key, "groupid_")) {
                    $groupAdd = new \snac\data\Group();
                    $groupAdd->setID($value);
                    array_push($groups, $groupAdd->toArray());
                }
            }


        } else {
            $tmpUser = new \snac\data\User($user->toArray());
        }

        $tmpUser->setFirstName($input["firstName"]);
        $tmpUser->setLastName($input["lastName"]);
        $tmpUser->setWorkPhone($input["workPhone"]);
        $tmpUser->setWorkEmail($input["workEmail"]);
        $tmpUser->setFullName($input["fullName"]);

        foreach ($input as $key => $value) {
            if (substr($key, 0, 5) == "role_") {
                $role = new \snac\data\Role();
                $role->setID($value);
                $tmpUser->addRole($role);
            }
        }

        $this->logger->addDebug("Updated the User Object", $tmpUser->toArray());

        // Build a data structure to send to the server
        $request = array("command"=>"update_user");

        // Send the query to the server
        $request["user_update"] = $tmpUser->toArray();

        // Send the groups if we're doing an update
        if ($groups != null)
            $request["groups_update"] = $groups;

        $serverResponse = $this->connect->query($request);

        $response = array();
        $response["server_debug"] = $serverResponse;

        if (!is_array($serverResponse)) {
            $this->logger->addDebug("server's response: $serverResponse");
        } else {
            if (isset($serverResponse["result"]))
                $response["result"] = $serverResponse["result"];
            if (isset($serverResponse["error"])) {
                $response["error"] = $serverResponse["error"];
            }
            if (isset($serverResponse["user_update"])) {
                $response["user_update"] = $serverResponse["user_update"];
            }
        }

        // If success AND we were updating the current user, then update the session tokens
        if ($response["result"] == "success" && $tmpUser->getUserName() === $user->getUserName()) {
            $user = $tmpUser;
            $_SESSION["snac_user"] = serialize($user);
            $response["user"] = $serverResponse["user_update"];
        }

        return $response;
    }

    /**
     * Save Group Information
     *
     * Asks the server to update a group's information.
     *
     * @param string[] $input Post/Get inputs from the webui
     * @return string[] The web ui's response to the client (array ready for json_encode)
     */
    public function saveGroup(&$input) {

        $group = new \snac\data\Group();
        if (isset($input["groupid"]) && $input["groupid"] != "")
            $group->setID($input["groupid"]);
        $group->setLabel($input["groupName"]);
        $group->setDescription($input["groupDescription"]);

        // Create a list of shadow user objects to put in this group
        $users = array();
        foreach ($input as $key => $value) {
            if (strstr($key, "userid_")) {
                $userAdd = new \snac\data\User();
                $userAdd->setUserID($value);
                array_push($users, $userAdd->toArray());
            }
        }

        $this->logger->addDebug("Updated the Group Object", $group->toArray());

        // Build a data structure to send to the server
        $request = array("command"=>"update_group");

        // Send the query to the server
        $request["group_update"] = $group->toArray();
        $request["users_update"] = $users;
        $serverResponse = $this->connect->query($request);

        $response = array();
        $response["server_debug"] = $serverResponse;

        if (!is_array($serverResponse)) {
            $this->logger->addDebug("server's response: $serverResponse");
        } else {
            if (isset($serverResponse["result"]))
                $response["result"] = $serverResponse["result"];
            if (isset($serverResponse["error"])) {
                $response["error"] = $serverResponse["error"];
            }
            if (isset($serverResponse["group_update"])) {
                $response["group_update"] = $serverResponse["group_update"];
            }
        }

        return $response;
    }

    /**
    * Reconcile Pieces
    *
    * This method takes the constellation pieces from the input (similar to a "Save" in editing), builds
    * a Constellation out of those pieces and then asks the server to perform Identity Reconciliation
    * within SNAC on this constellation.  The results are returned to the client.
    *
    * @param string[] $input Post/Get inputs from the webui
    * @return string[] The web ui's response to the client (array ready for json_encode)
    */
    public function reconcilePieces(&$input) {
        $mapper = new \snac\client\webui\util\ConstellationPostMapper();

        // Get the constellation object
        $constellation = $mapper->serializeToConstellation($input);

        $this->logger->addDebug("reconciling constellation", $constellation->toArray());

        // Build a data structure to send to the server
        $request = array("command"=>"reconcile");

        // Send the query to the server
        $request["constellation"] = $constellation->toArray();
        $serverResponse = $this->connect->query($request);

        $response = array("results" => array());

        if (!is_array($serverResponse)) {
            $this->logger->addDebug("server's response: $serverResponse");
            return array($serverResponse);
        } else if (isset($serverResponse["reconciliation"])) {
            $response["result"] = $serverResponse["result"];
            foreach ($serverResponse["reconciliation"] as $k => $v) {
                if ($v["strength"] > 5.0) {
                    $response["results"][$k] = $v["identity"];
                }
            }
        }

        return $response;
    }

    /**
     * Save Resource
     *
     * Maps the resoource given on input to a Resource object, passes that to the server with an
     * update_resource call.
     *
     * @param string[] $input Post/Get inputs from the webui
     * @return string[] The web ui's response to the client (array ready for json_encode)
     */
    public function saveResource(&$input) {
        $mapper = new \snac\client\webui\util\ResourcePostMapper();

        // Get the resource object
        $resource = $mapper->serializeToResource($input);

        $this->logger->addDebug("writing resource", $resource->toArray());

        // Build a data structure to send to the server
        $request = array("command"=>"update_resource");

        // Send the query to the server
        $request["resource"] = $resource->toArray();
        $serverResponse = $this->connect->query($request);

        $response = array();
        $response["server_debug"] = $serverResponse;

        if (!is_array($serverResponse)) {
            $this->logger->addDebug("server's response: $serverResponse");
        } else {
            if (isset($serverResponse["result"]))
                $response["result"] = $serverResponse["result"];
            if (isset($serverResponse["error"])) {
                $response["error"] = $serverResponse["error"];
            }
            // Get the server's response constellation
            if (isset($serverResponse["resource"])) {
                $this->logger->addDebug("server's response written resource", $serverResponse["resource"]);
                $resource = new \snac\data\Resource($serverResponse["resource"]);

                $response["resource"] = $resource->toArray();
            }
        }

        return $response;
    }

    /**
     * Save Constellation
     *
     * Maps the constellation given on input to a Constellation object, passes that to the server with an
     * update_constellation call.  If successful, it then maps any updates (new ids or version numbers) to the
     * Constellation object and web components from input, and returns the web ui's response (the list of
     * updates that must be made to the web ui GUI).
     *
     * @param string[] $input Post/Get inputs from the webui
     * @return string[] The web ui's response to the client (array ready for json_encode)
     */
    public function saveConstellation(&$input) {
        $mapper = new \snac\client\webui\util\ConstellationPostMapper();

        // Get the constellation object
        $constellation = $mapper->serializeToConstellation($input);

        $this->logger->addDebug("writing constellation", $constellation->toArray());

        // Build a data structure to send to the server
        $request = array("command"=>"update_constellation");

        // Send the query to the server
        $request["constellation"] = $constellation->toArray();
        if (isset($input['savemessage'])) {
            $request["message"] = $input["savemessage"];
        }
        $serverResponse = $this->connect->query($request);

        $response = array();
        $response["server_debug"] = $serverResponse;

        if (!is_array($serverResponse)) {
            $this->logger->addDebug("server's response: $serverResponse");
        } else {
            if (isset($serverResponse["result"]))
                $response["result"] = $serverResponse["result"];
                if (isset($serverResponse["error"])) {
                    $response["error"] = $serverResponse["error"];
                }
                // Get the server's response constellation
                if (isset($serverResponse["constellation"])) {
                    $this->logger->addDebug("server's response written constellation", $serverResponse["constellation"]);
                    $updatedConstellation = new \snac\data\Constellation($serverResponse["constellation"]);
                    $mapper->reconcile($updatedConstellation);

                    $response["updates"] = $mapper->getUpdates();
                    $this->logger->addDebug("Requires the following UI updates", array($response["updates"]));
                }
        }

        return $response;
    }

    /**
     * Save and Publish Constellation
     *
     * Maps the constellation given on input to a Constellation object, passes that to the server with an
     * update_constellation call.  If successful, it then maps any updates (new ids or version numbers) to the
     * Constellation object and web components from input, and returns the web ui's response (the list of
     * updates that must be made to the web ui GUI).
     *
     * After saving, it also calls to the server to have the constellation published, if the write was successful.
     *
     *
     * @param string[] $input Post/Get inputs from the webui
     * @return string[] The web ui's response to the client (array ready for json_encode)
     */
    public function saveAndPublishConstellation(&$input) {

        $mapper = new \snac\client\webui\util\ConstellationPostMapper();

        // Get the constellation object
        $constellation = $mapper->serializeToConstellation($input);

        $this->logger->addDebug("writing constellation", $constellation->toArray());

        // Build a data structure to send to the server
        $request = array (
                "command" => "update_constellation"
        );

        // Send the query to the server
        $request["constellation"] = $constellation->toArray();
        if (isset($input['savemessage'])) {
            $request["message"] = $input["savemessage"];
        }
        $serverResponse = $this->connect->query($request);

        $response = array ();
        $response["server_debug"] = array ();
        $response["server_debug"]["update"] = $serverResponse;
        if (isset($serverResponse["result"]))
            $response["result"] = $serverResponse["result"];
        if (isset($serverResponse["error"]))
            $response["error"] = $serverResponse["error"];

        if (! is_array($serverResponse)) {
            $this->logger->addDebug("server's response: $serverResponse");
        } else {

            if (isset($serverResponse["constellation"])) {
                $this->logger->addDebug("server's response written constellation", $serverResponse["constellation"]);
            }

            if (isset($serverResponse["result"]) && $serverResponse["result"] == "success" &&
                     isset($serverResponse["constellation"])) {
                $request["command"] = "publish_constellation";
                $request["constellation"] = $serverResponse["constellation"];
                $serverResponse = $this->connect->query($request);
                $response["server_debug"]["publish"] = $serverResponse;
                if (isset($serverResponse["result"]))
                    $response["result"] = $serverResponse["result"];
                if (isset($serverResponse["error"]))
                    $response["error"] = $serverResponse["error"];
            }
        }

        return $response;
    }


    /**
     * Save and Send Constellation For Review
     *
     * Maps the constellation given on input to a Constellation object, passes that to the server with an
     * update_constellation call.  If successful, it then maps any updates (new ids or version numbers) to the
     * Constellation object and web components from input, and returns the web ui's response (the list of
     * updates that must be made to the web ui GUI).
     *
     * After saving, it also calls to the server to have the constellation sent for review, if the write was successful.
     *
     *
     * @param string[] $input Post/Get inputs from the webui
     * @return string[] The web ui's response to the client (array ready for json_encode)
     */
    public function saveAndSendForReviewConstellation(&$input) {

        $mapper = new \snac\client\webui\util\ConstellationPostMapper();

        // Get the constellation object
        $constellation = $mapper->serializeToConstellation($input);

        $this->logger->addDebug("writing constellation", $constellation->toArray());

        // Build a data structure to send to the server
        $request = array (
                "command" => "update_constellation"
        );

        // Send the query to the server
        $request["constellation"] = $constellation->toArray();
        if (isset($input['savemessage'])) {
            $request["message"] = $input["savemessage"];
        }
        $serverResponse = $this->connect->query($request);

        $response = array ();
        $response["server_debug"] = array ();
        $response["server_debug"]["update"] = $serverResponse;
        if (isset($serverResponse["result"]))
            $response["result"] = $serverResponse["result"];
        if (isset($serverResponse["error"]))
            $response["error"] = $serverResponse["error"];

        if (! is_array($serverResponse)) {
            $this->logger->addDebug("server's response: $serverResponse");
        } else {

            if (isset($serverResponse["constellation"])) {
                $this->logger->addDebug("server's response written constellation", $serverResponse["constellation"]);
            }

            if (isset($serverResponse["result"]) && $serverResponse["result"] == "success" &&
                     isset($serverResponse["constellation"])) {
                $request["command"] = "review_constellation";
                $request["constellation"] = $serverResponse["constellation"];
                $serverResponse = $this->connect->query($request);
                $response["server_debug"]["review"] = $serverResponse;
                if (isset($serverResponse["result"]))
                    $response["result"] = $serverResponse["result"];
                if (isset($serverResponse["error"]))
                    $response["error"] = $serverResponse["error"];
            }
        }

        return $response;
    }


    /**
     * Save and Unlock Constellation
     *
     * Maps the constellation given on input to a Constellation object, passes that to the server with an
     * update_constellation call.  If successful, it then maps any updates (new ids or version numbers) to the
     * Constellation object and web components from input, and returns the web ui's response (the list of
     * updates that must be made to the web ui GUI).
     *
     * After saving, it also calls to the server to have the constellation's lock dropped from "currently editing"
     * to "locked editing," if the write was successful.
     *
     * @param string[] $input Post/Get inputs from the webui
     * @return string[] The web ui's response to the client (array ready for json_encode)
     */
    public function saveAndUnlockConstellation(&$input) {

        $mapper = new \snac\client\webui\util\ConstellationPostMapper();

        // Get the constellation object
        $constellation = $mapper->serializeToConstellation($input);

        $this->logger->addDebug("writing constellation", $constellation->toArray());

        // Build a data structure to send to the server
        $request = array (
                "command" => "update_constellation"
        );

        // Send the query to the server
        $request["constellation"] = $constellation->toArray();
        if (isset($input['savemessage'])) {
            $request["message"] = $input["savemessage"];
        }
        $serverResponse = $this->connect->query($request);

        $response = array ();
        $response["server_debug"] = array ();
        $response["server_debug"]["update"] = $serverResponse;
        if (isset($serverResponse["result"]))
            $response["result"] = $serverResponse["result"];
        if (isset($serverResponse["error"]))
            $response["error"] = $serverResponse["error"];

        if (! is_array($serverResponse)) {
            $this->logger->addDebug("server's response: $serverResponse");
        } else {

            if (isset($serverResponse["constellation"])) {
                $this->logger->addDebug("server's response written constellation", $serverResponse["constellation"]);
            }

            if (isset($serverResponse["result"]) && $serverResponse["result"] == "success" &&
                    isset($serverResponse["constellation"])) {
                        $request["command"] = "unlock_constellation";
                        $request["constellation"] = $serverResponse["constellation"];
                        $serverResponse = $this->connect->query($request);
                        $response["server_debug"]["unlock"] = $serverResponse;
                        if (isset($serverResponse["result"]))
                            $response["result"] = $serverResponse["result"];
                        if (isset($serverResponse["error"]))
                            $response["error"] = $serverResponse["error"];
                    }
        }

        return $response;
    }


    /**
     * Reassign Constellation
     *
     * Asks the server to reassign the input's constellation to a different user
     *
     * @param string[] $input Post/Get inputs from the webui
     * @return string[] The web ui's response to the client (array ready for json_encode)
     */
    public function reassignConstellation(&$input) {

        $constellation = null;
        if (isset($input["constellationid"]) && isset($input["version"])) {
            $constellation = new \snac\data\Constellation();
            $constellation->setID($input["constellationid"]);
            $constellation->setVersion($input["version"]);
        } else {
            return array( "result" => "failure", "error" => "No constellation or version number");
        }

        $toUser = null;
        if (isset($input["userid"])) {
            $toUser = new \snac\data\User();
            $toUser->setUserID($input["userid"]);
        } else {
            return array( "result" => "failure", "error" => "No user id given");
        }

        $this->logger->addDebug("reassigning constellation", $constellation->toArray());
        $this->logger->addDebug("reassigning to user", $toUser->toArray());

        // Build a data structure to send to the server
        $request = array (
            "command" => "reassign_constellation",
            "constellation" => $constellation->toArray(),
            "to_user" => $toUser->toArray()
        );

        // Send the query to the server
        $serverResponse = $this->connect->query($request);

        $response = array ();
        $response["server_debug"] = array ();
        $response["server_debug"]["unlock"] = $serverResponse;
        if (isset($serverResponse["result"]))
            $response["result"] = $serverResponse["result"];
        if (isset($serverResponse["error"]))
            $response["error"] = $serverResponse["error"];

        return $response;
    }

    /**
     * Unlock Constellation
     *
     * Asks the server to drop the input's constellation lock level from "currently editing" down to
     * "locked editing."
     *
     * @param string[] $input Post/Get inputs from the webui
     * @return string[] The web ui's response to the client (array ready for json_encode)
     */
    public function unlockConstellation(&$input) {

        $constellation = null;
        if (isset($input["constellationid"]) && isset($input["version"])) {
            $constellation = new \snac\data\Constellation();
            $constellation->setID($input["constellationid"]);
            $constellation->setVersion($input["version"]);
        } else if (isset($input["id"]) && isset($input["version"])) {
            $mapper = new \snac\client\webui\util\ConstellationPostMapper();

            // Get the constellation object
            $constellation = $mapper->serializeToConstellation($input);
        } else {
            return array( "result" => "failure", "error" => "No constellation or version number");
        }

        $this->logger->addDebug("unlocking constellation", $constellation->toArray());

        // Build a data structure to send to the server
        $request = array (
                "command" => "unlock_constellation"
        );

        // Send the query to the server
        $request["constellation"] = $constellation->toArray();
        $serverResponse = $this->connect->query($request);

        $response = array ();
        $response["server_debug"] = array ();
        $response["server_debug"]["unlock"] = $serverResponse;
        if (isset($serverResponse["result"]))
            $response["result"] = $serverResponse["result"];
        if (isset($serverResponse["error"]))
            $response["error"] = $serverResponse["error"];

        return $response;
    }

    /**
     * Publish Constellation
     *
     * Requests the server to publish the given constellation.
     *
     * @param string[] $input Post/Get inputs from the webui
     * @return string[] The web ui's response to the client (array ready for json_encode)
     */
    public function publishConstellation(&$input) {
        $constellation = null;
        if (isset($input["constellationid"]) && isset($input["version"])) {
            $constellation = new \snac\data\Constellation();
            $constellation->setID($input["constellationid"]);
            $constellation->setVersion($input["version"]);
        } else if (isset($input["id"]) && isset($input["version"])) {
            $mapper = new \snac\client\webui\util\ConstellationPostMapper();

            // Get the constellation object
            $constellation = $mapper->serializeToConstellation($input);
        } else {
            return array( "result" => "failure", "error" => "No constellation or version number");
        }

        $this->logger->addDebug("publishing constellation", $constellation->toArray());

        // Build a data structure to send to the server
        $request = array (
                "command" => "publish_constellation"
        );

        // Send the query to the server
        $request["constellation"] = $constellation->toArray();
        $serverResponse = $this->connect->query($request);

        $response = array ();
        $response["server_debug"] = array ();
        $response["server_debug"]["publish"] = $serverResponse;
        if (isset($serverResponse["result"]))
            $response["result"] = $serverResponse["result"];
        if (isset($serverResponse["error"]))
            $response["error"] = $serverResponse["error"];

        return $response;
    }


    /**
     * Send Constellation for Review
     *
     * Requests the server to send the given constellation for review.
     *
     * @param string[] $input Post/Get inputs from the webui
     * @return string[] The web ui's response to the client (array ready for json_encode)
     */
    public function sendForReviewConstellation(&$input) {
        $constellation = null;
        if (isset($input["constellationid"]) && isset($input["version"])) {
            $constellation = new \snac\data\Constellation();
            $constellation->setID($input["constellationid"]);
            $constellation->setVersion($input["version"]);
        } else if (isset($input["id"]) && isset($input["version"])) {
            $mapper = new \snac\client\webui\util\ConstellationPostMapper();

            // Get the constellation object
            $constellation = $mapper->serializeToConstellation($input);
        } else {
            return array( "result" => "failure", "error" => "No constellation or version number");
        }

        $this->logger->addDebug("sending constellation for review", $constellation->toArray());

        // Build a data structure to send to the server
        $request = array (
                "command" => "review_constellation"
        );

        // Send the query to the server
        $request["constellation"] = $constellation->toArray();
        $serverResponse = $this->connect->query($request);

        $response = array ();
        $response["server_debug"] = array ();
        $response["server_debug"]["review"] = $serverResponse;
        if (isset($serverResponse["result"]))
            $response["result"] = $serverResponse["result"];
        if (isset($serverResponse["error"]))
            $response["error"] = $serverResponse["error"];

        return $response;
    }

    /**
     * Delete Constellation
     *
     * Requests the server to delete the given constellation.
     *
     * @param string[] $input Post/Get inputs from the webui
     * @return string[] The web ui's response to the client (array ready for json_encode)
     */
    public function deleteConstellation(&$input) {
        $constellation = null;
        if (isset($input["constellationid"]) && isset($input["version"])) {
            $constellation = new \snac\data\Constellation();
            $constellation->setID($input["constellationid"]);
            $constellation->setVersion($input["version"]);
        } else if (isset($input["id"]) && isset($input["version"])) {
            $mapper = new \snac\client\webui\util\ConstellationPostMapper();

            // Get the constellation object
            $constellation = $mapper->serializeToConstellation($input);
        } else {
            return array( "result" => "failure", "error" => "No constellation or version number");
        }

        $this->logger->addDebug("deleting constellation", $constellation->toArray());

        // Build a data structure to send to the server
        $request = array (
                "command" => "delete_constellation"
        );

        // Send the query to the server
        $request["constellation"] = $constellation->toArray();
        $serverResponse = $this->connect->query($request);

        $response = array ();
        $response["server_debug"] = array ();
        $response["server_debug"]["publish"] = $serverResponse;
        if (isset($serverResponse["result"]))
            $response["result"] = $serverResponse["result"];
        if (isset($serverResponse["error"]))
            $response["error"] = $serverResponse["error"];

        return $response;
    }

    /**
     * Perform Name Search
     *
     * Perform a name search on the terms given on the input by requesting the results from the server and
     * then returns the JSON-ready associative array of results.
     *
     * @param string[] $input Post/Get inputs from the webui
     * @param boolean $autocomplete optional Whether to do a search using autocomplete or not (default false)
     * @return string[] The web ui's response to the client (array ready for json_encode)
     */
    public function performNameSearch(&$input, $autocomplete=false) {
        if (!isset($input["term"])) {
            return array ("total" => 0, "results" => array());
        }

        if (!isset($input["entity_type"]))
            $input["entity_type"] = "";

        $query = array(
            "command" => "search",
            "term" => $input["term"],
            "entity_type" => $input["entity_type"],
            "start" => isset($input["start"]) ? $input["start"] : 0,
            "count" => isset($input["count"]) ? $input["count"] : 10
        );

        if ($autocomplete) {
            $query["search_type"] = "autocomplete";
        } else if (isset($input["search_type"]) && $input["search_type"] === "advanced") {
            $query["search_type"] = "advanced";
        }

        // Query the server for the elastic search results
        $serverResponse = $this->connect->query($query);

        return $serverResponse;

    }

    /**
     * Query server for relations
     *
     * Asks the server for the relations (in- and out-edges) for the given id or ark
     * in the user input.  Returns the Server response directly, used by Javascript
     * on the client.
     *
     * @param string[] $input Post/Get inputs from the webui
     * @return string[] The web ui's response to the client (array ready for json_encode)
     */
    public function performRelationsQuery(&$input) {
        $query = array();
        if (isset($input["constellationid"]))
            $query["constellationid"] = $input["constellationid"];
        if (isset($input["version"]))
            $query["version"] = $input["version"];
        if (isset($input["arkid"]))
            $query["arkid"] = $input["arkid"];
        $query["command"] = "constellation_read_relations";

        $this->logger->addDebug("Sending query to the server", $query);
        $serverResponse = $this->connect->query($query);
        $this->logger->addDebug("Received server response");
        return $serverResponse;

    }

    /**
     * Perform Resource Search
     *
     * Requests the server to perform a search of resource URLs to display the results.
     *
     * @param string[] $input Post/Get inputs from the webui
     * @return string[] The web ui's response to the client (array ready for json_encode)
     */
    public function performResourceSearch(&$input) {
        if (!isset($input["term"])) {
            return array ("total" => 0, "results" => array());
        }

        // Query the server for the elastic search results
        $serverResponse = $this->connect->query(array(
            "command" => "resource_search",
            "term" => $input["term"]
        ));

        return $serverResponse;

    }

    /**
     * Read Vocabulary Term
     *
     * Asks the server for the controlled vocabulary term information.
     *
     * @param string[] $input Post/Get inputs from the webui
     * @return string[] The server's response with the vocabulary for the given term id
     */
    public function readVocabulary(&$input) {
        if (!isset($input["type"]) || !isset($input["id"])) {
            return array ("result" => "failure");
        }

        $serverResponse = $this->connect->query(array(
            "command" => "read_vocabulary",
            "type" => $input["type"],
            "term_id" => $input["id"]
        ));

        return $serverResponse;
    }

    /**
     * Perform Vocabulary Search
     *
     * Asks the Server to search the controlled vocabulary for the given search terms.  Returns
     * the list of results as a JSON-ready web ui response.
     *
     * @param string[] $input Post/Get inputs from the webui
     * @return string[] The web ui's response to the client (array ready for json_encode)
     */
    public function performVocabularySearch(&$input) {

        $this->logger->addDebug("Requesting Vocabulary");
        // Check what kind of vocabulary is wanted, and ask server for it
        $request = array ();
        $request["command"] = "vocabulary";
        $request["type"] = $input["type"];
        $request["entity_type"] = null;
        if (isset($input["entity_type"]))
            $request["entity_type"] = $input["entity_type"];
        if (isset($request["type"])) {
            if (strpos($request["type"], "ic_") !== false) {
                $this->logger->addDebug("Requesting Sources as Vocabulary List");
                // This is a query into a constellation for "vocabulary"
                if (isset($input["id"]) && isset($input["version"])) {
                    $serverResponse = $this->connect->query(
                            array (
                                    "constellationid" => $input["id"],
                                    "version" => $input["version"],
                                    "command" => "read"
                            ));
                    $this->logger->addDebug("tried to get the constellation with response", $serverResponse);
                    if (isset($serverResponse["constellation"])) {
                        $constellation = new \snac\data\Constellation($serverResponse["constellation"]);
                        $response = array ();
                        $response["results"] = array ();
                        foreach ($constellation->getSources() as $source) {
                            array_push($response["results"],
                                    array (
                                            "id" => $source->getID(),
                                            "text" => $source->getDisplayName()
                                    ));
                        }
                        $this->logger->addDebug("created the following response list of sources", $response);
                        return $response;
                    }
                }
            } else if ($request["type"] == "affiliation") {
                // get the snac affiliations
                $serverResponse = $this->connect->query(
                    array(
                        "command" => "admin_institutions"
                    )
                );

                $response = array();
                $response["results"] = array();

                foreach ($serverResponse["constellation"] as $cData) {
                    $constellation = new \snac\data\Constellation($cData);
                    array_push($response["results"],
                        array (
                            "id" => $constellation->getID(),
                            "text" => $constellation->getPreferredNameEntry()->getOriginal()
                        )
                    );
                }

                // Give the editing list back in alphabetical order
                usort($response["results"],
                        function ($a, $b) {
                            return $a['text'] <=> $b['text'];
                        });

                return $response;
            } else {
                $this->logger->addDebug("Requesting Controlled Vocabulary List");
                // This is a strict query for a controlled vocabulary term
                $queryString = "";
                if (isset($input["q"]))
                    $queryString = $input["q"];
                $request["query_string"] = $queryString;
                if (isset($input["count"]))
                    $request["count"] = $input["count"];

                // Send the query to the server
                $serverResponse = $this->connect->query($request);

                if (!isset($serverResponse["results"]))
                    return $serverResponse;

                if (isset($input["format"]) && $input["format"] == "term") {
                    // keep the results as normal Term elements
                } else {
                    $results = $serverResponse["results"];
                    $serverResponse["results"] = array();

                    foreach ($results as $k => $v) {
                        $serverResponse["results"][$k]["id"] = $v["id"];

                        if (isset($v["name"])) {
                            // This is a geoplace term
                            $addendum = "";
                            if ($v["administrationCode"] != null && $v["countryCode"] != null) {
                                $addendum = " (".$v["administrationCode"] . ", " . $v["countryCode"].")";
                            } else if ($v["administrationCode"] != null) {
                                $addendum = "(".$v["administrationCode"].")";
                            } else if ($v["countryCode"] != null) {
                                $addendum = "(".$v["countryCode"].")";
                            }
                            $serverResponse["results"][$k]["value"] = $v["name"] . $addendum;
                        } else {
                            // This is a controlled vocab term
                            $serverResponse["results"][$k]["value"] = $v["term"];
                        }

                        $serverResponse["results"][$k]["text"] = $serverResponse["results"][$k]["value"];
                    }
                }

                $this->logger->addDebug("Sending response back to client", $serverResponse);
                    // Send the response back to the web client
                return $serverResponse;
            }
        }

        return array ();
    }

    /**
     * Save Vocabulary Term
     *
     * Asks the server to update the controlled vocabulary term.
     *
     * @param string[] $input Post/Get inputs from the webui
     * @param \snac\data\User $user The current user object
     * @return string[] The web ui's response to the client (array ready for json_encode)
     */
    public function saveVocabularyTerm(&$input, &$user) {

        // Build a data structure to send to the server
        $request = array("command"=>"update_vocabulary");

        $term = null;

        if ($input["type"] === "geo_term") {
            // Geographic Term
            $term = new \snac\data\GeoTerm();
            $term->setID($input["id"]);
            $term->setURI($input["uri"]);
            $term->setName($input["name"]);
            $term->setAdministrationCode($input["administrationCode"]);
            $term->setCountryCode($input["countryCode"]);
            $term->setLatitude($input["latitude"]);
            $term->setLongitude($input["longitude"]);
            $request["type"] = "geo_term";
        } else {
            // Standard Term object
            $term = new \snac\data\Term();
            $term->setType($input["type"]);
            $term->setID($input["id"]);
            $term->setURI($input["uri"]);
            $term->setDescription($input["description"]);
            $term->setTerm($input["term"]);
            $request["type"] = "term";
        }

        $request["term"] = $term->toArray();

        // Send the query to the server
        $serverResponse = $this->connect->query($request);

        $response = array();
        $response["server_debug"] = $serverResponse;

        if (!is_array($serverResponse)) {
            $this->logger->addDebug("server's response: $serverResponse");
        } else {
            if (isset($serverResponse["result"]))
                $response["result"] = $serverResponse["result"];
            if (isset($serverResponse["error"])) {
                $response["error"] = $serverResponse["error"];
            }
        }

        return $response;
    }

    /**
     * Create User
     *
     * Takes the Google OAuth2 user information and token and loads it into a SNAC User object.
     *
     * @param \League\OAuth2\Client\Provider\GoogleUser $googleUser User from Google OAuth Connection
     * @param \League\OAuth2\Client\Token\AccessToken $googleToken The access token
     * @return \snac\data\User SNAC User object
     */
    public function createUser($googleUser, $googleToken) {
        $user = new \snac\data\User();
        $avatar = $googleUser->getAvatar();
        $avatarSmall = null;
        $avatarLarge = null;
        if ($avatar != null) {
            $avatar = str_replace("?sz=50", "", $avatar);
            $avatarSmall = $avatar . "?sz=20";
            $avatarLarge = $avatar . "?sz=250";
        }
        $user->setAvatar($avatar);
        $user->setAvatarSmall($avatarSmall);
        $user->setAvatarLarge($avatarLarge);
        $user->setUserName($googleUser->getEmail());
        $user->setEmail($googleUser->getEmail());
        $user->setFirstName($googleUser->getFirstName());
        $user->setFullName($googleUser->getName());
        $user->setLastName($googleUser->getLastName());
        $token = array (
                "access_token" => $googleToken->getToken(),
                "expires" => $googleToken->getExpires()
        );
        $user->setToken($token);

        return $user;
    }


    /**
     * Simplify a Constellation
     *
     * Takes the given constellation and modifies it to make a simpler constellation to send the
     * templating engine.  This includes things like setting the preferred name, etc.
     *
     * @param \snac\data\Constellation $constellation The Constellation to modify
     * @return boolean True if anything was changed, false otherwise
     */
    protected function simplifyConstellation(&$constellation) {
        // Set the preferred name entry from the list (if applicable)
        $constellation->setPreferredNameEntry($constellation->getPreferredNameEntry());
        // Remove all name entries but the preferred one
        $constellation->setNameEntries(array($constellation->getPreferredNameEntry()));


        return true;
    }
}<|MERGE_RESOLUTION|>--- conflicted
+++ resolved
@@ -435,11 +435,8 @@
             $display->setData(array_merge(
                 $constellation,
                 array("preview"=> (isset($input["preview"])) ? true : false,
-<<<<<<< HEAD
                     "maybeSameCount"=> (isset($serverResponse["maybesame_count"])) ? $serverResponse["maybesame_count"] : 0,
-=======
                     "holdings" => $holdings,
->>>>>>> f0259b17
                     "editingUser" => $editingUser)
             ));
         } else {
