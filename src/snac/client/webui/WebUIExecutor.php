<?php
/**
 * Web Interface Executor Class File
 *
 * Contains the WebUIExector class that performs all the tasks for the Web UI
 *
 * @author Robbie Hott
 * @license http://opensource.org/licenses/BSD-3-Clause BSD 3-Clause
 * @copyright 2015 the Rector and Visitors of the University of Virginia, and
 *            the Regents of the University of California
 */
namespace snac\client\webui;

use \snac\client\util\ServerConnect as ServerConnect;

/**
 * WebUIExecutor Class
 *
 * Contains functions that the WebUI's workflow engine needs to complete its work.
 *
 * @author Robbie Hott
 */
class WebUIExecutor {

    /**
     * @var \snac\client\util\ServerConnect $connect Connection to the server
     */
    private $connect = null;

    /**
     * @var \snac\data\User $user The user in the current session
     */
    private $user = null;

    /**
     * @var boolean[] $permissions Associative array of permissions for this user
     */
    private $permissions = null;

    /**
     * @var \Monolog\Logger $logger Logger for this server
     */
    private $logger = null;

    /**
     * Constructor
     *
     * @param \snac\data\User|null $user The current user object
     */
    public function __construct(&$user = null) {
        global $log;

        $this->permissions = array();

        // set up server connection
        $this->connect = new ServerConnect($user);
        $this->user = $user;

        // create a log channel
        $this->logger = new \Monolog\Logger('WebUIExec');
        $this->logger->pushHandler($log);

        return;
    }

    /**
     * Set User
     *
     * Set the user object to use when connecting with the Server
     *
     * @param \snac\data\User|null $user User object
     */
    public function setUser(&$user = null) {
        $this->connect->setUser($user);
        $this->user = $user;
    }

    /**
     * Set User Permissions Data
     *
     * Sets the permissions bitfield (as an associative array) for the user connected
     * to this session.  To maintain compatibility with Twig and other client-side scripts,
     * permission/privilege labels must have spaces and special characters removed.
     *
     * @param boolean[] $data Associative array of Permission to boolean flag
     */
    public function setPermissionData($data) {
        $this->permissions = $data;
    }



    /**
     * Display Edit Page
     *
     * Fills the display object with the edit page for a given user.
     *
     * @param string[] $input Post/Get inputs from the webui
     * @param \snac\client\webui\display\Display $display The display object for page creation
     */
    public function displayEditPage(&$input, &$display) {
        $query = $input;
        $constellation = null;
        // If they are asking for a part and they haven't been given a constellation ID (new page), then let them through anyway
        if ($input["command"] == "edit_part" && isset($input["part"]) && (!isset($input["constellationid"]) || $input["constellationid"] == '') ) {
            $c = new \snac\data\Constellation();
            $constellation = $c->toArray();
        } else {
            $this->logger->addDebug("Sending query to the server", $query);
            $serverResponse = $this->connect->query($query);
            $this->logger->addDebug("Received server response", array($serverResponse));
            if (isset($serverResponse["constellation"]))
                $constellation = $serverResponse["constellation"];
        }

        if ($constellation != null) {
            if ($input["command"] == "edit_part" && isset($input["part"]))
                $display->setTemplate("edit_tabs/".$input["part"]);
            else
                $display->setTemplate("edit_page");
            if (\snac\Config::$DEBUG_MODE == true) {
                $display->addDebugData("constellationSource", json_encode($constellation, JSON_PRETTY_PRINT));
                if (isset($serverResponse))
                    $display->addDebugData("serverResponse", json_encode($serverResponse, JSON_PRETTY_PRINT));
            }
            $this->logger->addDebug("Setting constellation data into the page template");
            $display->setData($constellation);
        } else {
                $this->logger->addDebug("Error page being drawn");
                $this->drawErrorPage($serverResponse, $display);
        }
    }

    /**
     * Display New Simple Page
     *
     * Creates a blank "new constellation" simple edit page and loads it into the display.
     *
     * @param \snac\client\webui\display\Display $display The display object for page creation
     */
    public function displayNewPage(&$display) {
        $display->setTemplate("new_constellation_page");
        $constellation = new \snac\data\Constellation();
        $constellation->setOperation(\snac\data\Constellation::$OPERATION_INSERT);
        $constellation->addNameEntry(new \snac\data\NameEntry());
        if (\snac\Config::$DEBUG_MODE == true) {
            $display->addDebugData("constellationSource", json_encode($constellation, JSON_PRETTY_PRINT));
        }
        $this->logger->addDebug("Setting constellation data into the page template");
        $display->setData($constellation);
    }

    /**
     * Display New Edit Page
     *
     * Fills the display object with the edit page for a given user, using a constellation from the input
     * rather than from the database
     *
     * @param string[] $input Post/Get inputs from the webui
     * @param \snac\client\webui\display\Display $display The display object for page creation
     */
     public function displayNewEditPage(&$input, &$display) {
         $mapper = new \snac\client\webui\util\ConstellationPostMapper();
         $mapper->allowTermLookup();

         // Get the constellation object
         $constellation = $mapper->serializeToConstellation($input);
         $this->logger->addDebug("Setting NEW constellation data", $constellation->toArray());

         $display->setTemplate("edit_page");
         if (\snac\Config::$DEBUG_MODE == true) {
             $display->addDebugData("constellationSource", json_encode($constellation, JSON_PRETTY_PRINT));
         }
         $this->logger->addDebug("Setting constellation data into the page template");
         $display->setData($constellation);
    }

    /**
     * Get Constellation
     *
     * Query the server to read a full Constellation object.
     *
     * @param string[] $input Post/Get inputs from the webui
     * @param \snac\client\webui\display\Display $display The display object for page creation
     * @return string[] The response from the server. It is a json_decode'ed response from curl.
     */
    protected function getConstellation(&$input, &$display) {
        $query = array();
        if (isset($input["constellationid"]))
            $query["constellationid"] = $input["constellationid"];
        if (isset($input["version"]))
            $query["version"] = $input["version"];
        if (isset($input["arkid"]))
            $query["arkid"] = $input["arkid"];
        $query["command"] = "read";

        $this->logger->addDebug("Sending query to the server", $query);
        $serverResponse = $this->connect->query($query);
        $this->logger->addDebug("Received server response");
        return $serverResponse;
    }

    /**
     * Display Browse Page
     *
     * Loads the browse page into the display.
     *
     * @param \snac\client\webui\display\Display $display The display object for page creation
     */
    public function displayBrowsePage(&$display) {
        $display->setTemplate("browse_page");
    }

    /**
     * Perform Browse Search
     *
     * Performs the browsing search for the browse page, returning the list
     * to be displayed to the user.
     *
     * @param string[] $input Post/Get inputs from the webui
     * @return string[] The web ui's response to the client (array ready for json_encode)
     */
    public function performBrowseSearch(&$input) {
        $term = "";
        $position = "middle";
        $entityType = "";
        $icid = 0;

        if (isset($input["entity_type"]))
            $entityType = $input["entity_type"];
        if (isset($input["position"]))
            $position = $input["position"];
        if (isset($input["term"]))
            $term = $input["term"];
        if (isset($input["ic_id"]))
            $icid = $input["ic_id"];

        $query = array(
            "command" => "browse",
            "term" => $term,
            "entity_type" => $entityType,
            "position" => $position,
            "icid" => $icid
        );

        // Query the server for the elastic search results
        $serverResponse = $this->connect->query($query);

        return $serverResponse;

    }


    /**
    * Display Search Page
    *
    * Loads the search page for a given query input into the display.
    *
    * @param string[] $input Post/Get inputs from the webui
    * @param \snac\client\webui\display\Display $display The display object for page creation
    */
    public function displaySearchPage(&$input, &$display) {
        if (!isset($input["term"]))
            $input["term"] = "";

        if (!isset($input["entity_type"]))
            $input["entity_type"] = "";

        if (isset($input["q"])) {
            $input["term"] = $input["q"];
        }
        $results = $this->performNameSearch($input);
        if (isset($results["results"])) {
            $results["query"] = $input["term"];
            $results["entityType"] = $input["entity_type"];
            $results["searchType"] = $results["search_type"];
            $display->setTemplate("search_page");
            $display->setData($results);
        } else {
            $this->logger->addDebug("Error page being drawn");
            $this->drawErrorPage($results, $display);
        }
    }

    /**
     * Display View Page
     *
     * Loads the view page for a given constellation input into the display.
     *
     * @param string[] $input Post/Get inputs from the webui
     * @param \snac\client\webui\display\Display $display The display object for page creation
     */
    public function displayViewPage(&$input, &$display) {
        $message = null;
        $serverResponse = $this->getConstellation($input, $display);
        if (isset($serverResponse["constellation"])) {
            if (isset($serverResponse["constellation"]["dataType"])) {
                // We have only ONE constellation, so display

                $display->setTemplate("view_page");
                $constellation = $serverResponse["constellation"];
                $editingUser = null;
                if (isset($serverResponse["editing_user"]))
                    $editingUser = $serverResponse["editing_user"];

                if (\snac\Config::$DEBUG_MODE == true) {
                    $display->addDebugData("constellationSource", json_encode($serverResponse["constellation"], JSON_PRETTY_PRINT));
                    $display->addDebugData("serverResponse", json_encode($serverResponse, JSON_PRETTY_PRINT));
                }

                $this->logger->addDebug("Getting Holding institution information from the resource relations");
                $c = new \snac\data\Constellation($constellation);
                $holdings = array();
                foreach ($c->getResourceRelations() as $resourceRel) {
                    if ($resourceRel->getResource() !== null && $resourceRel->getResource()->getRepository() != null) {
                        $repo = $resourceRel->getResource()->getRepository();
                        $holdings[$repo->getID()] = array(
                            "name" => $repo->getPreferredNameEntry()->getOriginal()
                        );
                        foreach ($repo->getPlaces() as $place) {
                            if ($place->getGeoTerm() != null) {
                                $holdings[$repo->getID()]["latitude"] = $place->getGeoTerm()->getLatitude();
                                $holdings[$repo->getID()]["longitude"] = $place->getGeoTerm()->getLongitude();
                            }
                        }
                    }
                }
                // Sort the holding institutions alphabetically
                usort($holdings, function($a, $b) {
                    return $a["name"] <=> $b["name"];
                });

                // Check for a redirect
                if ($serverResponse["result"] == "success-notice") {
                    $message = $serverResponse["message"];
                }

                $this->logger->addDebug("Setting constellation data into the page template");

                $display->setData(array_merge(
                    $constellation,
                    array(
                        "preview"=> (isset($input["preview"])) ? true : false,
                        "maybeSameCount"=> (isset($serverResponse["maybesame_count"])) ? $serverResponse["maybesame_count"] : 0,
                        "message" => $message,
                        "holdings" => $holdings,
                        "editingUser" => $editingUser)
                    )
                );
            } else {
                // We have multiple constellations, so redirect to split page
                $this->displaySplitChoicePage($serverResponse, $display);
            }
        } else {
            $this->logger->addDebug("Error page being drawn");
            $this->drawErrorPage($serverResponse, $display);
        }
    }

    /**
     * Display Split Choice Page
     *
     * Loads the display with the split choice page.  This page is used when there are multiple
     * Constellations returned by the server for any given single id/ark.  The user in that case
     * must choose which Constellation to view.
     *
     * @param string[] $serverResponse The server response (associative array) containing multiple constellations
     * @param \snac\client\webui\display\Display $display The display object for page creation
     */
    public function displaySplitChoicePage(&$serverResponse, &$display) {
        $display->setTemplate("split_choice_page");

        // Check for a mesage
        if ($serverResponse["result"] == "success-notice") {
            $message = $serverResponse["message"];
        }

        $this->logger->addDebug("Setting constellation data into the page template");

        $display->setData(
            array(
                "constellations" => $serverResponse["constellation"],
                "message" => $message
            )
        );
    }


    /**
     * Display Detailed View Page
     *
     * Loads the detailed view page for a given constellation input into the display.
     *
     * @param string[] $input Post/Get inputs from the webui
     * @param \snac\client\webui\display\Display $display The display object for page creation
     */
    public function displayDetailedViewPage(&$input, &$display) {
        $serverResponse = $this->getConstellation($input, $display);
        if (isset($serverResponse["constellation"])) {
            $editingUser = null;
            if (isset($serverResponse["editing_user"]))
                $editingUser = $serverResponse["editing_user"];

            $display->setTemplate("detailed_view_page");

            $constellation = $serverResponse["constellation"];
            if (\snac\Config::$DEBUG_MODE == true) {
                $display->addDebugData("constellationSource", json_encode($serverResponse["constellation"], JSON_PRETTY_PRINT));
                $display->addDebugData("serverResponse", json_encode($serverResponse, JSON_PRETTY_PRINT));
            }
            
            $this->logger->addDebug("Getting Holding institution information from the resource relations");
            $c = new \snac\data\Constellation($constellation);
            $holdings = array();
            foreach ($c->getResourceRelations() as $resourceRel) {
                if ($resourceRel->getResource() !== null && $resourceRel->getResource()->getRepository() != null) {
                    $repo = $resourceRel->getResource()->getRepository();
                    $holdings[$repo->getID()] = array(
                        "name" => $repo->getPreferredNameEntry()->getOriginal()
                    );
                    foreach ($repo->getPlaces() as $place) {
                        if ($place->getGeoTerm() != null) {
                            $holdings[$repo->getID()]["latitude"] = $place->getGeoTerm()->getLatitude();
                            $holdings[$repo->getID()]["longitude"] = $place->getGeoTerm()->getLongitude();
                        }
                    }
                }
            }
            // Sort the holding institutions alphabetically
            usort($holdings, function($a, $b) {
                return $a["name"] <=> $b["name"];
            });
            
            $this->logger->addDebug("Setting constellation data into the page template");
            $display->setData(array_merge(
                $constellation,
                array("preview"=> (isset($input["preview"])) ? true : false,
                    "maybeSameCount"=> (isset($serverResponse["maybesame_count"])) ? $serverResponse["maybesame_count"] : 0,
                    "holdings" => $holdings,
                    "editingUser" => $editingUser)
            ));
        } else {
            $this->logger->addDebug("Error page being drawn");
            $this->drawErrorPage($serverResponse, $display);
        }
    }

    /**
     * Display MaybeSame List Page
     *
     * Fills the display object with the maybe-same list page.  If the user has permission
     * and the server says that the constellations are mergeable, it will also add merge buttons.
     *
     * @param string[] $input Post/Get inputs from the webui
     * @param \snac\client\webui\display\Display $display The display object for page creation
     */
    public function displayMaybeSameListPage(&$input, &$display) {

        $query = array(
            "command" => "constellation_list_maybesame",
            "constellationid" => $input["constellationid"]
        );
        $this->logger->addDebug("Sending query to the server", $query);
        $serverResponse = $this->connect->query($query);
        $this->logger->addDebug("Received server response", array($serverResponse));
        if (isset($serverResponse["constellation"])) {
<<<<<<< HEAD
            $display->setTemplate("maybesame_list_page");
            $displayData = array(
                "constellation" => $serverResponse["constellation"],
                "mergeable" => $serverResponse["mergeable"]
            );
            if (isset($serverResponse["maybe_same"])) {
                $displayData["maybeSameList"] = $serverResponse["maybe_same"];
            }
=======
            $editingUser = null;
            if (isset($serverResponse["editing_user"]))
                $editingUser = $serverResponse["editing_user"];

            $display->setTemplate("detailed_view_page");

            $constellation = $serverResponse["constellation"];
>>>>>>> 690e1b73
            if (\snac\Config::$DEBUG_MODE == true) {
                $display->addDebugData("serverResponse", json_encode($serverResponse, JSON_PRETTY_PRINT));
            }
<<<<<<< HEAD
            $display->setData($displayData);
=======
            
            $this->logger->addDebug("Getting Holding institution information from the resource relations");
            $c = new \snac\data\Constellation($constellation);
            $holdings = array();
            foreach ($c->getResourceRelations() as $resourceRel) {
                if ($resourceRel->getResource() !== null && $resourceRel->getResource()->getRepository() != null) {
                    $repo = $resourceRel->getResource()->getRepository();
                    $holdings[$repo->getID()] = array(
                        "name" => $repo->getPreferredNameEntry()->getOriginal()
                    );
                    foreach ($repo->getPlaces() as $place) {
                        if ($place->getGeoTerm() != null) {
                            $holdings[$repo->getID()]["latitude"] = $place->getGeoTerm()->getLatitude();
                            $holdings[$repo->getID()]["longitude"] = $place->getGeoTerm()->getLongitude();
                        }
                    }
                }
            }
            // Sort the holding institutions alphabetically
            usort($holdings, function($a, $b) {
                return $a["name"] <=> $b["name"];
            });
            
            $this->logger->addDebug("Setting constellation data into the page template");
            $display->setData(array_merge(
                $constellation,
                array("preview"=> (isset($input["preview"])) ? true : false,
                    "holdings" => $holdings,
                    "editingUser" => $editingUser)
            ));
>>>>>>> 690e1b73
        } else {
            $this->logger->addDebug("Error page being drawn");
            $this->drawErrorPage($serverResponse, $display);
        }
    }

    /**
     * Display Constellation History Page
     *
     * Loads the version history page for a given constellation input into the display.
     *
     * @param string[] $input Post/Get inputs from the webui
     * @param \snac\client\webui\display\Display $display The display object for page creation
     */
    public function displayHistoryPage(&$input, &$display) {
        $query = array();
        if (isset($input["constellationid"]))
            $query["constellationid"] = $input["constellationid"];
        if (isset($input["version"]))
            $query["version"] = $input["version"];
        if (isset($input["arkid"]))
            $query["arkid"] = $input["arkid"];
        $query["command"] = "constellation_history";

        $serverResponse = $this->connect->query($query);

        if (isset($serverResponse["constellation"])) {
            $display->setTemplate("history_page");
            if (\snac\Config::$DEBUG_MODE == true) {
                $display->addDebugData("serverResponse", json_encode($serverResponse, JSON_PRETTY_PRINT));
            }
            $this->logger->addDebug("Setting constellation data into the page template");
            $display->setData($serverResponse);
        } else {
            $this->logger->addDebug("Error page being drawn");
            $this->drawErrorPage($serverResponse, $display);
        }
    }

    /**
     * Process a Merge
     *
     * Takes the merged input data from the merge page, converts the merged Constellation into a
     * Constellation object and asks the server to perform the merge.  If the merge is successful,
     * this method will load the new (merged) Constellation into the detailed view template for
     * display to the user.
     *
     * @param string[] $input Post/Get inputs from the webui
     * @param \snac\client\webui\display\Display $display The display object for page creation
     */
    public function processMerge(&$input, &$display) {
        // All the information should come VIA post to build the preview
        $mapper = new \snac\client\webui\util\ConstellationPostMapper();
        $mapper->allowTermLookup();
        $mapper->mapAsNewConstellation();

        // Serialize constellation object
        $constellation = $mapper->serializeToConstellation($input);

        if ($constellation != null && isset($input["constellationid1"]) && isset($input["constellationid2"])) {
            // Ask the server to do the merge
            $query = [
                "command" => "constellation_merge",
                "constellationids" => [
                    $input["constellationid1"],
                    $input["constellationid2"]
                ],
                "constellation" => $constellation->toArray()
            ];
            $this->logger->addDebug("Asking server to do the merge");
            $serverResponse = $this->connect->query($query);
            $this->logger->addDebug("Received server response", array($serverResponse));

            if (isset($serverResponse["constellation"])) {
                $display->setTemplate("detailed_view_page");
                if (\snac\Config::$DEBUG_MODE == true) {
                    $display->addDebugData("constellationSource", json_encode($serverResponse["constellation"], JSON_PRETTY_PRINT));
                    $display->addDebugData("serverResponse", json_encode($serverResponse, JSON_PRETTY_PRINT));
                }

                // Since this was just merged, it is currently editable
                $serverResponse["constellation"]["status"] = "editable";

                $this->logger->addDebug("Setting constellation data into the page template");
                $display->setData($serverResponse["constellation"]);
            } else {
                $this->logger->addDebug("Error page being drawn");
                $this->drawErrorPage($serverResponse, $display);
            }
        }
    }

    /**
     * Process Automatic Merge
     *
     * Takes a list of Constellation IDs as input from the user and try to merge.  If the merge is successful,
     * this method will load the new (merged) Constellation into the detailed view template for
     * display to the user.
     *
     * @param string[] $input Post/Get inputs from the webui
     * @param \snac\client\webui\display\Display $display The display object for page creation
     */
    public function processAutoMerge(&$input, &$display) {

        if (isset($input["mergecount"]) && is_numeric($input["mergecount"]) && $input["mergecount"] > 1) {
            $count = $input["mergecount"];
            $icids = array();
            for ($i = 1; $i <= $count; $i++) {
                if (!isset($input["constellationid" .$i])) {
                    $this->logger->addDebug("Error page being drawn");
                    $this->drawErrorPage(["error" => "Could not auto-merge"], $display);
                }
                array_push($icids, $input["constellationid" . $i]);
            }

            // Ask the server to do the merge
            $query = [
                "command" => "constellation_auto_merge",
                "constellationids" => $icids
            ];
            
            $this->logger->addDebug("Asking server to do the auto merge");
            $serverResponse = $this->connect->query($query);
            $this->logger->addDebug("Received server response", array($serverResponse));

            if (isset($serverResponse["constellation"])) {
                $display->setTemplate("detailed_view_page");
                if (\snac\Config::$DEBUG_MODE == true) {
                    $display->addDebugData("constellationSource", json_encode($serverResponse["constellation"], JSON_PRETTY_PRINT));
                    $display->addDebugData("serverResponse", json_encode($serverResponse, JSON_PRETTY_PRINT));
                }

                // Since this was just merged, it is currently editable
                $serverResponse["constellation"]["status"] = "editable";

                $this->logger->addDebug("Setting constellation data into the page template");
                $display->setData($serverResponse["constellation"]);
            } else {
                $this->logger->addDebug("Error page being drawn");
                $this->drawErrorPage($serverResponse, $display);
            }
        }
    }
    /**
     * Cancel a merge
     *
     * Tries to cancel a merge by asking the server to unlock both of the Constellations
     * originally locked for the merge.  If successful, then returns JSON response to the client.
     *
     * @param string[] $input Post/Get inputs from the webui
     * @return string[] The web ui's response to the client (array ready for json_encode)
     */
    public function cancelMerge(&$input) {
        $request1 = array (
            "constellationid" => $input["constellationid1"],
            "version" => $input["version1"]
        );
        $response1 = $this->unlockConstellation($request1);

        $request2 = array (
            "constellationid" => $input["constellationid2"],
            "version" => $input["version2"]
        );
        $response2 = $this->unlockConstellation($request2);

        $response = array();

        $response["server_debug"] = array();
        $response["server_debug"]["unlock1"] = $response1;
        $response["server_debug"]["unlock2"] = $response2;
        if (isset($response1["error"]))
            $response["error"] = $response1["error"];
        if (isset($response2["error"]))
            $response["error"] = $response2["error"];

        if (!isset($response1["error"]) && !isset($response2["error"])) {
            // successfully unlocked both constellations
            $response["result"] = "success";
        } else {
            $response["result"] = "failure";
        }
        return $response;
    }

    /**
     * Display MaybeSame Diff Page
     *
     * Fills the display object with the maybe-same diff page.  If the user has permission
     * and the server says that the constellations are mergeable, it will also add merge functionality.
     *
     * @param string[] $input Post/Get inputs from the webui
     * @param \snac\client\webui\display\Display $display The display object for page creation
     * @param boolean $forMerge optional Whether or not this display should include merging, default is false
     */
    public function displayMaybeSameDiffPage(&$input, &$display, $forMerge=false) {

        $command = "constellation_diff";
        if ($forMerge)
            $command = "constellation_diff_merge";

        $query = array(
            "command" => $command,
            "constellationid1" => $input["constellationid1"],
            "constellationid2" => $input["constellationid2"]
        );
        $this->logger->addDebug("Sending query to the server", $query);
        $serverResponse = $this->connect->query($query);
        $this->logger->addDebug("Received server response", array($serverResponse));
        if (isset($serverResponse["intersection"])) {
            if ($forMerge === false || ($forMerge === true && $serverResponse["mergeable"] === true)) {
                // Can only merge if the webUI has requested diff to merge (forMerge) and
                // the server says these two are mergeable
                $merging = $forMerge && $serverResponse["mergeable"];
                $mergeable = $serverResponse["mergeable"];

                $display->setTemplate("maybesame_diff_page");
                $displayData = array(
                    "constellation1" => $serverResponse["constellation1"],
                    "constellation2" => $serverResponse["constellation2"],
                    "intersection" => $serverResponse["intersection"],
                    "mergeable" => $mergeable,
                    "merging" => $merging
                );
                if (\snac\Config::$DEBUG_MODE == true) {
                    $display->addDebugData("serverResponse", json_encode($serverResponse, JSON_PRETTY_PRINT));
                }
                $display->setData($displayData);
            } else {
                // We were able to do the diff, the user wanted to merge, but the server told us we couldn't merge
                $this->drawErrorPage(["error" => ["type" => "Constellation Merge Error", "message"=> "Could not open both Constellations for editing to perform a merge."]], $display);
            }
        } else {
            $this->logger->addDebug("Error page being drawn - no intersection");
            $this->drawErrorPage($serverResponse, $display);
        }
    }

    /**
     * Start SNAC Session
     *
     * Calls to the server to start a new user's session
     *
     * @return boolean true on success, false otherwise
     */
    public function startSNACSession() {
        $query = array(
                "command" => "start_session"
                );
        $serverResponse = $this->connect->query($query);
        $this->logger->addDebug("Server Responded to starting session", array($serverResponse));

        if (isset($serverResponse["result"]) && $serverResponse["result"] == "success")
            return new \snac\data\User($serverResponse["user"]);
        return false;
    }



    /**
     * End SNAC Session
     *
     * Ends the current user's session with the server by calling down with "end_session"
     *
     * @return boolean true on success, false otherwise
     */
    public function endSNACSession() {
        $query = array(
                "command" => "end_session"
        );
        $serverResponse = $this->connect->query($query);

        if (isset($serverResponse["result"]) && $serverResponse["result"] == "success")
            return true;
        return false;
    }

    /**
     * Display Preview Page
     *
     * Fills the display for a view page for the constellation object passed as input.  This is useful for the
     * edit page to be able to draw a preview.
     *
     * @param string[] $input Post/Get inputs from the webui
     * @param \snac\client\webui\display\Display $display The display object for page creation
     */
    public function displayPreviewPage(&$input, &$display) {
        // If just previewing, then all the information should come VIA post to build the preview
        $mapper = new \snac\client\webui\util\ConstellationPostMapper();
        $mapper->allowTermLookup();
        $mapper->mapAsNewConstellation();


        // Get the constellation object
        $constellation = $mapper->serializeToConstellation($input);

        if ($constellation != null) {
            $display->setTemplate("detailed_view_page");
            if (isset($input["view"]) && $input["view"] == "hrt") {
                $display->setTemplate("view_page");
            }

            if (\snac\Config::$DEBUG_MODE === true) {
                $display->addDebugData("constellationSource", $constellation->toJSON());
            }
            $this->logger->addDebug("Setting constellation data into the page template");
            $display->setData(array_merge($constellation->toArray(), array("preview" => true)));
        }
    }

    /**
     * Display Grid Page
     *
     * Fills the display object with the explore grid.
     *
     * @param \snac\client\webui\display\Display $display The display object for page creation
     */
    public function displayGridPage(&$display) {
        $display->setTemplate("grid_page");

        $randomQuery = $this->connect->query(array(
                "command"=>"random_constellations",
                "images" => true
            ));

        if (isset($randomQuery["constellation"]) && $randomQuery["constellation"] != null) {
            $randomConstellations = $randomQuery["constellation"];
        }

        $display->setData($randomQuery);
    }


    /**
     * Display Dashboard Page
     *
     * Fills the display object with the dashboard for the given user.
     *
     * @param \snac\client\webui\display\Display $display The display object for page creation
     */
    public function displayDashboardPage(&$display) {
        $display->setTemplate("dashboard");
        // Ask the server for a list of records to edit
        $ask = array("command"=>"user_information"
        );
        $this->logger->addDebug("Sending query to the server", $ask);
        $serverResponse = $this->connect->query($ask);
        $this->logger->addDebug("Received server response", array($serverResponse));
        $this->logger->addDebug("Setting dashboard data into the page template");

        $needsReview = $this->connect->query(array(
            "command"=>"list_constellations",
            "status"=>"needs review"
        ));
        if (isset($needsReview["results"]))
            $serverResponse["needs_review"] = $needsReview["results"];


        $recentQuery = $this->connect->query(array(
                "command"=>"recently_published"
            ));

        if (isset($recentQuery["constellation"]) && $recentQuery["constellation"] != null) {
            $recentConstellations = $recentQuery["constellation"];

            $recents = array();
            foreach ($recentConstellations as $constellationArray) {
                $constellation = new \snac\data\Constellation($constellationArray);
                array_push($recents, array(
                        "id"=>$constellation->getID(),
                        "nameEntry"=>$constellation->getPreferredNameEntry()->getOriginal()));
            }
            $serverResponse["recents"] = $recents;
        }

        $display->setData($serverResponse);
    }

    /**
     * Handle download tasks
     *
     * This method handles the downloading of content in any type. Download tasks include serializing a
     * constellation as EAC-CPF XML, and downloading the XML (a string) as a file.
     *
     * @param string[] $input Post/Get inputs from the webui
     * @param \snac\client\webui\display\Display $display The display object for page creation
     * @param string[] $headers Response headers for the return
     * @return string The response to the client (The content of the file)
     */
    public function handleDownload(&$input, &$display, &$headers) {
        if (!isset($input["type"])) {
            return $this->drawErrorPage("Content Type not specified", $display);
        }

        $query = array();
        if (isset($input["constellationid"]))
            $query["constellationid"] = $input["constellationid"];
        if (isset($input["version"]))
            $query["version"] = $input["version"];
        if (isset($input["arkid"]))
            $query["arkid"] = $input["arkid"];
        $query["type"] = $input["type"];
        $query["command"] = "download_constellation";

        $this->logger->addDebug("Sending query to the server", $query);
        $serverResponse = $this->connect->query($query);
        $this->logger->addDebug("Received server response");
        /*
            Ask server to "download_constellation" with the type parameter and constellationid, arkid, etc.

            $input["type"]

            Server will give the following response:

            $response["file"] = array();
            $response["file"]["mime-type"] = "text/json";
            $response["file"]["filename"] = $this->arkToFilename($constellation->getArkID()).".json";
            $response["file"]["content"] = base64_encode(json_encode($constellation, JSON_PRETTY_PRINT));
        */


        if (isset($serverResponse["file"])) {
            array_push($headers, "Content-Type: " . $serverResponse["file"]["mime-type"]);
            array_push($headers, 'Content-Disposition: inline; filename="'.$serverResponse["file"]["filename"].'"');
            return base64_decode($serverResponse["file"]["content"]);
        } else {
            $this->drawErrorPage("Download error occurred", $display);
        }

        return null;
    }

    /**
     * Convert an ARK to Filename
     *
     * This method converts an ark with "ark:/" to a filename by stripping out everything up to and
     * including "ark:/", then replacing any slashes in the remainder with a hyphens.  If the string does
     * not include "ark:/", this method will just return the filename "constellation."
     *
     * This does not include the extension on the filename.
     *
     * @param string $ark The ark to convert
     * @return string The filename based on the ark (without an extension)
     */
    public function arkToFilename($ark) {
        $filename = "constellation";
        if (!stristr($ark, 'ark:/'))
            return $filename;

        $pieces = explode("ark:/", $ark);
        if (isset($pieces[1])) {
            $filename = str_replace('/', "-", $pieces[1]);
        }
        return $filename;
    }

    /**
     * Handle Administrative tasks
     *
     * Fills the display object with the requested admin page for the given user.
     *
     * @param string[] $input Post/Get inputs from the webui
     * @param \snac\client\webui\display\Display $display The display object for page creation
     * @param \snac\data\User $user The current user object
     */
    public function handleAdministrator(&$input, &$display, &$user) {

        if (!isset($input["subcommand"])) {
            $input["subcommand"] = "dashboard";
        }

        switch ($input["subcommand"]) {
            case "add_user":
                // Ask the server for all the Roles
                $ask = array("command"=>"admin_roles"
                );
                $serverResponse = $this->connect->query($ask);
                if (!isset($serverResponse["result"]) || $serverResponse["result"] != 'success')
                    return $this->drawErrorPage($serverResponse, $display);

                $display->setData(array(
                    "title"=> "Add New User",
                    "roles"=> $serverResponse["roles"]
                ));
                $display->setTemplate("admin_edit_user");
                break;
            case "edit_user":
                if (!isset($input["userid"])) {
                    return $this->drawErrorPage("Missing UserID", $display);
                }
                $userEdit = new \snac\data\User();
                $userEdit->setUserID($input["userid"]);
                $ask = array("command"=>"edit_user",
                    "user_edit" => $userEdit->toArray()
                );
                $serverResponse = $this->connect->query($ask);
                if (!isset($serverResponse["result"]) || $serverResponse["result"] != 'success')
                    return $this->drawErrorPage($serverResponse, $display);
                $userEdit = $serverResponse["user"];
                $userGroups = $serverResponse["groups"];

                // Ask the server for all the Roles
                $ask = array("command"=>"admin_roles"
                );
                $serverResponse = $this->connect->query($ask);
                if (!isset($serverResponse["result"]) || $serverResponse["result"] != 'success')
                    return $this->drawErrorPage($serverResponse, $display);

                $display->setData(array(
                    "title"=> "Edit User",
                    "user"=>$userEdit,
                    "roles" => $serverResponse["roles"],
                    "groups" => $userGroups
                ));
                $display->setTemplate("admin_edit_user");
                break;
            case "activity_user":
                if (!isset($input["userid"])) {
                    return $this->drawErrorPage("Missing UserID", $display);
                }
                $userEdit = new \snac\data\User();
                $userEdit->setUserID($input["userid"]);
                $ask = array("command"=>"edit_user",
                    "user_edit" => $userEdit->toArray()
                );
                $serverResponse = $this->connect->query($ask);
                if (!isset($serverResponse["result"]) || $serverResponse["result"] != 'success')
                    return $this->drawErrorPage($serverResponse, $display);
                $userEdit = $serverResponse["user"];
                $userGroups = $serverResponse["groups"];

                $serverResponse["title"] = "User Activity";
                $display->setData($serverResponse);
                $display->setTemplate("admin_user_activity");
                break;
            case "edit_user_post":
                return $this->saveProfile($input, $user);
                break;
            case "users":
                $ask = array("command"=>"list_users"
                );
                $serverResponse = $this->connect->query($ask);
                if (!isset($serverResponse["result"]) || $serverResponse["result"] != 'success')
                    return $this->drawErrorPage($serverResponse, $display);

                $display->setData(array("users" => $serverResponse["users"]));
                $display->setTemplate("admin_users");
                break;
            case "user_list":
                $ask = array("command"=>"list_users",
                    "filter" => "active"
                );
                return $this->connect->query($ask);
                break;
            case "add_group":
                $display->setData(array("title"=> "Add New Group"));
                $display->setTemplate("admin_edit_group");
                break;
            case "edit_group":
                if (!isset($input["groupid"])) {
                    return $this->drawErrorPage("Missing GroupID", $display);
                }
                $groupEdit = new \snac\data\Group();
                $groupEdit->setID($input["groupid"]);
                $ask = array("command"=>"edit_group",
                    "group" => $groupEdit->toArray()
                );
                $serverResponse = $this->connect->query($ask);
                if (!isset($serverResponse["result"]) || $serverResponse["result"] != 'success')
                    return $this->drawErrorPage($serverResponse, $display);

                $display->setData(array(
                    "title"=> "Edit Group",
                    "group"=>$serverResponse["group"],
                    "users"=>$serverResponse["users"]));
                $display->setTemplate("admin_edit_group");
                break;
            case "edit_group_post":
                return $this->saveGroup($input);
                break;
            case "group_list":
                $ask = array("command"=>"admin_groups"
                );
                return $this->connect->query($ask);
                break;
            case "groups":
                $ask = array("command"=>"admin_groups"
                );
                $serverResponse = $this->connect->query($ask);
                if (!isset($serverResponse["result"]) || $serverResponse["result"] != 'success')
                    return $this->drawErrorPage($serverResponse, $display);

                $display->setData(array("groups" => $serverResponse["groups"]));
                $display->setTemplate("admin_groups");
                break;
            case "roles":
                $ask = array("command"=>"admin_roles"
                );
                $serverResponse = $this->connect->query($ask);
                if (!isset($serverResponse["result"]) || $serverResponse["result"] != 'success')
                    return $this->drawErrorPage($serverResponse, $display);
                $roles = array();
                foreach ($serverResponse["roles"] as $role) {
                    if (isset($role["privilegeList"]))
                        array_push($roles, $role);
                }
                usort($roles, function($a, $b) {
                    return count($a["privilegeList"]) <=> count($b["privilegeList"]);
                });

                $display->setData(array("roles" => $roles));
                $display->setTemplate("admin_roles");
                break;
            case "dashboard":
                if (isset($this->permissions["ViewAdminDashboard"]) && $this->permissions["ViewAdminDashboard"]) {
                    $display->setTemplate("admin_dashboard");
                } else {
                    $this->displayPermissionDeniedPage("Admin Dashboard", $display);
                }
                break;

            case "unlock_constellation":
                return $this->unlockConstellation($input);
                break;

            case "reassign_constellation":
                return $this->reassignConstellation($input);
                break;


            case "report_general":
                $ask = array(
                    "command"=>"report",
                    "type" => "general"
                );
                $serverResponse = $this->connect->query($ask);
                if (!isset($serverResponse["result"]) || $serverResponse["result"] != 'success')
                    return $this->drawErrorPage($serverResponse, $display);
                $display->setData($serverResponse);
                $display->setTemplate("report_general_page");
                break;

            case "report_holdings":
                $ask = array(
                    "command"=>"report",
                    "type" => "holdings"
                );
                $serverResponse = $this->connect->query($ask);
                if (!isset($serverResponse["result"]) || $serverResponse["result"] != 'success')
                    return $this->drawErrorPage($serverResponse, $display);
                $display->setData($serverResponse);
                $display->setTemplate("report_list_page");
                break;

            default:
                $this->displayPermissionDeniedPage("Administrator", $display);
        }

        return false;
    }

    /**
     * Handle Vocabulary Administrative tasks
     *
     * Fills the display object with the requested vocab admin page for the given user.
     *
     * @param string[] $input Post/Get inputs from the webui
     * @param \snac\client\webui\display\Display $display The display object for page creation
     * @param \snac\data\User $user The current user object
     */
    public function handleVocabAdministrator(&$input, &$display, &$user) {

        if (!isset($input["subcommand"])) {
            $input["subcommand"] = "dashboard";
        }

        switch ($input["subcommand"]) {
            case "search":
                if (isset($this->permissions["ViewAdminDashboard"]) && $this->permissions["ViewAdminDashboard"]) {
                    $display->setTemplate("vocab_search");
                } else {
                    $this->displayPermissionDeniedPage("Vocabulary Search", $display);
                }
                break;
            case "geosearch":
                if (isset($this->permissions["ViewAdminDashboard"]) && $this->permissions["ViewAdminDashboard"]) {
                    $display->setTemplate("vocab_geosearch");
                } else {
                    $this->displayPermissionDeniedPage("Vocabulary Search", $display);
                }
                break;
            case "add_term":
                $display->setData(array(
                    "title"=> "Add New Vocabulary Term"
                ));
                $display->setTemplate("vocab_edit_term");
                break;
            case "add_term_post":
                return $this->saveVocabularyTerm($input, $user);
                break;
            case "add_geoterm":
                $display->setData(array(
                    "title"=> "Add New Geopgraphic Vocabulary Term"
                ));
                $display->setTemplate("vocab_edit_geoterm");
                break;
            case "add_geoterm_post":
                // maybe reuse the same save function?
                return $this->saveVocabularyTerm($input, $user);
                break;
            case "dashboard":
                if (isset($this->permissions["ViewAdminDashboard"]) && $this->permissions["ViewAdminDashboard"]) {
                    $display->setTemplate("vocab_dashboard");
                } else {
                    $this->displayPermissionDeniedPage("Vocabulary Dashboard", $display);
                }
                break;
            default:
                $this->displayPermissionDeniedPage("Vocabulary Administrator", $display);
        }

        return false;
    }



    /**
    * Display the Permission Denied Page
    *
    * Helper function to draw the permission denied page.
    *
    * @param  string $command The resource that the user was trying to access
    * @param  \snac\client\webui\display\Display $display  The display object from the WebUI
    * @return boolean False, since an error occurred to get here
    */
    public function displayPermissionDeniedPage($command, &$display) {
        $display->setTemplate("permission_denied");
        $display->setData(array("command" => $command));
        return false;
    }


    /**
    * Display the Concurrent Edit Error Page
    *
    * Helper function to draw the concurrent edit error page.
    *
    * @param  string $command The resource that the user was trying to access
    * @param  \snac\client\webui\display\Display $display  The display object from the WebUI
    * @return boolean False, since an error occurred to get here
    */
    public function displayConcurrentEditErrorPage($command, &$display) {
        $display->setTemplate("concurrent_edit_error");
        $display->setData(array("command" => $command));
        return false;
    }

    /**
     * Draw the Error Page
     *
     * Helper function to draw the error page when something goes wrong with the Server query.
     *
     * @param  string[] $serverResponse The response from the server
     * @param  \snac\client\webui\display\Display $display  The display object from the WebUI
     * @return boolean False, since an error occurred to get here
     */
    public function drawErrorPage($serverResponse, &$display) {
        $this->logger->addDebug("Drawing Error page", array($serverResponse));
        if (is_array($serverResponse) && isset($serverResponse["error"]) && isset($serverResponse["error"]["type"])) {
            if ($serverResponse["error"]["type"] == "Permission Error") {
                return $this->displayPermissionDeniedPage(null, $display);
            } else if ($serverResponse["error"]["type"] == "Concurrent Edit Error") {
                return $this->displayConcurrentEditErrorPage(null, $display);
            }
            $display->setTemplate("error_page");
            $display->setData($serverResponse["error"]);
        } else if (is_array($serverResponse)) {
            $display->setTemplate("error_page");
            $display->setData(array("type" => "System Error", "message" => print_r($serverResponse, true), "display" => "pre"));
        } else {
            $this->logger->addDebug("Drawing the text version of the error page");
            $display->setTemplate("error_page");
            $display->setData(array("type" => "System Error", "message" => $serverResponse, "display" => "pre"));
        }
        return false;
    }

    /**
     * Display API Info Page
     *
     * Fills the display with the API information page for the given user.
     *
     * @param \snac\client\webui\display\Display $display The display object for page creation
     * @param \snac\data\User $user The current user object
     */
    public function displayAPIInfoPage(&$display, &$user) {
        $display->setTemplate("api_info_page");
        $smallUser = new \snac\data\User();
        $smallUser->setUserID($user->getUserID());
        $smallUser->setUserName($user->getUserName());
        $smallUser->setFullName($user->getFullName());
        $smallUser->setToken($user->getToken());
        $display->setData([
            "restURL" => \snac\Config::$REST_URL,
            "user" => json_encode($smallUser->toArray(), JSON_PRETTY_PRINT)
        ]);
    }

    /**
     * Display API Help Page
     *
     * Fills the display with the API help information by reading the REST API's command
     * documentation.
     *
     * @param \snac\client\webui\display\Display $display The display object for page creation
     */
    public function displayAPIHelpPage(&$display) {
        $commands = json_decode(file_get_contents(\snac\Config::$REST_COMMAND_FILE), true);
        $display->setTemplate("api_help_page");
        $display->setData([
            "commands" => $commands
        ]);
    }

    /**
     * Display Profile Page
     *
     * Fills the display with the profile page for the given user.
     *
     * @param \snac\client\webui\display\Display $display The display object for page creation
     */
    public function displayProfilePage(&$display) {
        $display->setTemplate("profile_page");
        // Ask the server for a list of records to edit
        $ask = array("command"=>"user_information"
        );
        $this->logger->addDebug("Sending query to the server", $ask);
        $serverResponse = $this->connect->query($ask);
        $this->logger->addDebug("Received server response", $serverResponse);
        $this->logger->addDebug("Setting dashboard data into the page template");
        $display->setData($serverResponse);
        $this->logger->addDebug("Finished setting dashboard data into the page template");
    }

    /**
     * Display Landing Page
     *
     * Fills the display with the default homepage for SNAC.
     *
     * @param \snac\client\webui\display\Display $display The display object for page creation
     */
    public function displayLandingPage(&$display) {

        // Get the list of recently published constellations

        $request = array();
        $request["command"] = "recently_published";
        $response = $this->connect->query($request);
        $this->logger->addDebug("Got the following response from the server for recently published", array($response));
        if (!isset($response["constellation"])) {
            return $this->drawErrorPage($response, $display);
        }
        $recentConstellations = $response["constellation"];

        $recents = array();
        foreach ($recentConstellations as $constellationArray) {
            $constellation = new \snac\data\Constellation($constellationArray);
            array_push($recents, array(
                    "id"=>$constellation->getID(),
                    "nameEntry"=>$constellation->getPreferredNameEntry()->getOriginal()));
        }

        $display->setData(array("recents"=>$recents));
        $display->setTemplate("landing_page");
    }

    /**
     * Save User Profile
     *
     * Asks the server to update the profile of the user.
     *
     * @param string[] $input Post/Get inputs from the webui
     * @param \snac\data\User $user The current user object
     * @return string[] The web ui's response to the client (array ready for json_encode)
     */
    public function saveProfile(&$input, &$user) {

        $tmpUser = new \snac\data\User();
        $groups = null;
        // Not editing the current user
        if (isset($input["userName"]) && $input["userName"] !== $user->getUserName()) {
            if (isset($input["userid"]) && $input["userid"] != "")
                $tmpUser->setUserID($input["userid"]);

            $tmpUser->setUserName($input["userName"]);
            $tmpUser->setEmail($input["userName"]);
            if (isset($input["affiliationid"]) && is_numeric($input["affiliationid"])) {
                $tmpAffil = new \snac\data\Constellation();
                $tmpAffil->setID($input["affiliationid"]);
                $tmpUser->setAffiliation($tmpAffil);
            }
            if (isset($input["active"]) && $input["active"] == "active")
                $tmpUser->setUserActive(true);

            // If not editing the current user, then we can update their groups
            $groups = array();
            foreach ($input as $key => $value) {
                if (strstr($key, "groupid_")) {
                    $groupAdd = new \snac\data\Group();
                    $groupAdd->setID($value);
                    array_push($groups, $groupAdd->toArray());
                }
            }


        } else {
            $tmpUser = new \snac\data\User($user->toArray());
        }

        $tmpUser->setFirstName($input["firstName"]);
        $tmpUser->setLastName($input["lastName"]);
        $tmpUser->setWorkPhone($input["workPhone"]);
        $tmpUser->setWorkEmail($input["workEmail"]);
        $tmpUser->setFullName($input["fullName"]);

        foreach ($input as $key => $value) {
            if (substr($key, 0, 5) == "role_") {
                $role = new \snac\data\Role();
                $role->setID($value);
                $tmpUser->addRole($role);
            }
        }

        $this->logger->addDebug("Updated the User Object", $tmpUser->toArray());

        // Build a data structure to send to the server
        $request = array("command"=>"update_user");

        // Send the query to the server
        $request["user_update"] = $tmpUser->toArray();

        // Send the groups if we're doing an update
        if ($groups != null)
            $request["groups_update"] = $groups;

        $serverResponse = $this->connect->query($request);

        $response = array();
        $response["server_debug"] = $serverResponse;

        if (!is_array($serverResponse)) {
            $this->logger->addDebug("server's response: $serverResponse");
        } else {
            if (isset($serverResponse["result"]))
                $response["result"] = $serverResponse["result"];
            if (isset($serverResponse["error"])) {
                $response["error"] = $serverResponse["error"];
            }
            if (isset($serverResponse["user_update"])) {
                $response["user_update"] = $serverResponse["user_update"];
            }
        }

        // If success AND we were updating the current user, then update the session tokens
        if ($response["result"] == "success" && $tmpUser->getUserName() === $user->getUserName()) {
            $user = $tmpUser;
            $_SESSION["snac_user"] = serialize($user);
            $response["user"] = $serverResponse["user_update"];
        }

        return $response;
    }

    /**
     * Save Group Information
     *
     * Asks the server to update a group's information.
     *
     * @param string[] $input Post/Get inputs from the webui
     * @return string[] The web ui's response to the client (array ready for json_encode)
     */
    public function saveGroup(&$input) {

        $group = new \snac\data\Group();
        if (isset($input["groupid"]) && $input["groupid"] != "")
            $group->setID($input["groupid"]);
        $group->setLabel($input["groupName"]);
        $group->setDescription($input["groupDescription"]);

        // Create a list of shadow user objects to put in this group
        $users = array();
        foreach ($input as $key => $value) {
            if (strstr($key, "userid_")) {
                $userAdd = new \snac\data\User();
                $userAdd->setUserID($value);
                array_push($users, $userAdd->toArray());
            }
        }

        $this->logger->addDebug("Updated the Group Object", $group->toArray());

        // Build a data structure to send to the server
        $request = array("command"=>"update_group");

        // Send the query to the server
        $request["group_update"] = $group->toArray();
        $request["users_update"] = $users;
        $serverResponse = $this->connect->query($request);

        $response = array();
        $response["server_debug"] = $serverResponse;

        if (!is_array($serverResponse)) {
            $this->logger->addDebug("server's response: $serverResponse");
        } else {
            if (isset($serverResponse["result"]))
                $response["result"] = $serverResponse["result"];
            if (isset($serverResponse["error"])) {
                $response["error"] = $serverResponse["error"];
            }
            if (isset($serverResponse["group_update"])) {
                $response["group_update"] = $serverResponse["group_update"];
            }
        }

        return $response;
    }

    /**
    * Reconcile Pieces
    *
    * This method takes the constellation pieces from the input (similar to a "Save" in editing), builds
    * a Constellation out of those pieces and then asks the server to perform Identity Reconciliation
    * within SNAC on this constellation.  The results are returned to the client.
    *
    * @param string[] $input Post/Get inputs from the webui
    * @return string[] The web ui's response to the client (array ready for json_encode)
    */
    public function reconcilePieces(&$input) {
        $mapper = new \snac\client\webui\util\ConstellationPostMapper();

        // Get the constellation object
        $constellation = $mapper->serializeToConstellation($input);

        $this->logger->addDebug("reconciling constellation", $constellation->toArray());

        // Build a data structure to send to the server
        $request = array("command"=>"reconcile");

        // Send the query to the server
        $request["constellation"] = $constellation->toArray();
        $serverResponse = $this->connect->query($request);

        $response = array("results" => array());

        if (!is_array($serverResponse)) {
            $this->logger->addDebug("server's response: $serverResponse");
            return array($serverResponse);
        } else if (isset($serverResponse["reconciliation"])) {
            $response["result"] = $serverResponse["result"];
            foreach ($serverResponse["reconciliation"] as $k => $v) {
                if ($v["strength"] > 5.0) {
                    $response["results"][$k] = $v["identity"];
                }
            }
        }

        return $response;
    }

    /**
     * Save Resource
     *
     * Maps the resoource given on input to a Resource object, passes that to the server with an
     * update_resource call.
     *
     * @param string[] $input Post/Get inputs from the webui
     * @return string[] The web ui's response to the client (array ready for json_encode)
     */
    public function saveResource(&$input) {
        $mapper = new \snac\client\webui\util\ResourcePostMapper();

        // Get the resource object
        $resource = $mapper->serializeToResource($input);

        $this->logger->addDebug("writing resource", $resource->toArray());

        // Build a data structure to send to the server
        $request = array("command"=>"update_resource");

        // Send the query to the server
        $request["resource"] = $resource->toArray();
        $serverResponse = $this->connect->query($request);

        $response = array();
        $response["server_debug"] = $serverResponse;

        if (!is_array($serverResponse)) {
            $this->logger->addDebug("server's response: $serverResponse");
        } else {
            if (isset($serverResponse["result"]))
                $response["result"] = $serverResponse["result"];
            if (isset($serverResponse["error"])) {
                $response["error"] = $serverResponse["error"];
            }
            // Get the server's response constellation
            if (isset($serverResponse["resource"])) {
                $this->logger->addDebug("server's response written resource", $serverResponse["resource"]);
                $resource = new \snac\data\Resource($serverResponse["resource"]);

                $response["resource"] = $resource->toArray();
            }
        }

        return $response;
    }

    /**
     * Save Constellation
     *
     * Maps the constellation given on input to a Constellation object, passes that to the server with an
     * update_constellation call.  If successful, it then maps any updates (new ids or version numbers) to the
     * Constellation object and web components from input, and returns the web ui's response (the list of
     * updates that must be made to the web ui GUI).
     *
     * @param string[] $input Post/Get inputs from the webui
     * @return string[] The web ui's response to the client (array ready for json_encode)
     */
    public function saveConstellation(&$input) {
        $mapper = new \snac\client\webui\util\ConstellationPostMapper();

        // Get the constellation object
        $constellation = $mapper->serializeToConstellation($input);

        $this->logger->addDebug("writing constellation", $constellation->toArray());

        // Build a data structure to send to the server
        $request = array("command"=>"update_constellation");

        // Send the query to the server
        $request["constellation"] = $constellation->toArray();
        if (isset($input['savemessage'])) {
            $request["message"] = $input["savemessage"];
        }
        $serverResponse = $this->connect->query($request);

        $response = array();
        $response["server_debug"] = $serverResponse;

        if (!is_array($serverResponse)) {
            $this->logger->addDebug("server's response: $serverResponse");
        } else {
            if (isset($serverResponse["result"]))
                $response["result"] = $serverResponse["result"];
                if (isset($serverResponse["error"])) {
                    $response["error"] = $serverResponse["error"];
                }
                // Get the server's response constellation
                if (isset($serverResponse["constellation"])) {
                    $this->logger->addDebug("server's response written constellation", $serverResponse["constellation"]);
                    $updatedConstellation = new \snac\data\Constellation($serverResponse["constellation"]);
                    $mapper->reconcile($updatedConstellation);

                    $response["updates"] = $mapper->getUpdates();
                    $this->logger->addDebug("Requires the following UI updates", array($response["updates"]));
                }
        }

        return $response;
    }

    /**
     * Save and Publish Constellation
     *
     * Maps the constellation given on input to a Constellation object, passes that to the server with an
     * update_constellation call.  If successful, it then maps any updates (new ids or version numbers) to the
     * Constellation object and web components from input, and returns the web ui's response (the list of
     * updates that must be made to the web ui GUI).
     *
     * After saving, it also calls to the server to have the constellation published, if the write was successful.
     *
     *
     * @param string[] $input Post/Get inputs from the webui
     * @return string[] The web ui's response to the client (array ready for json_encode)
     */
    public function saveAndPublishConstellation(&$input) {

        $mapper = new \snac\client\webui\util\ConstellationPostMapper();

        // Get the constellation object
        $constellation = $mapper->serializeToConstellation($input);

        $this->logger->addDebug("writing constellation", $constellation->toArray());

        // Build a data structure to send to the server
        $request = array (
                "command" => "update_constellation"
        );

        // Send the query to the server
        $request["constellation"] = $constellation->toArray();
        if (isset($input['savemessage'])) {
            $request["message"] = $input["savemessage"];
        }
        $serverResponse = $this->connect->query($request);

        $response = array ();
        $response["server_debug"] = array ();
        $response["server_debug"]["update"] = $serverResponse;
        if (isset($serverResponse["result"]))
            $response["result"] = $serverResponse["result"];
        if (isset($serverResponse["error"]))
            $response["error"] = $serverResponse["error"];

        if (! is_array($serverResponse)) {
            $this->logger->addDebug("server's response: $serverResponse");
        } else {

            if (isset($serverResponse["constellation"])) {
                $this->logger->addDebug("server's response written constellation", $serverResponse["constellation"]);
            }

            if (isset($serverResponse["result"]) && $serverResponse["result"] == "success" &&
                     isset($serverResponse["constellation"])) {
                $request["command"] = "publish_constellation";
                $request["constellation"] = $serverResponse["constellation"];
                $serverResponse = $this->connect->query($request);
                $response["server_debug"]["publish"] = $serverResponse;
                if (isset($serverResponse["result"]))
                    $response["result"] = $serverResponse["result"];
                if (isset($serverResponse["error"]))
                    $response["error"] = $serverResponse["error"];
            }
        }

        return $response;
    }


    /**
     * Save and Send Constellation For Review
     *
     * Maps the constellation given on input to a Constellation object, passes that to the server with an
     * update_constellation call.  If successful, it then maps any updates (new ids or version numbers) to the
     * Constellation object and web components from input, and returns the web ui's response (the list of
     * updates that must be made to the web ui GUI).
     *
     * After saving, it also calls to the server to have the constellation sent for review, if the write was successful.
     *
     *
     * @param string[] $input Post/Get inputs from the webui
     * @return string[] The web ui's response to the client (array ready for json_encode)
     */
    public function saveAndSendForReviewConstellation(&$input) {

        $mapper = new \snac\client\webui\util\ConstellationPostMapper();

        // Get the constellation object
        $constellation = $mapper->serializeToConstellation($input);

        $this->logger->addDebug("writing constellation", $constellation->toArray());

        // Build a data structure to send to the server
        $request = array (
                "command" => "update_constellation"
        );

        // Send the query to the server
        $request["constellation"] = $constellation->toArray();
        if (isset($input['savemessage'])) {
            $request["message"] = $input["savemessage"];
        }
        $serverResponse = $this->connect->query($request);

        $response = array ();
        $response["server_debug"] = array ();
        $response["server_debug"]["update"] = $serverResponse;
        if (isset($serverResponse["result"]))
            $response["result"] = $serverResponse["result"];
        if (isset($serverResponse["error"]))
            $response["error"] = $serverResponse["error"];

        if (! is_array($serverResponse)) {
            $this->logger->addDebug("server's response: $serverResponse");
        } else {

            if (isset($serverResponse["constellation"])) {
                $this->logger->addDebug("server's response written constellation", $serverResponse["constellation"]);
            }

            if (isset($serverResponse["result"]) && $serverResponse["result"] == "success" &&
                     isset($serverResponse["constellation"])) {
                $request["command"] = "review_constellation";
                $request["constellation"] = $serverResponse["constellation"];

                // Add reviewer if we have it
                if (isset($input["reviewer"]) && $input["reviewer"] != "") {
                    $reviewer = new \snac\data\User();
                    $reviewer->setUserID($input["reviewer"]);
                    $request["reviewer"] = $reviewer->toArray();
                    $this->logger->addDebug("Sending for review to ".$input["reviewer"], $reviewer->toArray());
                }

                $serverResponse = $this->connect->query($request);
                $response["server_debug"]["review"] = $serverResponse;
                if (isset($serverResponse["result"]))
                    $response["result"] = $serverResponse["result"];
                if (isset($serverResponse["error"]))
                    $response["error"] = $serverResponse["error"];
            }
        }

        return $response;
    }


    /**
     * Save and Unlock Constellation
     *
     * Maps the constellation given on input to a Constellation object, passes that to the server with an
     * update_constellation call.  If successful, it then maps any updates (new ids or version numbers) to the
     * Constellation object and web components from input, and returns the web ui's response (the list of
     * updates that must be made to the web ui GUI).
     *
     * After saving, it also calls to the server to have the constellation's lock dropped from "currently editing"
     * to "locked editing," if the write was successful.
     *
     * @param string[] $input Post/Get inputs from the webui
     * @return string[] The web ui's response to the client (array ready for json_encode)
     */
    public function saveAndUnlockConstellation(&$input) {

        $mapper = new \snac\client\webui\util\ConstellationPostMapper();

        // Get the constellation object
        $constellation = $mapper->serializeToConstellation($input);

        $this->logger->addDebug("writing constellation", $constellation->toArray());

        // Build a data structure to send to the server
        $request = array (
                "command" => "update_constellation"
        );

        // Send the query to the server
        $request["constellation"] = $constellation->toArray();
        if (isset($input['savemessage'])) {
            $request["message"] = $input["savemessage"];
        }
        $serverResponse = $this->connect->query($request);

        $response = array ();
        $response["server_debug"] = array ();
        $response["server_debug"]["update"] = $serverResponse;
        if (isset($serverResponse["result"]))
            $response["result"] = $serverResponse["result"];
        if (isset($serverResponse["error"]))
            $response["error"] = $serverResponse["error"];

        if (! is_array($serverResponse)) {
            $this->logger->addDebug("server's response: $serverResponse");
        } else {

            if (isset($serverResponse["constellation"])) {
                $this->logger->addDebug("server's response written constellation", $serverResponse["constellation"]);
            }

            if (isset($serverResponse["result"]) && $serverResponse["result"] == "success" &&
                    isset($serverResponse["constellation"])) {
                        $request["command"] = "unlock_constellation";
                        $request["constellation"] = $serverResponse["constellation"];
                        $serverResponse = $this->connect->query($request);
                        $response["server_debug"]["unlock"] = $serverResponse;
                        if (isset($serverResponse["result"]))
                            $response["result"] = $serverResponse["result"];
                        if (isset($serverResponse["error"]))
                            $response["error"] = $serverResponse["error"];
                    }
        }

        return $response;
    }


    /**
     * Reassign Constellation
     *
     * Asks the server to reassign the input's constellation to a different user
     *
     * @param string[] $input Post/Get inputs from the webui
     * @return string[] The web ui's response to the client (array ready for json_encode)
     */
    public function reassignConstellation(&$input) {

        $constellation = null;
        if (isset($input["constellationid"]) && isset($input["version"])) {
            $constellation = new \snac\data\Constellation();
            $constellation->setID($input["constellationid"]);
            $constellation->setVersion($input["version"]);
        } else {
            return array( "result" => "failure", "error" => "No constellation or version number");
        }

        $toUser = null;
        if (isset($input["userid"])) {
            $toUser = new \snac\data\User();
            $toUser->setUserID($input["userid"]);
        } else {
            return array( "result" => "failure", "error" => "No user id given");
        }

        $this->logger->addDebug("reassigning constellation", $constellation->toArray());
        $this->logger->addDebug("reassigning to user", $toUser->toArray());

        // Build a data structure to send to the server
        $request = array (
            "command" => "reassign_constellation",
            "constellation" => $constellation->toArray(),
            "to_user" => $toUser->toArray()
        );

        // Send the query to the server
        $serverResponse = $this->connect->query($request);

        $response = array ();
        $response["server_debug"] = array ();
        $response["server_debug"]["unlock"] = $serverResponse;
        if (isset($serverResponse["result"]))
            $response["result"] = $serverResponse["result"];
        if (isset($serverResponse["error"]))
            $response["error"] = $serverResponse["error"];

        return $response;
    }

    /**
     * Unlock Constellation
     *
     * Asks the server to drop the input's constellation lock level from "currently editing" down to
     * "locked editing."
     *
     * @param string[] $input Post/Get inputs from the webui
     * @return string[] The web ui's response to the client (array ready for json_encode)
     */
    public function unlockConstellation(&$input) {

        $constellation = null;
        if (isset($input["constellationid"]) && isset($input["version"])) {
            $constellation = new \snac\data\Constellation();
            $constellation->setID($input["constellationid"]);
            $constellation->setVersion($input["version"]);
        } else if (isset($input["id"]) && isset($input["version"])) {
            $mapper = new \snac\client\webui\util\ConstellationPostMapper();

            // Get the constellation object
            $constellation = $mapper->serializeToConstellation($input);
        } else {
            return array( "result" => "failure", "error" => "No constellation or version number");
        }

        $this->logger->addDebug("unlocking constellation", $constellation->toArray());

        // Build a data structure to send to the server
        $request = array (
                "command" => "unlock_constellation"
        );

        // Send the query to the server
        $request["constellation"] = $constellation->toArray();
        $serverResponse = $this->connect->query($request);

        $response = array ();
        $response["server_debug"] = array ();
        $response["server_debug"]["unlock"] = $serverResponse;
        if (isset($serverResponse["result"]))
            $response["result"] = $serverResponse["result"];
        if (isset($serverResponse["error"]))
            $response["error"] = $serverResponse["error"];

        return $response;
    }

    /**
     * Publish Constellation
     *
     * Requests the server to publish the given constellation.
     *
     * @param string[] $input Post/Get inputs from the webui
     * @return string[] The web ui's response to the client (array ready for json_encode)
     */
    public function publishConstellation(&$input) {
        $constellation = null;
        if (isset($input["constellationid"]) && isset($input["version"])) {
            $constellation = new \snac\data\Constellation();
            $constellation->setID($input["constellationid"]);
            $constellation->setVersion($input["version"]);
        } else if (isset($input["id"]) && isset($input["version"])) {
            $mapper = new \snac\client\webui\util\ConstellationPostMapper();

            // Get the constellation object
            $constellation = $mapper->serializeToConstellation($input);
        } else {
            return array( "result" => "failure", "error" => "No constellation or version number");
        }

        $this->logger->addDebug("publishing constellation", $constellation->toArray());

        // Build a data structure to send to the server
        $request = array (
                "command" => "publish_constellation"
        );

        // Send the query to the server
        $request["constellation"] = $constellation->toArray();
        $serverResponse = $this->connect->query($request);

        $response = array ();
        $response["server_debug"] = array ();
        $response["server_debug"]["publish"] = $serverResponse;
        if (isset($serverResponse["result"]))
            $response["result"] = $serverResponse["result"];
        if (isset($serverResponse["error"]))
            $response["error"] = $serverResponse["error"];

        return $response;
    }


    /**
     * Send Constellation for Review
     *
     * Requests the server to send the given constellation for review.
     *
     * @param string[] $input Post/Get inputs from the webui
     * @return string[] The web ui's response to the client (array ready for json_encode)
     */
    public function sendForReviewConstellation(&$input) {
        $constellation = null;
        if (isset($input["constellationid"]) && isset($input["version"])) {
            $constellation = new \snac\data\Constellation();
            $constellation->setID($input["constellationid"]);
            $constellation->setVersion($input["version"]);
        } else if (isset($input["id"]) && isset($input["version"])) {
            $mapper = new \snac\client\webui\util\ConstellationPostMapper();

            // Get the constellation object
            $constellation = $mapper->serializeToConstellation($input);
        } else {
            return array( "result" => "failure", "error" => "No constellation or version number");
        }



        $this->logger->addDebug("sending constellation for review", $constellation->toArray());

        // Build a data structure to send to the server
        $request = array (
                "command" => "review_constellation"
        );
        
        // Add reviewer if we have it
        if (isset($input["reviewer"]) && $input["reviewer"] != "") {
            $reviewer = new \snac\data\User();
            $reviewer->setUserID($input["reviewer"]);
            $request["reviewer"] = $reviewer->toArray();
            $this->logger->addDebug("Sending for review to ".$input["reviewer"], $reviewer->toArray());
        }

        // Send the query to the server
        $request["constellation"] = $constellation->toArray();
        $serverResponse = $this->connect->query($request);

        $response = array ();
        $response["server_debug"] = array ();
        $response["server_debug"]["review"] = $serverResponse;
        if (isset($serverResponse["result"]))
            $response["result"] = $serverResponse["result"];
        if (isset($serverResponse["error"]))
            $response["error"] = $serverResponse["error"];

        return $response;
    }

    /**
     * Delete Constellation
     *
     * Requests the server to delete the given constellation.
     *
     * @param string[] $input Post/Get inputs from the webui
     * @return string[] The web ui's response to the client (array ready for json_encode)
     */
    public function deleteConstellation(&$input) {
        $constellation = null;
        if (isset($input["constellationid"]) && isset($input["version"])) {
            $constellation = new \snac\data\Constellation();
            $constellation->setID($input["constellationid"]);
            $constellation->setVersion($input["version"]);
        } else if (isset($input["id"]) && isset($input["version"])) {
            $mapper = new \snac\client\webui\util\ConstellationPostMapper();

            // Get the constellation object
            $constellation = $mapper->serializeToConstellation($input);
        } else {
            return array( "result" => "failure", "error" => "No constellation or version number");
        }

        $this->logger->addDebug("deleting constellation", $constellation->toArray());

        // Build a data structure to send to the server
        $request = array (
                "command" => "delete_constellation"
        );

        // Send the query to the server
        $request["constellation"] = $constellation->toArray();
        $serverResponse = $this->connect->query($request);

        $response = array ();
        $response["server_debug"] = array ();
        $response["server_debug"]["publish"] = $serverResponse;
        if (isset($serverResponse["result"]))
            $response["result"] = $serverResponse["result"];
        if (isset($serverResponse["error"]))
            $response["error"] = $serverResponse["error"];

        return $response;
    }

    /**
     * Perform Name Search
     *
     * Perform a name search on the terms given on the input by requesting the results from the server and
     * then returns the JSON-ready associative array of results.
     *
     * @param string[] $input Post/Get inputs from the webui
     * @param boolean $autocomplete optional Whether to do a search using autocomplete or not (default false)
     * @return string[] The web ui's response to the client (array ready for json_encode)
     */
    public function performNameSearch(&$input, $autocomplete=false) {
        if (!isset($input["term"])) {
            return array ("total" => 0, "results" => array());
        }

        if (!isset($input["entity_type"]))
            $input["entity_type"] = "";

        $query = array(
            "command" => "search",
            "term" => $input["term"],
            "entity_type" => $input["entity_type"],
            "start" => isset($input["start"]) ? $input["start"] : 0,
            "count" => isset($input["count"]) ? $input["count"] : 10
        );

        if ($autocomplete) {
            $query["search_type"] = "autocomplete";
        } else if (isset($input["search_type"]) && $input["search_type"] === "advanced") {
            $query["search_type"] = "advanced";
        }

        // Query the server for the elastic search results
        $serverResponse = $this->connect->query($query);

        return $serverResponse;

    }

    /**
<<<<<<< HEAD
     * Query server for relations
     *
     * Asks the server for the relations (in- and out-edges) for the given id or ark
     * in the user input.  Returns the Server response directly, used by Javascript
     * on the client.
=======
     * Perform Relations Query
     *
     * Requests the server to read Constellation Relations for a given constellation.
>>>>>>> 690e1b73
     *
     * @param string[] $input Post/Get inputs from the webui
     * @return string[] The web ui's response to the client (array ready for json_encode)
     */
    public function performRelationsQuery(&$input) {
        $query = array();
        if (isset($input["constellationid"]))
            $query["constellationid"] = $input["constellationid"];
        if (isset($input["version"]))
            $query["version"] = $input["version"];
        if (isset($input["arkid"]))
            $query["arkid"] = $input["arkid"];
        $query["command"] = "constellation_read_relations";

        $this->logger->addDebug("Sending query to the server", $query);
        $serverResponse = $this->connect->query($query);
        $this->logger->addDebug("Received server response");
        return $serverResponse;

    }

    /**
     * Perform Resource Search
     *
     * Requests the server to perform a search of resource URLs to display the results.
     *
     * @param string[] $input Post/Get inputs from the webui
     * @return string[] The web ui's response to the client (array ready for json_encode)
     */
    public function performResourceSearch(&$input) {
        if (!isset($input["term"])) {
            return array ("total" => 0, "results" => array());
        }

        // Query the server for the elastic search results
        $serverResponse = $this->connect->query(array(
            "command" => "resource_search",
            "term" => $input["term"]
        ));

        return $serverResponse;

    }

    /**
     * Read Vocabulary Term
     *
     * Asks the server for the controlled vocabulary term information.
     *
     * @param string[] $input Post/Get inputs from the webui
     * @return string[] The server's response with the vocabulary for the given term id
     */
    public function readVocabulary(&$input) {
        if (!isset($input["type"]) || !isset($input["id"])) {
            return array ("result" => "failure");
        }

        $serverResponse = $this->connect->query(array(
            "command" => "read_vocabulary",
            "type" => $input["type"],
            "term_id" => $input["id"]
        ));

        return $serverResponse;
    }

    /**
     * Perform Vocabulary Search
     *
     * Asks the Server to search the controlled vocabulary for the given search terms.  Returns
     * the list of results as a JSON-ready web ui response.
     *
     * @param string[] $input Post/Get inputs from the webui
     * @return string[] The web ui's response to the client (array ready for json_encode)
     */
    public function performVocabularySearch(&$input) {

        $this->logger->addDebug("Requesting Vocabulary");
        // Check what kind of vocabulary is wanted, and ask server for it
        $request = array ();
        $request["command"] = "vocabulary";
        $request["type"] = $input["type"];
        $request["entity_type"] = null;
        if (isset($input["entity_type"]))
            $request["entity_type"] = $input["entity_type"];
        if (isset($request["type"])) {
            if (strpos($request["type"], "ic_") !== false) {
                $this->logger->addDebug("Requesting Sources as Vocabulary List");
                // This is a query into a constellation for "vocabulary"
                if (isset($input["id"]) && isset($input["version"])) {
                    $serverResponse = $this->connect->query(
                            array (
                                    "constellationid" => $input["id"],
                                    "version" => $input["version"],
                                    "command" => "read"
                            ));
                    $this->logger->addDebug("tried to get the constellation with response", $serverResponse);
                    if (isset($serverResponse["constellation"])) {
                        $constellation = new \snac\data\Constellation($serverResponse["constellation"]);
                        $response = array ();
                        $response["results"] = array ();
                        foreach ($constellation->getSources() as $source) {
                            array_push($response["results"],
                                    $source->toArray());
                        }
                        $this->logger->addDebug("created the following response list of sources", $response);
                        return $response;
                    }
                }
            } else if ($request["type"] == "affiliation") {
                // get the snac affiliations
                $serverResponse = $this->connect->query(
                    array(
                        "command" => "admin_institutions"
                    )
                );

                $response = array();
                $response["results"] = array();

                foreach ($serverResponse["constellation"] as $cData) {
                    $constellation = new \snac\data\Constellation($cData);
                    array_push($response["results"],
                        array (
                            "id" => $constellation->getID(),
                            "text" => $constellation->getPreferredNameEntry()->getOriginal()
                        )
                    );
                }

                // Give the editing list back in alphabetical order
                usort($response["results"],
                        function ($a, $b) {
                            return $a['text'] <=> $b['text'];
                        });

                return $response;
            } else {
                $this->logger->addDebug("Requesting Controlled Vocabulary List");
                // This is a strict query for a controlled vocabulary term
                $queryString = "";
                if (isset($input["q"]))
                    $queryString = $input["q"];
                $request["query_string"] = $queryString;
                if (isset($input["count"]))
                    $request["count"] = $input["count"];

                // Send the query to the server
                $serverResponse = $this->connect->query($request);

                if (!isset($serverResponse["results"]))
                    return $serverResponse;

                if (isset($input["format"]) && $input["format"] == "term") {
                    // keep the results as normal Term elements
                } else {
                    $results = $serverResponse["results"];
                    $serverResponse["results"] = array();

                    foreach ($results as $k => $v) {
                        $serverResponse["results"][$k]["id"] = $v["id"];

                        if (isset($v["name"])) {
                            // This is a geoplace term
                            $addendum = "";
                            if ($v["administrationCode"] != null && $v["countryCode"] != null) {
                                $addendum = " (".$v["administrationCode"] . ", " . $v["countryCode"].")";
                            } else if ($v["administrationCode"] != null) {
                                $addendum = "(".$v["administrationCode"].")";
                            } else if ($v["countryCode"] != null) {
                                $addendum = "(".$v["countryCode"].")";
                            }
                            $serverResponse["results"][$k]["value"] = $v["name"] . $addendum;
                        } else {
                            // This is a controlled vocab term
                            $serverResponse["results"][$k]["value"] = $v["term"];
                        }

                        $serverResponse["results"][$k]["text"] = $serverResponse["results"][$k]["value"];
                    }
                }

                $this->logger->addDebug("Sending response back to client", $serverResponse);
                    // Send the response back to the web client
                return $serverResponse;
            }
        }

        return array ();
    }

    public function performUserSearch(&$input) {
        $this->logger->addDebug("Searching users");

        $request = array ();
        $request["command"] = "search_users";
        // This is a strict query for a controlled vocabulary term
        $queryString = "";
        if (isset($input["q"]))
            $queryString = $input["q"];
        $request["query_string"] = $queryString;
        if (isset($input["count"]))
            $request["count"] = $input["count"];
        if (isset($input["role"]))
            $request["role"] = $input["role"];

        // Send the query to the server
        $serverResponse = $this->connect->query($request);

        if (!isset($serverResponse["results"]))
            return $serverResponse;

        if (isset($input["format"]) && $input["format"] == "term") {
            // keep the results as normal Term elements
        } else {
            $results = $serverResponse["results"];
            $serverResponse["results"] = array();

            foreach ($results as $k => $v) {
                $serverResponse["results"][$k]["id"] = $v["userid"];
                $serverResponse["results"][$k]["value"] = $v["fullName"] ." (".$v["userName"].")";
                $serverResponse["results"][$k]["text"] = $serverResponse["results"][$k]["value"];
            }
        }

        $this->logger->addDebug("Sending response back to client", $serverResponse);
            // Send the response back to the web client
        return $serverResponse;
    }

    /**
     * Save Vocabulary Term
     *
     * Asks the server to update the controlled vocabulary term.
     *
     * @param string[] $input Post/Get inputs from the webui
     * @param \snac\data\User $user The current user object
     * @return string[] The web ui's response to the client (array ready for json_encode)
     */
    public function saveVocabularyTerm(&$input, &$user) {

        // Build a data structure to send to the server
        $request = array("command"=>"update_vocabulary");

        $term = null;

        if ($input["type"] === "geo_term") {
            // Geographic Term
            $term = new \snac\data\GeoTerm();
            $term->setID($input["id"]);
            $term->setURI($input["uri"]);
            $term->setName($input["name"]);
            $term->setAdministrationCode($input["administrationCode"]);
            $term->setCountryCode($input["countryCode"]);
            $term->setLatitude($input["latitude"]);
            $term->setLongitude($input["longitude"]);
            $request["type"] = "geo_term";
        } else {
            // Standard Term object
            $term = new \snac\data\Term();
            $term->setType($input["type"]);
            $term->setID($input["id"]);
            $term->setURI($input["uri"]);
            $term->setDescription($input["description"]);
            $term->setTerm($input["term"]);
            $request["type"] = "term";
        }

        $request["term"] = $term->toArray();

        // Send the query to the server
        $serverResponse = $this->connect->query($request);

        $response = array();
        $response["server_debug"] = $serverResponse;

        if (!is_array($serverResponse)) {
            $this->logger->addDebug("server's response: $serverResponse");
        } else {
            if (isset($serverResponse["result"]))
                $response["result"] = $serverResponse["result"];
            if (isset($serverResponse["error"])) {
                $response["error"] = $serverResponse["error"];
            }
        }

        return $response;
    }

    /**
     * Create User
     *
     * Takes the Google OAuth2 user information and token and loads it into a SNAC User object.
     *
     * @param \League\OAuth2\Client\Provider\GoogleUser $googleUser User from Google OAuth Connection
     * @param \League\OAuth2\Client\Token\AccessToken $googleToken The access token
     * @return \snac\data\User SNAC User object
     */
    public function createUser($googleUser, $googleToken) {
        $user = new \snac\data\User();
        $avatar = $googleUser->getAvatar();
        $avatarSmall = null;
        $avatarLarge = null;
        if ($avatar != null) {
            $avatar = str_replace("?sz=50", "", $avatar);
            $avatarSmall = $avatar . "?sz=20";
            $avatarLarge = $avatar . "?sz=250";
        }
        $user->setAvatar($avatar);
        $user->setAvatarSmall($avatarSmall);
        $user->setAvatarLarge($avatarLarge);
        $user->setUserName($googleUser->getEmail());
        $user->setEmail($googleUser->getEmail());
        $user->setFirstName($googleUser->getFirstName());
        $user->setFullName($googleUser->getName());
        $user->setLastName($googleUser->getLastName());
        $token = array (
                "access_token" => $googleToken->getToken(),
                "expires" => $googleToken->getExpires()
        );
        $user->setToken($token);

        return $user;
    }


    /**
     * Simplify a Constellation
     *
     * Takes the given constellation and modifies it to make a simpler constellation to send the
     * templating engine.  This includes things like setting the preferred name, etc.
     *
     * @param \snac\data\Constellation $constellation The Constellation to modify
     * @return boolean True if anything was changed, false otherwise
     */
    protected function simplifyConstellation(&$constellation) {
        // Set the preferred name entry from the list (if applicable)
        $constellation->setPreferredNameEntry($constellation->getPreferredNameEntry());
        // Remove all name entries but the preferred one
        $constellation->setNameEntries(array($constellation->getPreferredNameEntry()));


        return true;
    }
}<|MERGE_RESOLUTION|>--- conflicted
+++ resolved
@@ -464,7 +464,6 @@
         $serverResponse = $this->connect->query($query);
         $this->logger->addDebug("Received server response", array($serverResponse));
         if (isset($serverResponse["constellation"])) {
-<<<<<<< HEAD
             $display->setTemplate("maybesame_list_page");
             $displayData = array(
                 "constellation" => $serverResponse["constellation"],
@@ -473,52 +472,10 @@
             if (isset($serverResponse["maybe_same"])) {
                 $displayData["maybeSameList"] = $serverResponse["maybe_same"];
             }
-=======
-            $editingUser = null;
-            if (isset($serverResponse["editing_user"]))
-                $editingUser = $serverResponse["editing_user"];
-
-            $display->setTemplate("detailed_view_page");
-
-            $constellation = $serverResponse["constellation"];
->>>>>>> 690e1b73
             if (\snac\Config::$DEBUG_MODE == true) {
                 $display->addDebugData("serverResponse", json_encode($serverResponse, JSON_PRETTY_PRINT));
             }
-<<<<<<< HEAD
             $display->setData($displayData);
-=======
-            
-            $this->logger->addDebug("Getting Holding institution information from the resource relations");
-            $c = new \snac\data\Constellation($constellation);
-            $holdings = array();
-            foreach ($c->getResourceRelations() as $resourceRel) {
-                if ($resourceRel->getResource() !== null && $resourceRel->getResource()->getRepository() != null) {
-                    $repo = $resourceRel->getResource()->getRepository();
-                    $holdings[$repo->getID()] = array(
-                        "name" => $repo->getPreferredNameEntry()->getOriginal()
-                    );
-                    foreach ($repo->getPlaces() as $place) {
-                        if ($place->getGeoTerm() != null) {
-                            $holdings[$repo->getID()]["latitude"] = $place->getGeoTerm()->getLatitude();
-                            $holdings[$repo->getID()]["longitude"] = $place->getGeoTerm()->getLongitude();
-                        }
-                    }
-                }
-            }
-            // Sort the holding institutions alphabetically
-            usort($holdings, function($a, $b) {
-                return $a["name"] <=> $b["name"];
-            });
-            
-            $this->logger->addDebug("Setting constellation data into the page template");
-            $display->setData(array_merge(
-                $constellation,
-                array("preview"=> (isset($input["preview"])) ? true : false,
-                    "holdings" => $holdings,
-                    "editingUser" => $editingUser)
-            ));
->>>>>>> 690e1b73
         } else {
             $this->logger->addDebug("Error page being drawn");
             $this->drawErrorPage($serverResponse, $display);
@@ -2186,17 +2143,11 @@
     }
 
     /**
-<<<<<<< HEAD
      * Query server for relations
      *
      * Asks the server for the relations (in- and out-edges) for the given id or ark
      * in the user input.  Returns the Server response directly, used by Javascript
      * on the client.
-=======
-     * Perform Relations Query
-     *
-     * Requests the server to read Constellation Relations for a given constellation.
->>>>>>> 690e1b73
      *
      * @param string[] $input Post/Get inputs from the webui
      * @return string[] The web ui's response to the client (array ready for json_encode)
