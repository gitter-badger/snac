<?php
/**
 * Web Interface Executor Class File
 *
 * Contains the WebUIExector class that performs all the tasks for the Web UI
 *
 * @author Robbie Hott
 * @license http://opensource.org/licenses/BSD-3-Clause BSD 3-Clause
 * @copyright 2015 the Rector and Visitors of the University of Virginia, and
 *            the Regents of the University of California
 */
namespace snac\client\webui;

use \snac\client\util\ServerConnect as ServerConnect;

/**
 * WebUIExecutor Class
 *
 * Contains functions that the WebUI's workflow engine needs to complete its work.
 *
 * @author Robbie Hott
 */
class WebUIExecutor {

    /**
     * @var \snac\client\util\ServerConnect $connect Connection to the server
     */
    private $connect = null;

    /**
     * @var \snac\data\User $user The user in the current session
     */
    private $user = null;

    /**
     * @var boolean[] $permissions Associative array of permissions for this user
     */
    private $permissions = null;

    /**
     * @var \Monolog\Logger $logger Logger for this server
     */
    private $logger = null;

    /**
     * Constructor
     *
     * @param \snac\data\User|null $user The current user object
     */
    public function __construct(&$user = null) {
        global $log;

        $this->permissions = array();

        // set up server connection
        $this->connect = new ServerConnect($user);
        $this->user = $user;

        // create a log channel
        $this->logger = new \Monolog\Logger('WebUIExec');
        $this->logger->pushHandler($log);

        return;
    }

    /**
     * Set User
     *
     * Set the user object to use when connecting with the Server
     *
     * @param \snac\data\User|null $user User object
     */
    public function setUser(&$user = null) {
        $this->connect->setUser($user);
        $this->user = $user;
    }

    /**
     * Set User Permissions Data
     *
     * Sets the permissions bitfield (as an associative array) for the user connected
     * to this session.  To maintain compatibility with Twig and other client-side scripts,
     * permission/privilege labels must have spaces and special characters removed.
     *
     * @param boolean[] $data Associative array of Permission to boolean flag
     */
    public function setPermissionData($data) {
        $this->permissions = $data;
    }



    /**
     * Display Edit Page
     *
     * Fills the display object with the edit page for a given user.
     *
     * @param string[] $input Post/Get inputs from the webui
     * @param \snac\client\webui\display\Display $display The display object for page creation
     */
    public function displayEditPage(&$input, &$display) {
        $query = $input;
        $constellation = null;
        // If they are asking for a part and they haven't been given a constellation ID (new page), then let them through anyway
        if ($input["command"] == "edit_part" && isset($input["part"]) && (!isset($input["constellationid"]) || $input["constellationid"] == '') ) {
            $c = new \snac\data\Constellation();
            $constellation = $c->toArray();
        } else {
            $this->logger->addDebug("Sending query to the server", $query);
            $serverResponse = $this->connect->query($query);
            $this->logger->addDebug("Received server response", array($serverResponse));
            if (isset($serverResponse["constellation"]))
                $constellation = $serverResponse["constellation"];
        }

        if ($constellation != null) {
            if ($input["command"] == "edit_part" && isset($input["part"]))
                $display->setTemplate("edit_tabs/".$input["part"]);
            else
                $display->setTemplate("edit_page");
            if (\snac\Config::$DEBUG_MODE == true) {
                $display->addDebugData("constellationSource", json_encode($constellation, JSON_PRETTY_PRINT));
                if (isset($serverResponse))
                    $display->addDebugData("serverResponse", json_encode($serverResponse, JSON_PRETTY_PRINT));
            }
            $this->logger->addDebug("Setting constellation data into the page template");
            $display->setData($constellation);
        } else {
                $this->logger->addDebug("Error page being drawn");
                $this->drawErrorPage($serverResponse, $display);
        }
    }

    /**
     * Display New Simple Page
     *
     * Creates a blank "new constellation" simple edit page and loads it into the display.
     *
     * @param \snac\client\webui\display\Display $display The display object for page creation
     */
    public function displayNewPage(&$display) {
        $display->setTemplate("new_constellation_page");
        $constellation = new \snac\data\Constellation();
        $constellation->setOperation(\snac\data\Constellation::$OPERATION_INSERT);
        $constellation->addNameEntry(new \snac\data\NameEntry());
        if (\snac\Config::$DEBUG_MODE == true) {
            $display->addDebugData("constellationSource", json_encode($constellation, JSON_PRETTY_PRINT));
        }
        $this->logger->addDebug("Setting constellation data into the page template");
        $display->setData($constellation);
    }

    /**
     * Display New Edit Page
     *
     * Fills the display object with the edit page for a given user, using a constellation from the input
     * rather than from the database
     *
     * @param string[] $input Post/Get inputs from the webui
     * @param \snac\client\webui\display\Display $display The display object for page creation
     */
     public function displayNewEditPage(&$input, &$display) {
         $mapper = new \snac\client\webui\util\ConstellationPostMapper();
         $mapper->allowTermLookup();

         // Get the constellation object
         $constellation = $mapper->serializeToConstellation($input);
         $this->logger->addDebug("Setting NEW constellation data", $constellation->toArray());

         $display->setTemplate("edit_page");
         if (\snac\Config::$DEBUG_MODE == true) {
             $display->addDebugData("constellationSource", json_encode($constellation, JSON_PRETTY_PRINT));
         }
         $this->logger->addDebug("Setting constellation data into the page template");
         $display->setData($constellation);
    }

    /**
     * Get Constellation
     *
     * Query the server to read a full Constellation object.
     *
     * @param string[] $input Post/Get inputs from the webui
     * @param \snac\client\webui\display\Display $display The display object for page creation
     * @return string[] The response from the server. It is a json_decode'ed response from curl.
     */
    protected function getConstellation(&$input, &$display) {
        $query = array();
        if (isset($input["constellationid"]))
            $query["constellationid"] = $input["constellationid"];
        if (isset($input["version"]))
            $query["version"] = $input["version"];
        if (isset($input["arkid"]))
            $query["arkid"] = $input["arkid"];
        $query["command"] = "read";

        $this->logger->addDebug("Sending query to the server", $query);
        $serverResponse = $this->connect->query($query);
        $this->logger->addDebug("Received server response");
        return $serverResponse;
    }

    /**
     * Display Browse Page
     *
     * Loads the browse page into the display.
     *
     * @param \snac\client\webui\display\Display $display The display object for page creation
     */
    public function displayBrowsePage(&$display) {
        $display->setTemplate("browse_page");
    }

    public function performBrowseSearch(&$input) {
        $term = "";
        $position = "middle";
        $entityType = "";
        $icid = 0;

        if (isset($input["entity_type"]))
            $entityType = $input["entity_type"];
        if (isset($input["position"]))
            $position = $input["position"];
        if (isset($input["term"]))
            $term = $input["term"];
        if (isset($input["ic_id"]))
            $icid = $input["ic_id"];

        $query = array(
            "command" => "browse",
            "term" => $term,
            "entity_type" => $entityType,
            "position" => $position,
            "icid" => $icid
        );

        // Query the server for the elastic search results
        $serverResponse = $this->connect->query($query);

        return $serverResponse;

    }


    /**
    * Display Search Page
    *
    * Loads the search page for a given query input into the display.
    *
    * @param string[] $input Post/Get inputs from the webui
    * @param \snac\client\webui\display\Display $display The display object for page creation
    */
    public function displaySearchPage(&$input, &$display) {
        if (!isset($input["term"]))
            $input["term"] = "";

        if (!isset($input["entity_type"]))
            $input["entity_type"] = "";

        if (isset($input["q"])) {
            $input["term"] = $input["q"];
        }
        $results = $this->performNameSearch($input);
        if (isset($results["results"])) {
            $results["query"] = $input["term"];
            $results["entityType"] = $input["entity_type"];
            $results["searchType"] = $results["search_type"];
            $display->setTemplate("search_page");
            $display->setData($results);
        } else {
            $this->logger->addDebug("Error page being drawn");
            $this->drawErrorPage($results, $display);
        }
    }

    /**
     * Display View Page
     *
     * Loads the view page for a given constellation input into the display.
     *
     * @param string[] $input Post/Get inputs from the webui
     * @param \snac\client\webui\display\Display $display The display object for page creation
     */
    public function displayViewPage(&$input, &$display) {
        $message = null;
        $serverResponse = $this->getConstellation($input, $display);
        if (isset($serverResponse["constellation"])) {
            if (isset($serverResponse["constellation"]["dataType"])) {
                // We have only ONE constellation, so display

                $display->setTemplate("view_page");
                $constellation = $serverResponse["constellation"];
                $editingUser = null;
                if (isset($serverResponse["editing_user"]))
                    $editingUser = $serverResponse["editing_user"];

                if (\snac\Config::$DEBUG_MODE == true) {
                    $display->addDebugData("constellationSource", json_encode($serverResponse["constellation"], JSON_PRETTY_PRINT));
                    $display->addDebugData("serverResponse", json_encode($serverResponse, JSON_PRETTY_PRINT));
                }

                $this->logger->addDebug("Getting Holding institution information from the resource relations");
                $c = new \snac\data\Constellation($constellation);
                $holdings = array();
                foreach ($c->getResourceRelations() as $resourceRel) {
                    if ($resourceRel->getResource() !== null && $resourceRel->getResource()->getRepository() != null) {
                        $repo = $resourceRel->getResource()->getRepository();
                        $holdings[$repo->getID()] = array(
                            "name" => $repo->getPreferredNameEntry()->getOriginal()
                        );
                        foreach ($repo->getPlaces() as $place) {
                            if ($place->getGeoTerm() != null) {
                                $holdings[$repo->getID()]["latitude"] = $place->getGeoTerm()->getLatitude();
                                $holdings[$repo->getID()]["longitude"] = $place->getGeoTerm()->getLongitude();
                            }
                        }
                    }
                }
                // Sort the holding institutions alphabetically
                usort($holdings, function($a, $b) {
                    return $a["name"] <=> $b["name"];
                });

                // Check for a redirect
                if ($serverResponse["result"] == "success-notice") {
                    $message = $serverResponse["message"];
                }

                $this->logger->addDebug("Setting constellation data into the page template");

                $display->setData(array_merge(
                    $constellation,
                    array(
                        "preview"=> (isset($input["preview"])) ? true : false,
                        "message" => $message,
                        "holdings" => $holdings,
                        "editingUser" => $editingUser)
                    )
                );
            } else {
                // We have multiple constellations, so redirect to split page
                $this->displaySplitChoicePage($serverResponse, $display);
            }
        } else {
            $this->logger->addDebug("Error page being drawn");
            $this->drawErrorPage($serverResponse, $display);
        }
    }

    /**
     * Display Split Choice Page
     *
     * Loads the display with the split choice page.  This page is used when there are multiple
     * Constellations returned by the server for any given single id/ark.  The user in that case
     * must choose which Constellation to view.
     *
     * @param string[] $serverResponse The server response (associative array) containing multiple constellations
     * @param \snac\client\webui\display\Display $display The display object for page creation
     */
    public function displaySplitChoicePage(&$serverResponse, &$display) {
        $display->setTemplate("split_choice_page");

        // Check for a mesage
        if ($serverResponse["result"] == "success-notice") {
            $message = $serverResponse["message"];
        }

        $this->logger->addDebug("Setting constellation data into the page template");

        $display->setData(
            array(
                "constellations" => $serverResponse["constellation"],
                "message" => $message
            )
        );
    }


    /**
     * Display Detailed View Page
     *
     * Loads the detailed view page for a given constellation input into the display.
     *
     * @param string[] $input Post/Get inputs from the webui
     * @param \snac\client\webui\display\Display $display The display object for page creation
     */
    public function displayDetailedViewPage(&$input, &$display) {
        $serverResponse = $this->getConstellation($input, $display);
        if (isset($serverResponse["constellation"])) {
            $editingUser = null;
            if (isset($serverResponse["editing_user"]))
                $editingUser = $serverResponse["editing_user"];

            $display->setTemplate("detailed_view_page");

            $constellation = $serverResponse["constellation"];
            if (\snac\Config::$DEBUG_MODE == true) {
                $display->addDebugData("constellationSource", json_encode($serverResponse["constellation"], JSON_PRETTY_PRINT));
                $display->addDebugData("serverResponse", json_encode($serverResponse, JSON_PRETTY_PRINT));
            }
            $this->logger->addDebug("Setting constellation data into the page template");
            $display->setData(array_merge(
                $constellation,
                array("preview"=> (isset($input["preview"])) ? true : false,
                    "editingUser" => $editingUser)
            ));
        } else {
            $this->logger->addDebug("Error page being drawn");
            $this->drawErrorPage($serverResponse, $display);
        }
    }

    /**
     * Display MaybeSame List Page
     *
     * Fills the display object with the maybe-same list page.  If the user has permission
     * and the server says that the constellations are mergeable, it will also add merge buttons.
     *
     * @param string[] $input Post/Get inputs from the webui
     * @param \snac\client\webui\display\Display $display The display object for page creation
     */
    public function displayMaybeSameListPage(&$input, &$display) {

        $query = array(
            "command" => "constellation_list_maybesame",
            "constellationid" => $input["constellationid"]
        );
        $this->logger->addDebug("Sending query to the server", $query);
        $serverResponse = $this->connect->query($query);
        $this->logger->addDebug("Received server response", array($serverResponse));
        if (isset($serverResponse["constellation"])) {
            $display->setTemplate("maybesame_list_page");
            $displayData = array(
                "constellation" => $serverResponse["constellation"],
                "mergeable" => $serverResponse["mergeable"]
            );
            if (isset($serverResponse["maybe_same"])) {
                $displayData["maybeSameList"] = $serverResponse["maybe_same"];
            }
            if (\snac\Config::$DEBUG_MODE == true) {
                $display->addDebugData("serverResponse", json_encode($serverResponse, JSON_PRETTY_PRINT));
            }
            $display->setData($displayData);
        } else {
            $this->logger->addDebug("Error page being drawn");
            $this->drawErrorPage($serverResponse, $display);
        }
    }
    
    /**
     * Display Constellation History Page
     *
     * Loads the version history page for a given constellation input into the display.
     *
     * @param string[] $input Post/Get inputs from the webui
     * @param \snac\client\webui\display\Display $display The display object for page creation
     */
    public function displayHistoryPage(&$input, &$display) {
        $query = array();
        if (isset($input["constellationid"]))
            $query["constellationid"] = $input["constellationid"];
        if (isset($input["version"]))
            $query["version"] = $input["version"];
        if (isset($input["arkid"]))
            $query["arkid"] = $input["arkid"];
        $query["command"] = "constellation_history";

        $serverResponse = $this->connect->query($query);

        if (isset($serverResponse["constellation"])) {
            $display->setTemplate("history_page");
            if (\snac\Config::$DEBUG_MODE == true) {
                $display->addDebugData("serverResponse", json_encode($serverResponse, JSON_PRETTY_PRINT));
            }
            $this->logger->addDebug("Setting constellation data into the page template");
            $display->setData($serverResponse);
        } else {
            $this->logger->addDebug("Error page being drawn");
            $this->drawErrorPage($serverResponse, $display);
        }
    }

    /**
     * Process a Merge
     *
     * Takes the merged input data from the merge page, converts the merged Constellation into a
     * Constellation object and asks the server to perform the merge.  If the merge is successful,
     * this method will load the new (merged) Constellation into the detailed view template for
     * display to the user.
     *
     * @param string[] $input Post/Get inputs from the webui
     * @param \snac\client\webui\display\Display $display The display object for page creation
     */
    public function processMerge(&$input, &$display) {
        // All the information should come VIA post to build the preview
        $mapper = new \snac\client\webui\util\ConstellationPostMapper();
        $mapper->allowTermLookup();
        $mapper->mapAsNewConstellation();

        // Serialize constellation object
        $constellation = $mapper->serializeToConstellation($input);

        if ($constellation != null && isset($input["constellationid1"]) && isset($input["constellationid2"])) {
            // Ask the server to do the merge
            $query = [
                "command" => "constellation_merge",
                "constellationids" => [
                    $input["constellationid1"],
                    $input["constellationid2"]
                ],
                "constellation" => $constellation->toArray()
            ];
            $this->logger->addDebug("Asking server to do the merge");
            $serverResponse = $this->connect->query($query);
            $this->logger->addDebug("Received server response", array($serverResponse));

            if (isset($serverResponse["constellation"])) {
                $display->setTemplate("detailed_view_page");
                if (\snac\Config::$DEBUG_MODE == true) {
                    $display->addDebugData("constellationSource", json_encode($serverResponse["constellation"], JSON_PRETTY_PRINT));
                    $display->addDebugData("serverResponse", json_encode($serverResponse, JSON_PRETTY_PRINT));
                }

                // Since this was just merged, it is currently editable
                $serverResponse["constellation"]["status"] = "editable";

                $this->logger->addDebug("Setting constellation data into the page template");
                $display->setData($serverResponse["constellation"]);
            } else {
                $this->logger->addDebug("Error page being drawn");
                $this->drawErrorPage($serverResponse, $display);
            }
        }

    }

    /**
     * Cancel a merge
     *
     * Tries to cancel a merge by asking the server to unlock both of the Constellations
     * originally locked for the merge.  If successful, then returns JSON response to the client.
     *
     * @param string[] $input Post/Get inputs from the webui
     * @return string[] The web ui's response to the client (array ready for json_encode)
     */
    public function cancelMerge(&$input) {
        $request1 = array (
            "constellationid" => $input["constellationid1"],
            "version" => $input["version1"]
        );
        $response1 = $this->unlockConstellation($request1);

        $request2 = array (
            "constellationid" => $input["constellationid2"],
            "version" => $input["version2"]
        );
        $response2 = $this->unlockConstellation($request2);

        $response = array();

        $response["server_debug"] = array();
        $response["server_debug"]["unlock1"] = $response1;
        $response["server_debug"]["unlock2"] = $response2;
        if (isset($response1["error"]))
            $response["error"] = $response1["error"];
        if (isset($response2["error"]))
            $response["error"] = $response2["error"];

        if (!isset($response1["error"]) && !isset($response2["error"])) {
            // successfully unlocked both constellations
            $response["result"] = "success";
        } else {
            $response["result"] = "failure";
        }
        return $response;
    }

    /**
     * Display MaybeSame Diff Page
     *
     * Fills the display object with the maybe-same diff page.  If the user has permission
     * and the server says that the constellations are mergeable, it will also add merge functionality.
     *
     * @param string[] $input Post/Get inputs from the webui
     * @param \snac\client\webui\display\Display $display The display object for page creation
     * @param boolean $forMerge optional Whether or not this display should include merging, default is false
     */
    public function displayMaybeSameDiffPage(&$input, &$display, $forMerge=false) {

        $command = "constellation_diff";
        if ($forMerge)
            $command = "constellation_diff_merge";

        $query = array(
            "command" => $command,
            "constellationid1" => $input["constellationid1"],
            "constellationid2" => $input["constellationid2"]
        );
        $this->logger->addDebug("Sending query to the server", $query);
        $serverResponse = $this->connect->query($query);
        $this->logger->addDebug("Received server response", array($serverResponse));
        if (isset($serverResponse["intersection"])) {
            if ($forMerge === false || ($forMerge === true && $serverResponse["mergeable"] === true)) {
                // Can only merge if the webUI has requested diff to merge (forMerge) and
                // the server says these two are mergeable
                $merging = $forMerge && $serverResponse["mergeable"];
                $mergeable = $serverResponse["mergeable"];

                $display->setTemplate("maybesame_diff_page");
                $displayData = array(
                    "constellation1" => $serverResponse["constellation1"],
                    "constellation2" => $serverResponse["constellation2"],
                    "intersection" => $serverResponse["intersection"],
                    "mergeable" => $mergeable,
                    "merging" => $merging
                );
                if (\snac\Config::$DEBUG_MODE == true) {
                    $display->addDebugData("serverResponse", json_encode($serverResponse, JSON_PRETTY_PRINT));
                }
                $display->setData($displayData);
            } else {
                // We were able to do the diff, the user wanted to merge, but the server told us we couldn't merge
                $this->drawErrorPage(["error" => ["type" => "Constellation Merge Error", "message"=> "Could not open both Constellations for editing to perform a merge."]], $display);
            }
        } else {
            $this->logger->addDebug("Error page being drawn - no intersection");
            $this->drawErrorPage($serverResponse, $display);
        }
    }

    /**
     * Start SNAC Session
     *
     * Calls to the server to start a new user's session
     *
     * @return boolean true on success, false otherwise
     */
    public function startSNACSession() {
        $query = array(
                "command" => "start_session"
                );
        $serverResponse = $this->connect->query($query);
        $this->logger->addDebug("Server Responded to starting session", array($serverResponse));

        if (isset($serverResponse["result"]) && $serverResponse["result"] == "success")
            return new \snac\data\User($serverResponse["user"]);
        return false;
    }



    /**
     * End SNAC Session
     *
     * Ends the current user's session with the server by calling down with "end_session"
     *
     * @return boolean true on success, false otherwise
     */
    public function endSNACSession() {
        $query = array(
                "command" => "end_session"
        );
        $serverResponse = $this->connect->query($query);

        if (isset($serverResponse["result"]) && $serverResponse["result"] == "success")
            return true;
        return false;
    }

    /**
     * Display Preview Page
     *
     * Fills the display for a view page for the constellation object passed as input.  This is useful for the
     * edit page to be able to draw a preview.
     *
     * @param string[] $input Post/Get inputs from the webui
     * @param \snac\client\webui\display\Display $display The display object for page creation
     */
    public function displayPreviewPage(&$input, &$display) {
        // If just previewing, then all the information should come VIA post to build the preview
        $mapper = new \snac\client\webui\util\ConstellationPostMapper();
        $mapper->allowTermLookup();
        $mapper->mapAsNewConstellation();


        // Get the constellation object
        $constellation = $mapper->serializeToConstellation($input);

        if ($constellation != null) {
            $display->setTemplate("detailed_view_page");
            if (isset($input["view"]) && $input["view"] == "hrt") {
                $display->setTemplate("view_page");
            }

            if (\snac\Config::$DEBUG_MODE === true) {
                $display->addDebugData("constellationSource", $constellation->toJSON());
            }
            $this->logger->addDebug("Setting constellation data into the page template");
            $display->setData(array_merge($constellation->toArray(), array("preview" => true)));
        }
    }

    /**
     * Display Grid Page
     *
     * Fills the display object with the explore grid.
     *
     * @param \snac\client\webui\display\Display $display The display object for page creation
     */
    public function displayGridPage(&$display) {
        $display->setTemplate("grid_page");

        $randomQuery = $this->connect->query(array(
                "command"=>"random_constellations",
                "images" => true
            ));

        if (isset($randomQuery["constellation"]) && $randomQuery["constellation"] != null) {
            $randomConstellations = $randomQuery["constellation"];
        }

        $display->setData($randomQuery);
    }


    /**
     * Display Dashboard Page
     *
     * Fills the display object with the dashboard for the given user.
     *
     * @param \snac\client\webui\display\Display $display The display object for page creation
     */
    public function displayDashboardPage(&$display) {
        $display->setTemplate("dashboard");
        // Ask the server for a list of records to edit
        $ask = array("command"=>"user_information"
        );
        $this->logger->addDebug("Sending query to the server", $ask);
        $serverResponse = $this->connect->query($ask);
        $this->logger->addDebug("Received server response", array($serverResponse));
        $this->logger->addDebug("Setting dashboard data into the page template");

        $needsReview = $this->connect->query(array(
            "command"=>"list_constellations",
            "status"=>"needs review"
        ));
        if (isset($needsReview["results"]))
            $serverResponse["needs_review"] = $needsReview["results"];


        $recentQuery = $this->connect->query(array(
                "command"=>"recently_published"
            ));

        if (isset($recentQuery["constellation"]) && $recentQuery["constellation"] != null) {
            $recentConstellations = $recentQuery["constellation"];

            $recents = array();
            foreach ($recentConstellations as $constellationArray) {
                $constellation = new \snac\data\Constellation($constellationArray);
                array_push($recents, array(
                        "id"=>$constellation->getID(),
                        "nameEntry"=>$constellation->getPreferredNameEntry()->getOriginal()));
            }
            $serverResponse["recents"] = $recents;
        }

        $display->setData($serverResponse);
    }

    /**
     * Handle download tasks
     *
     * This method handles the downloading of content in any type. Download tasks include serializing a
     * constellation as EAC-CPF XML, and downloading the XML (a string) as a file.
     *
     * @param string[] $input Post/Get inputs from the webui
     * @param \snac\client\webui\display\Display $display The display object for page creation
     * @param string[] $headers Response headers for the return
     * @return string The response to the client (The content of the file)
     */
    public function handleDownload(&$input, &$display, &$headers) {
        if (!isset($input["type"])) {
            return $this->drawErrorPage("Content Type not specified", $display);
        }

        $query = array();
        if (isset($input["constellationid"]))
            $query["constellationid"] = $input["constellationid"];
        if (isset($input["version"]))
            $query["version"] = $input["version"];
        if (isset($input["arkid"]))
            $query["arkid"] = $input["arkid"];
        $query["type"] = $input["type"];
        $query["command"] = "download_constellation";

        $this->logger->addDebug("Sending query to the server", $query);
        $serverResponse = $this->connect->query($query);
        $this->logger->addDebug("Received server response");
        /*
            Ask server to "download_constellation" with the type parameter and constellationid, arkid, etc.

            $input["type"]

            Server will give the following response:

            $response["file"] = array();
            $response["file"]["mime-type"] = "text/json";
            $response["file"]["filename"] = $this->arkToFilename($constellation->getArkID()).".json";
            $response["file"]["content"] = base64_encode(json_encode($constellation, JSON_PRETTY_PRINT));
        */


        if (isset($serverResponse["file"])) {
            array_push($headers, "Content-Type: " . $serverResponse["file"]["mime-type"]);
            array_push($headers, 'Content-Disposition: inline; filename="'.$serverResponse["file"]["filename"].'"');
            return base64_decode($serverResponse["file"]["content"]);
        } else {
            $this->drawErrorPage("Download error occurred", $display);
        }

        return null;
    }

    /**
     * Convert an ARK to Filename
     *
     * This method converts an ark with "ark:/" to a filename by stripping out everything up to and
     * including "ark:/", then replacing any slashes in the remainder with a hyphens.  If the string does
     * not include "ark:/", this method will just return the filename "constellation."
     *
     * This does not include the extension on the filename.
     *
     * @param string $ark The ark to convert
     * @return string The filename based on the ark (without an extension)
     */
    public function arkToFilename($ark) {
        $filename = "constellation";
        if (!stristr($ark, 'ark:/'))
            return $filename;

        $pieces = explode("ark:/", $ark);
        if (isset($pieces[1])) {
            $filename = str_replace('/', "-", $pieces[1]);
        }
        return $filename;
    }

    /**
     * Display Message Center
     *
     * Loads the display with the message center (message list) template.  It also asks
     * the server for the list of unread messages for the current user.
     *
     * @param \snac\client\webui\display\Display $display The display object for page creation
     */
    public function displayMessageListPage(&$display) {
        $ask = array("command"=>"user_messages");
        $serverResponse = $this->connect->query($ask);
        if (!isset($serverResponse["result"]) || $serverResponse["result"] != 'success')
            return $this->drawErrorPage($serverResponse, $display);

        $display->setData($serverResponse);
        $display->setTemplate("message_list");
    }

    /**
     * Read Message
     *
     * Asks the server to read the message with given ID.  The user must have permission
     * to read the message or the server will return an error.
     *
     * @param string[] $input Post/Get inputs from the webui
     * @return string The response to the client 
     */
    public function readMessage(&$input) {
        $ask = array("command"=>"read_message",
                    "messageid"=>$input["messageid"]);
        $serverResponse = $this->connect->query($ask);

        return $serverResponse;
    }

    /**
     * Delete Message
     * 
     * Asks the server to delete the message given as input by ID.  The user must have
     * permission to delete the message or the server will return an error.
     *
     * @param string[] $input Post/Get inputs from the webui
     * @return string The response to the client 
     */
    public function deleteMessage(&$input) {
        $ask = array("command"=>"delete_message",
                    "messageid"=>$input["messageid"]);
        $serverResponse = $this->connect->query($ask);

        return $serverResponse;
    }

    /**
     * Send a Feedback Message
     *
     * Sends the feedback given in the input to the server's feedback mechanism.  If no
     * user information is given, it will send the user's IP address for verification.
     *
     * @param string[] $input Post/Get inputs from the webui
     * @return string The response to the client
     */
    public function sendFeedbackMessage(&$input) {
        $response = array();
        if (isset($input["subject"]) && isset($input["body"])) {
            // split out the users to send to
            $message = new \snac\data\Message();
            $message->setSubject($input["subject"]);
            $message->setBody($input["body"]);
            if (isset($this->user) && $this->user !== null) {
                $message->setFromUser($this->user);
            } else {
                // set this message from the IP address:
                $message->setFromString("anonymous_user@".$_SERVER['REMOTE_ADDR']);
            }

            $ask = array("command"=>"send_feedback",
                        "message"=>$message->toArray());
            $serverResponse = $this->connect->query($ask);

            if (!isset($serverResponse["result"]) || $serverResponse["result"] != 'success') {
                $response["result"] = "error";
            }
            $response["result"] = "success";
        } else {
            $response["result"] = "error";
        }
        return $response;
    }


    /**
     * Send Message
     *
     * Asks the server to send the message given in the input.
     *
     * @param string[] $input Post/Get inputs from the webui
     * @return string The response to the client 
     */
    public function sendMessage(&$input) {
        $response = array();
        if (isset($input["to_user"]) && isset($input["subject"]) && isset($input["body"])) {
            // split out the users to send to
            $toUsers = explode(",", $input["to_user"]);
            $message = new \snac\data\Message();
            $message->setSubject($input["subject"]);
            $message->setBody($input["body"]);
            $message->setFromUser($this->user);

            $errors = array();

            foreach ($toUsers as $toUserName) {
                $toUser = new \snac\data\User();
                $toUser->setUserName(trim($toUserName));
                $message->setToUser($toUser);

                $ask = array("command"=>"send_message",
                            "message"=>$message->toArray());
                $serverResponse = $this->connect->query($ask);

                if (!isset($serverResponse["result"]) || $serverResponse["result"] != 'success') {
                    array_push($errors, trim($toUserName));
                }
            }

            if (!empty($errors)) {
                $response["message"] = "Could not send to: " . implode(", ", $errors) . ".";
            }

            if (count($errors) < count($toUsers)) {
                $response["result"] = "success";
            }
        } else {
            $response["result"] = "error";
        }

        return $response;
    }

    /**
     * Handle Administrative tasks
     *
     * Fills the display object with the requested admin page for the given user.
     *
     * @param string[] $input Post/Get inputs from the webui
     * @param \snac\client\webui\display\Display $display The display object for page creation
     * @param \snac\data\User $user The current user object
     */
    public function handleAdministrator(&$input, &$display, &$user) {

        if (!isset($input["subcommand"])) {
            $input["subcommand"] = "dashboard";
        }

        switch ($input["subcommand"]) {
            case "add_user":
                // Ask the server for all the Roles
                $ask = array("command"=>"admin_roles"
                );
                $serverResponse = $this->connect->query($ask);
                if (!isset($serverResponse["result"]) || $serverResponse["result"] != 'success')
                    return $this->drawErrorPage($serverResponse, $display);

                $display->setData(array(
                    "title"=> "Add New User",
                    "roles"=> $serverResponse["roles"]
                ));
                $display->setTemplate("admin_edit_user");
                break;
            case "edit_user":
                if (!isset($input["userid"])) {
                    return $this->drawErrorPage("Missing UserID", $display);
                }
                $userEdit = new \snac\data\User();
                $userEdit->setUserID($input["userid"]);
                $ask = array("command"=>"edit_user",
                    "user_edit" => $userEdit->toArray()
                );
                $serverResponse = $this->connect->query($ask);
                if (!isset($serverResponse["result"]) || $serverResponse["result"] != 'success')
                    return $this->drawErrorPage($serverResponse, $display);
                $userEdit = $serverResponse["user"];
                $userGroups = $serverResponse["groups"];

                // Ask the server for all the Roles
                $ask = array("command"=>"admin_roles"
                );
                $serverResponse = $this->connect->query($ask);
                if (!isset($serverResponse["result"]) || $serverResponse["result"] != 'success')
                    return $this->drawErrorPage($serverResponse, $display);

                $display->setData(array(
                    "title"=> "Edit User",
                    "user"=>$userEdit,
                    "roles" => $serverResponse["roles"],
                    "groups" => $userGroups
                ));
                $display->setTemplate("admin_edit_user");
                break;
            case "activity_user":
                if (!isset($input["userid"])) {
                    return $this->drawErrorPage("Missing UserID", $display);
                }
                $userEdit = new \snac\data\User();
                $userEdit->setUserID($input["userid"]);
                $ask = array("command"=>"edit_user",
                    "user_edit" => $userEdit->toArray()
                );
                $serverResponse = $this->connect->query($ask);
                if (!isset($serverResponse["result"]) || $serverResponse["result"] != 'success')
                    return $this->drawErrorPage($serverResponse, $display);
                $userEdit = $serverResponse["user"];
                $userGroups = $serverResponse["groups"];

                $serverResponse["title"] = "User Activity";
                $display->setData($serverResponse);
                $display->setTemplate("admin_user_activity");
                break;
            case "edit_user_post":
                return $this->saveProfile($input, $user);
                break;
            case "users":
                $ask = array("command"=>"list_users"
                );
                $serverResponse = $this->connect->query($ask);
                if (!isset($serverResponse["result"]) || $serverResponse["result"] != 'success')
                    return $this->drawErrorPage($serverResponse, $display);

                $display->setData(array("users" => $serverResponse["users"]));
                $display->setTemplate("admin_users");
                break;
            case "user_list":
                $ask = array("command"=>"list_users",
                    "filter" => "active"
                );
                return $this->connect->query($ask);
                break;
            case "add_group":
                $display->setData(array("title"=> "Add New Group"));
                $display->setTemplate("admin_edit_group");
                break;
            case "edit_group":
                if (!isset($input["groupid"])) {
                    return $this->drawErrorPage("Missing GroupID", $display);
                }
                $groupEdit = new \snac\data\Group();
                $groupEdit->setID($input["groupid"]);
                $ask = array("command"=>"edit_group",
                    "group" => $groupEdit->toArray()
                );
                $serverResponse = $this->connect->query($ask);
                if (!isset($serverResponse["result"]) || $serverResponse["result"] != 'success')
                    return $this->drawErrorPage($serverResponse, $display);

                $display->setData(array(
                    "title"=> "Edit Group",
                    "group"=>$serverResponse["group"],
                    "users"=>$serverResponse["users"]));
                $display->setTemplate("admin_edit_group");
                break;
            case "edit_group_post":
                return $this->saveGroup($input);
                break;
            case "group_list":
                $ask = array("command"=>"admin_groups"
                );
                return $this->connect->query($ask);
                break;
            case "groups":
                $ask = array("command"=>"admin_groups"
                );
                $serverResponse = $this->connect->query($ask);
                if (!isset($serverResponse["result"]) || $serverResponse["result"] != 'success')
                    return $this->drawErrorPage($serverResponse, $display);

                $display->setData(array("groups" => $serverResponse["groups"]));
                $display->setTemplate("admin_groups");
                break;
            case "roles":
                $ask = array("command"=>"admin_roles"
                );
                $serverResponse = $this->connect->query($ask);
                if (!isset($serverResponse["result"]) || $serverResponse["result"] != 'success')
                    return $this->drawErrorPage($serverResponse, $display);
                $roles = array();
                foreach ($serverResponse["roles"] as $role) {
                    if (isset($role["privilegeList"]))
                        array_push($roles, $role);
                }
                usort($roles, function($a, $b) {
                    return count($a["privilegeList"]) <=> count($b["privilegeList"]);
                });

                $display->setData(array("roles" => $roles));
                $display->setTemplate("admin_roles");
                break;
            case "dashboard":
                if (isset($this->permissions["ViewAdminDashboard"]) && $this->permissions["ViewAdminDashboard"]) {
                    $display->setTemplate("admin_dashboard");
                } else {
                    $this->displayPermissionDeniedPage("Admin Dashboard", $display);
                }
                break;

            case "unlock_constellation":
                return $this->unlockConstellation($input);
                break;

            case "reassign_constellation":
                return $this->reassignConstellation($input);
                break;


            case "report_general":
                $ask = array(
                    "command"=>"report",
                    "type" => "general"
                );
                $serverResponse = $this->connect->query($ask);
                if (!isset($serverResponse["result"]) || $serverResponse["result"] != 'success')
                    return $this->drawErrorPage($serverResponse, $display);
                $display->setData($serverResponse);
                $display->setTemplate("report_general_page");
                break;

            case "report_holdings":
                $ask = array(
                    "command"=>"report",
                    "type" => "holdings"
                );
                $serverResponse = $this->connect->query($ask);
                if (!isset($serverResponse["result"]) || $serverResponse["result"] != 'success')
                    return $this->drawErrorPage($serverResponse, $display);
                $display->setData($serverResponse);
                $display->setTemplate("report_list_page");
                break;

            default:
                $this->displayPermissionDeniedPage("Administrator", $display);
        }

        return false;
    }

    /**
     * Handle Vocabulary Administrative tasks
     *
     * Fills the display object with the requested vocab admin page for the given user.
     *
     * @param string[] $input Post/Get inputs from the webui
     * @param \snac\client\webui\display\Display $display The display object for page creation
     * @param \snac\data\User $user The current user object
     */
    public function handleVocabAdministrator(&$input, &$display, &$user) {

        if (!isset($input["subcommand"])) {
            $input["subcommand"] = "dashboard";
        }

        switch ($input["subcommand"]) {
            case "search":
                if (isset($this->permissions["ViewAdminDashboard"]) && $this->permissions["ViewAdminDashboard"]) {
                    $display->setTemplate("vocab_search");
                } else {
                    $this->displayPermissionDeniedPage("Vocabulary Search", $display);
                }
                break;
            case "geosearch":
                if (isset($this->permissions["ViewAdminDashboard"]) && $this->permissions["ViewAdminDashboard"]) {
                    $display->setTemplate("vocab_geosearch");
                } else {
                    $this->displayPermissionDeniedPage("Vocabulary Search", $display);
                }
                break;
            case "add_term":
                $display->setData(array(
                    "title"=> "Add New Vocabulary Term"
                ));
                $display->setTemplate("vocab_edit_term");
                break;
            case "add_term_post":
                return $this->saveVocabularyTerm($input, $user);
                break;
            case "add_geoterm":
                $display->setData(array(
                    "title"=> "Add New Geopgraphic Vocabulary Term"
                ));
                $display->setTemplate("vocab_edit_geoterm");
                break;
            case "add_geoterm_post":
                // maybe reuse the same save function?
                return $this->saveVocabularyTerm($input, $user);
                break;
            case "dashboard":
                if (isset($this->permissions["ViewAdminDashboard"]) && $this->permissions["ViewAdminDashboard"]) {
                    $display->setTemplate("vocab_dashboard");
                } else {
                    $this->displayPermissionDeniedPage("Vocabulary Dashboard", $display);
                }
                break;
            default:
                $this->displayPermissionDeniedPage("Vocabulary Administrator", $display);
        }

        return false;
    }



    /**
    * Display the Permission Denied Page
    *
    * Helper function to draw the permission denied page.
    *
    * @param  string $command The resource that the user was trying to access
    * @param  \snac\client\webui\display\Display $display  The display object from the WebUI
    * @return boolean False, since an error occurred to get here
    */
    public function displayPermissionDeniedPage($command, &$display) {
        $display->setTemplate("permission_denied");
        $display->setData(array("command" => $command));
        return false;
    }


    /**
    * Display the Concurrent Edit Error Page
    *
    * Helper function to draw the concurrent edit error page.
    *
    * @param  string $command The resource that the user was trying to access
    * @param  \snac\client\webui\display\Display $display  The display object from the WebUI
    * @return boolean False, since an error occurred to get here
    */
    public function displayConcurrentEditErrorPage($command, &$display) {
        $display->setTemplate("concurrent_edit_error");
        $display->setData(array("command" => $command));
        return false;
    }

    /**
     * Draw the Error Page
     *
     * Helper function to draw the error page when something goes wrong with the Server query.
     *
     * @param  string[] $serverResponse The response from the server
     * @param  \snac\client\webui\display\Display $display  The display object from the WebUI
     * @return boolean False, since an error occurred to get here
     */
    public function drawErrorPage($serverResponse, &$display) {
        $this->logger->addDebug("Drawing Error page", array($serverResponse));
        if (is_array($serverResponse) && isset($serverResponse["error"]) && isset($serverResponse["error"]["type"])) {
            if ($serverResponse["error"]["type"] == "Permission Error") {
                return $this->displayPermissionDeniedPage(null, $display);
            } else if ($serverResponse["error"]["type"] == "Concurrent Edit Error") {
                return $this->displayConcurrentEditErrorPage(null, $display);
            }
            $display->setTemplate("error_page");
            $display->setData($serverResponse["error"]);
        } else if (is_array($serverResponse)) {
            $display->setTemplate("error_page");
            $display->setData(array("type" => "System Error", "message" => print_r($serverResponse, true), "display" => "pre"));
        } else {
            $this->logger->addDebug("Drawing the text version of the error page");
            $display->setTemplate("error_page");
            $display->setData(array("type" => "System Error", "message" => $serverResponse, "display" => "pre"));
        }
        return false;
    }

    /**
     * Display Profile Page
     *
     * Fills the display with the profile page for the given user.
     *
     * @param \snac\client\webui\display\Display $display The display object for page creation
     */
    public function displayProfilePage(&$display) {
        $display->setTemplate("profile_page");
        // Ask the server for a list of records to edit
        $ask = array("command"=>"user_information"
        );
        $this->logger->addDebug("Sending query to the server", $ask);
        $serverResponse = $this->connect->query($ask);
        $this->logger->addDebug("Received server response", $serverResponse);
        $this->logger->addDebug("Setting dashboard data into the page template");
        $display->setData($serverResponse);
        $this->logger->addDebug("Finished setting dashboard data into the page template");
    }

    /**
     * Display Landing Page
     *
     * Fills the display with the default homepage for SNAC.
     *
     * @param \snac\client\webui\display\Display $display The display object for page creation
     */
    public function displayLandingPage(&$display) {

        // Get the list of recently published constellations

        $request = array();
        $request["command"] = "recently_published";
        $response = $this->connect->query($request);
        $this->logger->addDebug("Got the following response from the server for recently published", array($response));
        if (!isset($response["constellation"])) {
            return $this->drawErrorPage($response, $display);
        }
        $recentConstellations = $response["constellation"];

        $recents = array();
        foreach ($recentConstellations as $constellationArray) {
            $constellation = new \snac\data\Constellation($constellationArray);
            array_push($recents, array(
                    "id"=>$constellation->getID(),
                    "nameEntry"=>$constellation->getPreferredNameEntry()->getOriginal()));
        }

        $display->setData(array("recents"=>$recents));
        $display->setTemplate("landing_page");
    }

    /**
     * Save User Profile
     *
     * Asks the server to update the profile of the user.
     *
     * @param string[] $input Post/Get inputs from the webui
     * @param \snac\data\User $user The current user object
     * @return string[] The web ui's response to the client (array ready for json_encode)
     */
    public function saveProfile(&$input, &$user) {

        $tmpUser = new \snac\data\User();
        $groups = null;
        // Not editing the current user
        if (isset($input["userName"]) && $input["userName"] !== $user->getUserName()) {
            if (isset($input["userid"]) && $input["userid"] != "")
                $tmpUser->setUserID($input["userid"]);

            $tmpUser->setUserName($input["userName"]);
            $tmpUser->setEmail($input["userName"]);
            if (isset($input["affiliationid"]) && is_numeric($input["affiliationid"])) {
                $tmpAffil = new \snac\data\Constellation();
                $tmpAffil->setID($input["affiliationid"]);
                $tmpUser->setAffiliation($tmpAffil);
            }
            if (isset($input["active"]) && $input["active"] == "active")
                $tmpUser->setUserActive(true);

            // If not editing the current user, then we can update their groups
            $groups = array();
            foreach ($input as $key => $value) {
                if (strstr($key, "groupid_")) {
                    $groupAdd = new \snac\data\Group();
                    $groupAdd->setID($value);
                    array_push($groups, $groupAdd->toArray());
                }
            }


        } else {
            $tmpUser = new \snac\data\User($user->toArray());
        }

        $tmpUser->setFirstName($input["firstName"]);
        $tmpUser->setLastName($input["lastName"]);
        $tmpUser->setWorkPhone($input["workPhone"]);
        $tmpUser->setWorkEmail($input["workEmail"]);
        $tmpUser->setFullName($input["fullName"]);

        foreach ($input as $key => $value) {
            if (substr($key, 0, 5) == "role_") {
                $role = new \snac\data\Role();
                $role->setID($value);
                $tmpUser->addRole($role);
            }
        }

        $this->logger->addDebug("Updated the User Object", $tmpUser->toArray());

        // Build a data structure to send to the server
        $request = array("command"=>"update_user");

        // Send the query to the server
        $request["user_update"] = $tmpUser->toArray();

        // Send the groups if we're doing an update
        if ($groups != null)
            $request["groups_update"] = $groups;

        $serverResponse = $this->connect->query($request);

        $response = array();
        $response["server_debug"] = $serverResponse;

        if (!is_array($serverResponse)) {
            $this->logger->addDebug("server's response: $serverResponse");
        } else {
            if (isset($serverResponse["result"]))
                $response["result"] = $serverResponse["result"];
            if (isset($serverResponse["error"])) {
                $response["error"] = $serverResponse["error"];
            }
            if (isset($serverResponse["user_update"])) {
                $response["user_update"] = $serverResponse["user_update"];
            }
        }

        // If success AND we were updating the current user, then update the session tokens
        if ($response["result"] == "success" && $tmpUser->getUserName() === $user->getUserName()) {
            $user = $tmpUser;
            $_SESSION["snac_user"] = serialize($user);
            $response["user"] = $serverResponse["user_update"];
        }

        return $response;
    }

    /**
     * Save Group Information
     *
     * Asks the server to update a group's information.
     *
     * @param string[] $input Post/Get inputs from the webui
     * @return string[] The web ui's response to the client (array ready for json_encode)
     */
    public function saveGroup(&$input) {

        $group = new \snac\data\Group();
        if (isset($input["groupid"]) && $input["groupid"] != "")
            $group->setID($input["groupid"]);
        $group->setLabel($input["groupName"]);
        $group->setDescription($input["groupDescription"]);

        // Create a list of shadow user objects to put in this group
        $users = array();
        foreach ($input as $key => $value) {
            if (strstr($key, "userid_")) {
                $userAdd = new \snac\data\User();
                $userAdd->setUserID($value);
                array_push($users, $userAdd->toArray());
            }
        }

        $this->logger->addDebug("Updated the Group Object", $group->toArray());

        // Build a data structure to send to the server
        $request = array("command"=>"update_group");

        // Send the query to the server
        $request["group_update"] = $group->toArray();
        $request["users_update"] = $users;
        $serverResponse = $this->connect->query($request);

        $response = array();
        $response["server_debug"] = $serverResponse;

        if (!is_array($serverResponse)) {
            $this->logger->addDebug("server's response: $serverResponse");
        } else {
            if (isset($serverResponse["result"]))
                $response["result"] = $serverResponse["result"];
            if (isset($serverResponse["error"])) {
                $response["error"] = $serverResponse["error"];
            }
            if (isset($serverResponse["group_update"])) {
                $response["group_update"] = $serverResponse["group_update"];
            }
        }

        return $response;
    }

    /**
    * Reconcile Pieces
    *
    * This method takes the constellation pieces from the input (similar to a "Save" in editing), builds
    * a Constellation out of those pieces and then asks the server to perform Identity Reconciliation
    * within SNAC on this constellation.  The results are returned to the client.
    *
    * @param string[] $input Post/Get inputs from the webui
    * @return string[] The web ui's response to the client (array ready for json_encode)
    */
    public function reconcilePieces(&$input) {
        $mapper = new \snac\client\webui\util\ConstellationPostMapper();

        // Get the constellation object
        $constellation = $mapper->serializeToConstellation($input);

        $this->logger->addDebug("reconciling constellation", $constellation->toArray());

        // Build a data structure to send to the server
        $request = array("command"=>"reconcile");

        // Send the query to the server
        $request["constellation"] = $constellation->toArray();
        $serverResponse = $this->connect->query($request);

        $response = array("results" => array());

        if (!is_array($serverResponse)) {
            $this->logger->addDebug("server's response: $serverResponse");
            return array($serverResponse);
        } else if (isset($serverResponse["reconciliation"])) {
            $response["result"] = $serverResponse["result"];
            foreach ($serverResponse["reconciliation"] as $k => $v) {
                if ($v["strength"] > 5.0) {
                    $response["results"][$k] = $v["identity"];
                }
            }
        }

        return $response;
    }

    /**
     * Save Resource
     *
     * Maps the resoource given on input to a Resource object, passes that to the server with an
     * update_resource call.
     *
     * @param string[] $input Post/Get inputs from the webui
     * @return string[] The web ui's response to the client (array ready for json_encode)
     */
    public function saveResource(&$input) {
        $mapper = new \snac\client\webui\util\ResourcePostMapper();

        // Get the resource object
        $resource = $mapper->serializeToResource($input);

        $this->logger->addDebug("writing resource", $resource->toArray());

        // Build a data structure to send to the server
        $request = array("command"=>"update_resource");

        // Send the query to the server
        $request["resource"] = $resource->toArray();
        $serverResponse = $this->connect->query($request);

        $response = array();
        $response["server_debug"] = $serverResponse;

        if (!is_array($serverResponse)) {
            $this->logger->addDebug("server's response: $serverResponse");
        } else {
            if (isset($serverResponse["result"]))
                $response["result"] = $serverResponse["result"];
            if (isset($serverResponse["error"])) {
                $response["error"] = $serverResponse["error"];
            }
            // Get the server's response constellation
            if (isset($serverResponse["resource"])) {
                $this->logger->addDebug("server's response written resource", $serverResponse["resource"]);
                $resource = new \snac\data\Resource($serverResponse["resource"]);

                $response["resource"] = $resource->toArray();
            }
        }

        return $response;
    }

    /**
     * Save Constellation
     *
     * Maps the constellation given on input to a Constellation object, passes that to the server with an
     * update_constellation call.  If successful, it then maps any updates (new ids or version numbers) to the
     * Constellation object and web components from input, and returns the web ui's response (the list of
     * updates that must be made to the web ui GUI).
     *
     * @param string[] $input Post/Get inputs from the webui
     * @return string[] The web ui's response to the client (array ready for json_encode)
     */
    public function saveConstellation(&$input) {
        $mapper = new \snac\client\webui\util\ConstellationPostMapper();

        // Get the constellation object
        $constellation = $mapper->serializeToConstellation($input);

        $this->logger->addDebug("writing constellation", $constellation->toArray());

        // Build a data structure to send to the server
        $request = array("command"=>"update_constellation");

        // Send the query to the server
        $request["constellation"] = $constellation->toArray();
        if (isset($input['savemessage'])) {
            $request["message"] = $input["savemessage"];
        }
        $serverResponse = $this->connect->query($request);

        $response = array();
        $response["server_debug"] = $serverResponse;

        if (!is_array($serverResponse)) {
            $this->logger->addDebug("server's response: $serverResponse");
        } else {
            if (isset($serverResponse["result"]))
                $response["result"] = $serverResponse["result"];
                if (isset($serverResponse["error"])) {
                    $response["error"] = $serverResponse["error"];
                }
                // Get the server's response constellation
                if (isset($serverResponse["constellation"])) {
                    $this->logger->addDebug("server's response written constellation", $serverResponse["constellation"]);
                    $updatedConstellation = new \snac\data\Constellation($serverResponse["constellation"]);
                    $mapper->reconcile($updatedConstellation);

                    $response["updates"] = $mapper->getUpdates();
                    $this->logger->addDebug("Requires the following UI updates", array($response["updates"]));
                }
        }

        return $response;
    }

    /**
     * Save and Publish Constellation
     *
     * Maps the constellation given on input to a Constellation object, passes that to the server with an
     * update_constellation call.  If successful, it then maps any updates (new ids or version numbers) to the
     * Constellation object and web components from input, and returns the web ui's response (the list of
     * updates that must be made to the web ui GUI).
     *
     * After saving, it also calls to the server to have the constellation published, if the write was successful.
     *
     *
     * @param string[] $input Post/Get inputs from the webui
     * @return string[] The web ui's response to the client (array ready for json_encode)
     */
    public function saveAndPublishConstellation(&$input) {

        $mapper = new \snac\client\webui\util\ConstellationPostMapper();

        // Get the constellation object
        $constellation = $mapper->serializeToConstellation($input);

        $this->logger->addDebug("writing constellation", $constellation->toArray());

        // Build a data structure to send to the server
        $request = array (
                "command" => "update_constellation"
        );

        // Send the query to the server
        $request["constellation"] = $constellation->toArray();
        if (isset($input['savemessage'])) {
            $request["message"] = $input["savemessage"];
        }
        $serverResponse = $this->connect->query($request);

        $response = array ();
        $response["server_debug"] = array ();
        $response["server_debug"]["update"] = $serverResponse;
        if (isset($serverResponse["result"]))
            $response["result"] = $serverResponse["result"];
        if (isset($serverResponse["error"]))
            $response["error"] = $serverResponse["error"];

        if (! is_array($serverResponse)) {
            $this->logger->addDebug("server's response: $serverResponse");
        } else {

            if (isset($serverResponse["constellation"])) {
                $this->logger->addDebug("server's response written constellation", $serverResponse["constellation"]);
            }

            if (isset($serverResponse["result"]) && $serverResponse["result"] == "success" &&
                     isset($serverResponse["constellation"])) {
                $request["command"] = "publish_constellation";
                $request["constellation"] = $serverResponse["constellation"];
                $serverResponse = $this->connect->query($request);
                $response["server_debug"]["publish"] = $serverResponse;
                if (isset($serverResponse["result"]))
                    $response["result"] = $serverResponse["result"];
                if (isset($serverResponse["error"]))
                    $response["error"] = $serverResponse["error"];
            }
        }

        return $response;
    }


    /**
     * Save and Send Constellation For Review
     *
     * Maps the constellation given on input to a Constellation object, passes that to the server with an
     * update_constellation call.  If successful, it then maps any updates (new ids or version numbers) to the
     * Constellation object and web components from input, and returns the web ui's response (the list of
     * updates that must be made to the web ui GUI).
     *
     * After saving, it also calls to the server to have the constellation sent for review, if the write was successful.
     *
     *
     * @param string[] $input Post/Get inputs from the webui
     * @return string[] The web ui's response to the client (array ready for json_encode)
     */
    public function saveAndSendForReviewConstellation(&$input) {

        $mapper = new \snac\client\webui\util\ConstellationPostMapper();

        // Get the constellation object
        $constellation = $mapper->serializeToConstellation($input);

        $this->logger->addDebug("writing constellation", $constellation->toArray());

        // Build a data structure to send to the server
        $request = array (
                "command" => "update_constellation"
        );

        // Send the query to the server
        $request["constellation"] = $constellation->toArray();
        if (isset($input['savemessage'])) {
            $request["message"] = $input["savemessage"];
        }
        $serverResponse = $this->connect->query($request);

        $response = array ();
        $response["server_debug"] = array ();
        $response["server_debug"]["update"] = $serverResponse;
        if (isset($serverResponse["result"]))
            $response["result"] = $serverResponse["result"];
        if (isset($serverResponse["error"]))
            $response["error"] = $serverResponse["error"];

        if (! is_array($serverResponse)) {
            $this->logger->addDebug("server's response: $serverResponse");
        } else {

            if (isset($serverResponse["constellation"])) {
                $this->logger->addDebug("server's response written constellation", $serverResponse["constellation"]);
            }

            if (isset($serverResponse["result"]) && $serverResponse["result"] == "success" &&
                     isset($serverResponse["constellation"])) {
                $request["command"] = "review_constellation";
                $request["constellation"] = $serverResponse["constellation"];

                // Add reviewer if we have it
                if (isset($input["reviewer"]) && $input["reviewer"] != "") {
                    $reviewer = new \snac\data\User();
                    $reviewer->setUserID($input["reviewer"]);
                    $request["reviewer"] = $reviewer->toArray();
                    $this->logger->addDebug("Sending for review to ".$input["reviewer"], $reviewer->toArray());
                }

                $serverResponse = $this->connect->query($request);
                $response["server_debug"]["review"] = $serverResponse;
                if (isset($serverResponse["result"]))
                    $response["result"] = $serverResponse["result"];
                if (isset($serverResponse["error"]))
                    $response["error"] = $serverResponse["error"];
            }
        }

        return $response;
    }


    /**
     * Save and Unlock Constellation
     *
     * Maps the constellation given on input to a Constellation object, passes that to the server with an
     * update_constellation call.  If successful, it then maps any updates (new ids or version numbers) to the
     * Constellation object and web components from input, and returns the web ui's response (the list of
     * updates that must be made to the web ui GUI).
     *
     * After saving, it also calls to the server to have the constellation's lock dropped from "currently editing"
     * to "locked editing," if the write was successful.
     *
     * @param string[] $input Post/Get inputs from the webui
     * @return string[] The web ui's response to the client (array ready for json_encode)
     */
    public function saveAndUnlockConstellation(&$input) {

        $mapper = new \snac\client\webui\util\ConstellationPostMapper();

        // Get the constellation object
        $constellation = $mapper->serializeToConstellation($input);

        $this->logger->addDebug("writing constellation", $constellation->toArray());

        // Build a data structure to send to the server
        $request = array (
                "command" => "update_constellation"
        );

        // Send the query to the server
        $request["constellation"] = $constellation->toArray();
        if (isset($input['savemessage'])) {
            $request["message"] = $input["savemessage"];
        }
        $serverResponse = $this->connect->query($request);

        $response = array ();
        $response["server_debug"] = array ();
        $response["server_debug"]["update"] = $serverResponse;
        if (isset($serverResponse["result"]))
            $response["result"] = $serverResponse["result"];
        if (isset($serverResponse["error"]))
            $response["error"] = $serverResponse["error"];

        if (! is_array($serverResponse)) {
            $this->logger->addDebug("server's response: $serverResponse");
        } else {

            if (isset($serverResponse["constellation"])) {
                $this->logger->addDebug("server's response written constellation", $serverResponse["constellation"]);
            }

            if (isset($serverResponse["result"]) && $serverResponse["result"] == "success" &&
                    isset($serverResponse["constellation"])) {
                        $request["command"] = "unlock_constellation";
                        $request["constellation"] = $serverResponse["constellation"];
                        $serverResponse = $this->connect->query($request);
                        $response["server_debug"]["unlock"] = $serverResponse;
                        if (isset($serverResponse["result"]))
                            $response["result"] = $serverResponse["result"];
                        if (isset($serverResponse["error"]))
                            $response["error"] = $serverResponse["error"];
                    }
        }

        return $response;
    }


    /**
     * Reassign Constellation
     *
     * Asks the server to reassign the input's constellation to a different user
     *
     * @param string[] $input Post/Get inputs from the webui
     * @return string[] The web ui's response to the client (array ready for json_encode)
     */
    public function reassignConstellation(&$input) {

        $constellation = null;
        if (isset($input["constellationid"]) && isset($input["version"])) {
            $constellation = new \snac\data\Constellation();
            $constellation->setID($input["constellationid"]);
            $constellation->setVersion($input["version"]);
        } else {
            return array( "result" => "failure", "error" => "No constellation or version number");
        }

        $toUser = null;
        if (isset($input["userid"])) {
            $toUser = new \snac\data\User();
            $toUser->setUserID($input["userid"]);
        } else {
            return array( "result" => "failure", "error" => "No user id given");
        }

        $this->logger->addDebug("reassigning constellation", $constellation->toArray());
        $this->logger->addDebug("reassigning to user", $toUser->toArray());

        // Build a data structure to send to the server
        $request = array (
            "command" => "reassign_constellation",
            "constellation" => $constellation->toArray(),
            "to_user" => $toUser->toArray()
        );

        // Send the query to the server
        $serverResponse = $this->connect->query($request);

        $response = array ();
        $response["server_debug"] = array ();
        $response["server_debug"]["unlock"] = $serverResponse;
        if (isset($serverResponse["result"]))
            $response["result"] = $serverResponse["result"];
        if (isset($serverResponse["error"]))
            $response["error"] = $serverResponse["error"];

        return $response;
    }

    /**
     * Unlock Constellation
     *
     * Asks the server to drop the input's constellation lock level from "currently editing" down to
     * "locked editing."
     *
     * @param string[] $input Post/Get inputs from the webui
     * @return string[] The web ui's response to the client (array ready for json_encode)
     */
    public function unlockConstellation(&$input) {

        $constellation = null;
        if (isset($input["constellationid"]) && isset($input["version"])) {
            $constellation = new \snac\data\Constellation();
            $constellation->setID($input["constellationid"]);
            $constellation->setVersion($input["version"]);
        } else if (isset($input["id"]) && isset($input["version"])) {
            $mapper = new \snac\client\webui\util\ConstellationPostMapper();

            // Get the constellation object
            $constellation = $mapper->serializeToConstellation($input);
        } else {
            return array( "result" => "failure", "error" => "No constellation or version number");
        }

        $this->logger->addDebug("unlocking constellation", $constellation->toArray());

        // Build a data structure to send to the server
        $request = array (
                "command" => "unlock_constellation"
        );

        // Send the query to the server
        $request["constellation"] = $constellation->toArray();
        $serverResponse = $this->connect->query($request);

        $response = array ();
        $response["server_debug"] = array ();
        $response["server_debug"]["unlock"] = $serverResponse;
        if (isset($serverResponse["result"]))
            $response["result"] = $serverResponse["result"];
        if (isset($serverResponse["error"]))
            $response["error"] = $serverResponse["error"];

        return $response;
    }

    /**
     * Publish Constellation
     *
     * Requests the server to publish the given constellation.
     *
     * @param string[] $input Post/Get inputs from the webui
     * @return string[] The web ui's response to the client (array ready for json_encode)
     */
    public function publishConstellation(&$input) {
        $constellation = null;
        if (isset($input["constellationid"]) && isset($input["version"])) {
            $constellation = new \snac\data\Constellation();
            $constellation->setID($input["constellationid"]);
            $constellation->setVersion($input["version"]);
        } else if (isset($input["id"]) && isset($input["version"])) {
            $mapper = new \snac\client\webui\util\ConstellationPostMapper();

            // Get the constellation object
            $constellation = $mapper->serializeToConstellation($input);
        } else {
            return array( "result" => "failure", "error" => "No constellation or version number");
        }

        $this->logger->addDebug("publishing constellation", $constellation->toArray());

        // Build a data structure to send to the server
        $request = array (
                "command" => "publish_constellation"
        );

        // Send the query to the server
        $request["constellation"] = $constellation->toArray();
        $serverResponse = $this->connect->query($request);

        $response = array ();
        $response["server_debug"] = array ();
        $response["server_debug"]["publish"] = $serverResponse;
        if (isset($serverResponse["result"]))
            $response["result"] = $serverResponse["result"];
        if (isset($serverResponse["error"]))
            $response["error"] = $serverResponse["error"];

        return $response;
    }


    /**
     * Send Constellation for Review
     *
     * Requests the server to send the given constellation for review.
     *
     * @param string[] $input Post/Get inputs from the webui
     * @return string[] The web ui's response to the client (array ready for json_encode)
     */
    public function sendForReviewConstellation(&$input) {
        $constellation = null;
        if (isset($input["constellationid"]) && isset($input["version"])) {
            $constellation = new \snac\data\Constellation();
            $constellation->setID($input["constellationid"]);
            $constellation->setVersion($input["version"]);
        } else if (isset($input["id"]) && isset($input["version"])) {
            $mapper = new \snac\client\webui\util\ConstellationPostMapper();

            // Get the constellation object
            $constellation = $mapper->serializeToConstellation($input);
        } else {
            return array( "result" => "failure", "error" => "No constellation or version number");
        }



        $this->logger->addDebug("sending constellation for review", $constellation->toArray());

        // Build a data structure to send to the server
        $request = array (
                "command" => "review_constellation"
        );
        
        // Add reviewer if we have it
        if (isset($input["reviewer"]) && $input["reviewer"] != "") {
            $reviewer = new \snac\data\User();
            $reviewer->setUserID($input["reviewer"]);
            $request["reviewer"] = $reviewer->toArray();
            $this->logger->addDebug("Sending for review to ".$input["reviewer"], $reviewer->toArray());
        }

        // Send the query to the server
        $request["constellation"] = $constellation->toArray();
        $serverResponse = $this->connect->query($request);

        $response = array ();
        $response["server_debug"] = array ();
        $response["server_debug"]["review"] = $serverResponse;
        if (isset($serverResponse["result"]))
            $response["result"] = $serverResponse["result"];
        if (isset($serverResponse["error"]))
            $response["error"] = $serverResponse["error"];

        return $response;
    }

    /**
     * Delete Constellation
     *
     * Requests the server to delete the given constellation.
     *
     * @param string[] $input Post/Get inputs from the webui
     * @return string[] The web ui's response to the client (array ready for json_encode)
     */
    public function deleteConstellation(&$input) {
        $constellation = null;
        if (isset($input["constellationid"]) && isset($input["version"])) {
            $constellation = new \snac\data\Constellation();
            $constellation->setID($input["constellationid"]);
            $constellation->setVersion($input["version"]);
        } else if (isset($input["id"]) && isset($input["version"])) {
            $mapper = new \snac\client\webui\util\ConstellationPostMapper();

            // Get the constellation object
            $constellation = $mapper->serializeToConstellation($input);
        } else {
            return array( "result" => "failure", "error" => "No constellation or version number");
        }

        $this->logger->addDebug("deleting constellation", $constellation->toArray());

        // Build a data structure to send to the server
        $request = array (
                "command" => "delete_constellation"
        );

        // Send the query to the server
        $request["constellation"] = $constellation->toArray();
        $serverResponse = $this->connect->query($request);

        $response = array ();
        $response["server_debug"] = array ();
        $response["server_debug"]["publish"] = $serverResponse;
        if (isset($serverResponse["result"]))
            $response["result"] = $serverResponse["result"];
        if (isset($serverResponse["error"]))
            $response["error"] = $serverResponse["error"];

        return $response;
    }

    /**
     * Perform Name Search
     *
     * Perform a name search on the terms given on the input by requesting the results from the server and
     * then returns the JSON-ready associative array of results.
     *
     * @param string[] $input Post/Get inputs from the webui
     * @param boolean $autocomplete optional Whether to do a search using autocomplete or not (default false)
     * @return string[] The web ui's response to the client (array ready for json_encode)
     */
    public function performNameSearch(&$input, $autocomplete=false) {
        if (!isset($input["term"])) {
            return array ("total" => 0, "results" => array());
        }

        if (!isset($input["entity_type"]))
            $input["entity_type"] = "";

        $query = array(
            "command" => "search",
            "term" => $input["term"],
            "entity_type" => $input["entity_type"],
            "start" => isset($input["start"]) ? $input["start"] : 0,
            "count" => isset($input["count"]) ? $input["count"] : 10
        );

        if ($autocomplete) {
            $query["search_type"] = "autocomplete";
        } else if (isset($input["search_type"]) && $input["search_type"] === "advanced") {
            $query["search_type"] = "advanced";
        }

        // Query the server for the elastic search results
        $serverResponse = $this->connect->query($query);

        return $serverResponse;

    }

    /**
<<<<<<< HEAD
     * Perform Relations Query
     *
     * Requests the server to read Constellation Relations for a given constellation.
=======
     * Query server for relations
     *
     * Asks the server for the relations (in- and out-edges) for the given id or ark
     * in the user input.  Returns the Server response directly, used by Javascript
     * on the client.
>>>>>>> c946a338
     *
     * @param string[] $input Post/Get inputs from the webui
     * @return string[] The web ui's response to the client (array ready for json_encode)
     */
    public function performRelationsQuery(&$input) {
        $query = array();
        if (isset($input["constellationid"]))
            $query["constellationid"] = $input["constellationid"];
        if (isset($input["version"]))
            $query["version"] = $input["version"];
        if (isset($input["arkid"]))
            $query["arkid"] = $input["arkid"];
        $query["command"] = "constellation_read_relations";

        $this->logger->addDebug("Sending query to the server", $query);
        $serverResponse = $this->connect->query($query);
        $this->logger->addDebug("Received server response");
        return $serverResponse;

    }

    /**
     * Perform Resource Search
     *
     * Requests the server to perform a search of resource URLs to display the results.
     *
     * @param string[] $input Post/Get inputs from the webui
     * @return string[] The web ui's response to the client (array ready for json_encode)
     */
    public function performResourceSearch(&$input) {
        if (!isset($input["term"])) {
            return array ("total" => 0, "results" => array());
        }

        // Query the server for the elastic search results
        $serverResponse = $this->connect->query(array(
            "command" => "resource_search",
            "term" => $input["term"]
        ));

        return $serverResponse;

    }

    /**
     * Read Vocabulary Term
     *
     * Asks the server for the controlled vocabulary term information.
     *
     * @param string[] $input Post/Get inputs from the webui
     * @return string[] The server's response with the vocabulary for the given term id
     */
    public function readVocabulary(&$input) {
        if (!isset($input["type"]) || !isset($input["id"])) {
            return array ("result" => "failure");
        }

        $serverResponse = $this->connect->query(array(
            "command" => "read_vocabulary",
            "type" => $input["type"],
            "term_id" => $input["id"]
        ));

        return $serverResponse;
    }

    /**
     * Perform Vocabulary Search
     *
     * Asks the Server to search the controlled vocabulary for the given search terms.  Returns
     * the list of results as a JSON-ready web ui response.
     *
     * @param string[] $input Post/Get inputs from the webui
     * @return string[] The web ui's response to the client (array ready for json_encode)
     */
    public function performVocabularySearch(&$input) {

        $this->logger->addDebug("Requesting Vocabulary");
        // Check what kind of vocabulary is wanted, and ask server for it
        $request = array ();
        $request["command"] = "vocabulary";
        $request["type"] = $input["type"];
        $request["entity_type"] = null;
        if (isset($input["entity_type"]))
            $request["entity_type"] = $input["entity_type"];
        if (isset($request["type"])) {
            if (strpos($request["type"], "ic_") !== false) {
                $this->logger->addDebug("Requesting Sources as Vocabulary List");
                // This is a query into a constellation for "vocabulary"
                if (isset($input["id"]) && isset($input["version"])) {
                    $serverResponse = $this->connect->query(
                            array (
                                    "constellationid" => $input["id"],
                                    "version" => $input["version"],
                                    "command" => "read"
                            ));
                    $this->logger->addDebug("tried to get the constellation with response", $serverResponse);
                    if (isset($serverResponse["constellation"])) {
                        $constellation = new \snac\data\Constellation($serverResponse["constellation"]);
                        $response = array ();
                        $response["results"] = array ();
                        foreach ($constellation->getSources() as $source) {
                            array_push($response["results"],
                                    array (
                                            "id" => $source->getID(),
                                            "text" => $source->getDisplayName()
                                    ));
                        }
                        $this->logger->addDebug("created the following response list of sources", $response);
                        return $response;
                    }
                }
            } else if ($request["type"] == "affiliation") {
                // get the snac affiliations
                $serverResponse = $this->connect->query(
                    array(
                        "command" => "admin_institutions"
                    )
                );

                $response = array();
                $response["results"] = array();

                foreach ($serverResponse["constellation"] as $cData) {
                    $constellation = new \snac\data\Constellation($cData);
                    array_push($response["results"],
                        array (
                            "id" => $constellation->getID(),
                            "text" => $constellation->getPreferredNameEntry()->getOriginal()
                        )
                    );
                }

                // Give the editing list back in alphabetical order
                usort($response["results"],
                        function ($a, $b) {
                            return $a['text'] <=> $b['text'];
                        });

                return $response;
            } else {
                $this->logger->addDebug("Requesting Controlled Vocabulary List");
                // This is a strict query for a controlled vocabulary term
                $queryString = "";
                if (isset($input["q"]))
                    $queryString = $input["q"];
                $request["query_string"] = $queryString;
                if (isset($input["count"]))
                    $request["count"] = $input["count"];

                // Send the query to the server
                $serverResponse = $this->connect->query($request);

                if (!isset($serverResponse["results"]))
                    return $serverResponse;

                if (isset($input["format"]) && $input["format"] == "term") {
                    // keep the results as normal Term elements
                } else {
                    $results = $serverResponse["results"];
                    $serverResponse["results"] = array();

                    foreach ($results as $k => $v) {
                        $serverResponse["results"][$k]["id"] = $v["id"];

                        if (isset($v["name"])) {
                            // This is a geoplace term
                            $addendum = "";
                            if ($v["administrationCode"] != null && $v["countryCode"] != null) {
                                $addendum = " (".$v["administrationCode"] . ", " . $v["countryCode"].")";
                            } else if ($v["administrationCode"] != null) {
                                $addendum = "(".$v["administrationCode"].")";
                            } else if ($v["countryCode"] != null) {
                                $addendum = "(".$v["countryCode"].")";
                            }
                            $serverResponse["results"][$k]["value"] = $v["name"] . $addendum;
                        } else {
                            // This is a controlled vocab term
                            $serverResponse["results"][$k]["value"] = $v["term"];
                        }

                        $serverResponse["results"][$k]["text"] = $serverResponse["results"][$k]["value"];
                    }
                }

                $this->logger->addDebug("Sending response back to client", $serverResponse);
                    // Send the response back to the web client
                return $serverResponse;
            }
        }

        return array ();
    }

    public function performUserSearch(&$input) {
        $this->logger->addDebug("Searching users");

        $request = array ();
        $request["command"] = "search_users";
        // This is a strict query for a controlled vocabulary term
        $queryString = "";
        if (isset($input["q"]))
            $queryString = $input["q"];
        $request["query_string"] = $queryString;
        if (isset($input["count"]))
            $request["count"] = $input["count"];
        if (isset($input["role"]))
            $request["role"] = $input["role"];

        // Send the query to the server
        $serverResponse = $this->connect->query($request);

        if (!isset($serverResponse["results"]))
            return $serverResponse;

        if (isset($input["format"]) && $input["format"] == "term") {
            // keep the results as normal Term elements
        } else {
            $results = $serverResponse["results"];
            $serverResponse["results"] = array();

            foreach ($results as $k => $v) {
                $serverResponse["results"][$k]["id"] = $v["userid"];
                $serverResponse["results"][$k]["value"] = $v["fullName"] ." (".$v["userName"].")";
                $serverResponse["results"][$k]["text"] = $serverResponse["results"][$k]["value"];
            }
        }

        $this->logger->addDebug("Sending response back to client", $serverResponse);
            // Send the response back to the web client
        return $serverResponse;
    }

    /**
     * Save Vocabulary Term
     *
     * Asks the server to update the controlled vocabulary term.
     *
     * @param string[] $input Post/Get inputs from the webui
     * @param \snac\data\User $user The current user object
     * @return string[] The web ui's response to the client (array ready for json_encode)
     */
    public function saveVocabularyTerm(&$input, &$user) {

        // Build a data structure to send to the server
        $request = array("command"=>"update_vocabulary");

        $term = null;

        if ($input["type"] === "geo_term") {
            // Geographic Term
            $term = new \snac\data\GeoTerm();
            $term->setID($input["id"]);
            $term->setURI($input["uri"]);
            $term->setName($input["name"]);
            $term->setAdministrationCode($input["administrationCode"]);
            $term->setCountryCode($input["countryCode"]);
            $term->setLatitude($input["latitude"]);
            $term->setLongitude($input["longitude"]);
            $request["type"] = "geo_term";
        } else {
            // Standard Term object
            $term = new \snac\data\Term();
            $term->setType($input["type"]);
            $term->setID($input["id"]);
            $term->setURI($input["uri"]);
            $term->setDescription($input["description"]);
            $term->setTerm($input["term"]);
            $request["type"] = "term";
        }

        $request["term"] = $term->toArray();

        // Send the query to the server
        $serverResponse = $this->connect->query($request);

        $response = array();
        $response["server_debug"] = $serverResponse;

        if (!is_array($serverResponse)) {
            $this->logger->addDebug("server's response: $serverResponse");
        } else {
            if (isset($serverResponse["result"]))
                $response["result"] = $serverResponse["result"];
            if (isset($serverResponse["error"])) {
                $response["error"] = $serverResponse["error"];
            }
        }

        return $response;
    }

    /**
     * Create User
     *
     * Takes the Google OAuth2 user information and token and loads it into a SNAC User object.
     *
     * @param \League\OAuth2\Client\Provider\GoogleUser $googleUser User from Google OAuth Connection
     * @param \League\OAuth2\Client\Token\AccessToken $googleToken The access token
     * @return \snac\data\User SNAC User object
     */
    public function createUser($googleUser, $googleToken) {
        $user = new \snac\data\User();
        $avatar = $googleUser->getAvatar();
        $avatarSmall = null;
        $avatarLarge = null;
        if ($avatar != null) {
            $avatar = str_replace("?sz=50", "", $avatar);
            $avatarSmall = $avatar . "?sz=20";
            $avatarLarge = $avatar . "?sz=250";
        }
        $user->setAvatar($avatar);
        $user->setAvatarSmall($avatarSmall);
        $user->setAvatarLarge($avatarLarge);
        $user->setUserName($googleUser->getEmail());
        $user->setEmail($googleUser->getEmail());
        $user->setFirstName($googleUser->getFirstName());
        $user->setFullName($googleUser->getName());
        $user->setLastName($googleUser->getLastName());
        $token = array (
                "access_token" => $googleToken->getToken(),
                "expires" => $googleToken->getExpires()
        );
        $user->setToken($token);

        return $user;
    }


    /**
     * Simplify a Constellation
     *
     * Takes the given constellation and modifies it to make a simpler constellation to send the
     * templating engine.  This includes things like setting the preferred name, etc.
     *
     * @param \snac\data\Constellation $constellation The Constellation to modify
     * @return boolean True if anything was changed, false otherwise
     */
    protected function simplifyConstellation(&$constellation) {
        // Set the preferred name entry from the list (if applicable)
        $constellation->setPreferredNameEntry($constellation->getPreferredNameEntry());
        // Remove all name entries but the preferred one
        $constellation->setNameEntries(array($constellation->getPreferredNameEntry()));


        return true;
    }
}<|MERGE_RESOLUTION|>--- conflicted
+++ resolved
@@ -2159,17 +2159,11 @@
     }
 
     /**
-<<<<<<< HEAD
-     * Perform Relations Query
-     *
-     * Requests the server to read Constellation Relations for a given constellation.
-=======
      * Query server for relations
      *
      * Asks the server for the relations (in- and out-edges) for the given id or ark
      * in the user input.  Returns the Server response directly, used by Javascript
      * on the client.
->>>>>>> c946a338
      *
      * @param string[] $input Post/Get inputs from the webui
      * @return string[] The web ui's response to the client (array ready for json_encode)
