--- conflicted
+++ resolved
@@ -340,11 +340,7 @@
      * 
      * @return string $name  Name of this place
      */
-<<<<<<< HEAD
-    public function setID($id) {
-=======
     public function getName() {
->>>>>>> 6fe0e23f
 
         return $this->name;
     }
