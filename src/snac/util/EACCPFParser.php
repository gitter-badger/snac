<?php

/**
 * EAC-CPF Parser File
 *
 * Contains the parser for EAC-CPF files into PHP Identity Constellation objects.
 *
 * License:
 *
 *
 * @author Robbie Hott
 * @license http://opensource.org/licenses/BSD-3-Clause BSD 3-Clause
 * @copyright 2015 the Rector and Visitors of the University of Virginia, and
 *            the Regents of the University of California
 */
namespace snac\util;

/**
 * EAC-CPF Parser
 *
 * This class provides the utility to parser EAC-CPF XML files into PHP Identity constellations.
 * After parsing, it returns the \snac\data\Constellation object and provides a method to
 * access any tags or attributes from the file (including their values) that were not
 * understood by the parser.
 *
 * @author Robbie Hott
 *        
 */
class EACCPFParser {



    /**
     *
     * @var string[] ARK ID used for warnings and error messages. Set after parsing begins. See setArkID();
     */
    private $arkID = "";


    /**
     *
     * @var string[] The list of namespaces in the document
     */
    private $namespaces;

    /**
     *
     * @var string[] The list of unknown elements and their values
     */
    private $unknowns;

    /**
     * Parse a file into an identity constellation.
     *
     * @param string $filename Filename of the file to parse
     * @return \snac\data\Constellation The resulting constellation
     */
    public function parseFile($filename) {

        try {
            return $this->parse(file_get_contents($filename));
        } catch (\Exception $e) {
            throw new \snac\exceptions\SNACParserException($e->getMessage());
        }
    }

    /**
     * Parse a string containing EAC-CPF XML into an identity constellation.
     *
     * @param string $xmlText XML text to parse
     * @return \snac\data\Constellation The resulting constellation
     */
    public function parse($xmlText) {

        $xml = simplexml_load_string($xmlText);
        
        $identity = new \snac\data\Constellation();
      
        $this->unknowns = array ();
        $this->namespaces = $xml->getNamespaces(true);
        
        foreach ($this->getChildren($xml) as $node) {
            if ($node->getName() == "control") {
                
                foreach ($this->getChildren($node) as $control) {
                    $catts = $this->getAttributes($control);
                    switch ($control->getName()) {
                        case "recordId":
                            $identity->setArkID((string) $control);
                            $this->arkID = $identity->toArray()['ark']; // Yes, toArray() and an index key all on one line.
                            $this->markUnknownAtt(
                                    array (
                                            $node->getName(),
                                            $control->getName()
                                    ), $catts);
                            break;
                        case "otherRecordId":
                            $identity->addOtherRecordID($this->getValue($catts["localType"]), (string) $control);
                            break;
                        case "maintenanceStatus":
                            $identity->setMaintenanceStatus((string) $control);
                            $this->markUnknownAtt(
                                    array (
                                            $node->getName(),
                                            $control->getName()
                                    ), $catts);
                            break;
                        case "maintenanceAgency":
                            $agencyInfo = $this->getChildren($control);
                            for($i = 1; $i < count($agencyInfo); $i++)
                                $this->markUnknownTag(
                                        array (
                                                $node->getName,
                                                $control->getName()
                                        ), 
                                        array (
                                                $agencyInfo[$i]
                                        ));
                            $identity->setMaintenanceAgency(trim((string) $agencyInfo[0]));
                            $this->markUnknownAtt(
                                    array (
                                            $node->getName(),
                                            $control->getName(),
                                            $agencyInfo[0]->getName()
                                    ), $this->getAttributes($agencyInfo[0]));
                            $this->markUnknownAtt(
                                    array (
                                            $node->getName(),
                                            $control->getName()
                                    ), $catts);
                            break;
                        case "languageDeclaration":
                            foreach ($this->getChildren($control) as $lang) {
                                $latts = $this->getAttributes($lang);
                                switch ($lang->getName()) {
                                    case "language":
                                        if (isset($latts["languageCode"])) {
                                            $code = $latts["languageCode"];
                                            unset($latts["languageCode"]);
                                        }
                                        $identity->setLanguage($code, (string) $lang);
                                        $this->markUnknownAtt(
                                                array (
                                                        $node->getName(),
                                                        $control->getName(),
                                                        $lang->getName()
                                                ), $latts);
                                        break;
                                    case "script":
                                        if (isset($latts["scriptCode"])) {
                                            $code = $latts["scriptCode"];
                                            unset($latts["scriptCode"]);
                                        }
                                        $identity->setScript($code, (string) $lang);
                                        $this->markUnknownAtt(
                                                array (
                                                        $node->getName(),
                                                        $control->getName(),
                                                        $lang->getName()
                                                ), $latts);
                                        break;
                                    default:
                                        $this->markUnknownTag(
                                                array (
                                                        $node->getName(),
                                                        $control->getName()
                                                ), $lang);
                                }
                            }
                            $this->markUnknownAtt(
                                    array (
                                            $node->getName(),
                                            $control->getName()
                                    ), $catts);
                            break;
                        case "maintenanceHistory":
                            foreach ($this->getChildren($control) as $mevent) {
                                $event = new \snac\data\MaintenanceEvent();
                                foreach ($this->getChildren($mevent) as $mev) {
                                    $eatts = $this->getAttributes($mev);
                                    switch ($mev->getName()) {
                                        case "eventType":
                                            $event->setEventType((string) $mev);
                                            break;
                                        case "eventDateTime":
                                            $event->setEventDateTime((string) $mev);
                                            if (isset($eatts["standardDateTime"])) {
                                                $event->setStandardDateTime($eatts["standardDateTime"]);
                                                unset($eatts["standardDateTime"]);
                                            }
                                            break;
                                        case "agentType":
                                            $event->setAgentType((string) $mev);
                                            break;
                                        case "agent":
                                            $event->setAgent((string) $mev);
                                            break;
                                        case "eventDescription":
                                            $event->setEventDescription((string) $mev);
                                            break;
                                        default:
                                            $this->markUnknownTag(
                                                    array (
                                                            $node->getName(),
                                                            $control->getName(),
                                                            $mevent->getName()
                                                    ), $mev);
                                    }
                                    $this->markUnknownAtt(
                                            array (
                                                    $node->getName(),
                                                    $control->getName(),
                                                    $mevent->getName(),
                                                    $mev->getName()
                                            ), $eatts);
                                }
                                $this->markUnknownAtt(
                                        array (
                                                $node->getName(),
                                                $control->getName(),
                                                $mevent->getName()
                                        ), $this->getAttributes($mevent));
                                
                                $identity->addMaintenanceEvent($event);
                            }
                            $this->markUnknownAtt(
                                    array (
                                            $node->getName(),
                                            $control->getName()
                                    ), $catts);
                            break;
                        case "conventionDeclaration":
                            $identity->setConventionDeclaration((string) $control);
                            $this->markUnknownAtt(
                                    array (
                                            $node->getName(),
                                            $control->getName()
                                    ), $catts);
                            break;
                        case "sources":
                            foreach ($this->getChildren($control) as $source) {
                                $satts = $this->getAttributes($source);
                                $identity->addSource($this->getValue($satts['type']), $satts['href']);
                                // TODO Need to handle the ObjectXMLWrap
                            }
                            break;
                        default:
                            $this->markUnknownTag(
                                    array (
                                            $node->getName()
                                    ), 
                                    array (
                                            $control
                                    ));
                    }
                }
            } elseif ($node->getName() == "cpfDescription") {
                
                foreach ($this->getChildren($node) as $desc) {
                    $datts = $this->getAttributes($desc);
                    
                    switch ($desc->getName()) {
                        case "identity":
                            foreach ($this->getChildren($desc) as $ident) {
                                $iatts = $this->getAttributes($ident);
                                switch ($ident->getName()) {
                                    case "entityId":
                                        $identity->addOtherRecordID("entityId", (string) $ident);
                                        break;
                                    case "entityType":
                                        $identity->setEntityType((string) $ident);
                                        break;
                                    case "nameEntry":
                                        $nameEntry = new \snac\data\NameEntry();
                                        if (isset($iatts["preferenceScore"])) {
                                            $nameEntry->setPreferenceScore($iatts["preferenceScore"]);
                                            unset($iatts["preferenceScore"]);
                                        }
                                        if (isset($iatts["lang"])) {
                                            $nameEntry->setLanguage($iatts["lang"]);
                                            unset($iatts["lang"]);
                                        }
                                        if (isset($iatts["scriptCode"])) {
                                            $nameEntry->setScriptCode($iatts["scriptCode"]);
                                            unset($iatts["scriptCode"]);
                                        }
                                        foreach ($this->getChildren($ident) as $npart) {
                                            switch ($npart->getName()) {
                                                case "part":
                                                    $nameEntry->setOriginal((string) $npart);
                                                    break;
                                                case "alternativeForm":
                                                case "authorizedForm":
                                                    $nameEntry->addContributor($npart->getName(), (string) $npart);
                                                    break;
                                                case "useDates":
                                                    foreach ($this->getChildren($npart) as $dateEntry) {
                                                        if ($dateEntry->getName() == "dateRange" ||
                                                                 $dateEntry->getName() == "date") {
                                                            $nameEntry->setUseDates(
                                                                    $this->parseDate($dateEntry, 
                                                                            array (
                                                                                    $node->getName(),
                                                                                    $desc->getName(),
                                                                                    $ident->getName(),
                                                                                    $npart->getName()
                                                                            )));
                                                        } else {
                                                            $this->markUnknownTag(
                                                                    array (
                                                                            $node->getName(),
                                                                            $desc->getName(),
                                                                            $ident->getName(),
                                                                            $npart->getName()
                                                                    ), array (
                                                                            $dateEntry
                                                                    ));
                                                        }
                                                    }
                                                    break;
                                                default:
                                                    $this->markUnknownTag(
                                                            array (
                                                                    $node->getName(),
                                                                    $desc->getName(),
                                                                    $ident->getName()
                                                            ), 
                                                            array (
                                                                    $npart
                                                            ));
                                            }
                                            $this->markUnknownAtt(
                                                    array (
                                                            $node->getName(),
                                                            $desc->getName(),
                                                            $ident->getName(),
                                                            $npart->getName()
                                                    ), $this->getAttributes($npart));
                                        }
                                        $identity->addNameEntry($nameEntry);
                                        break;
                                    default:
                                        $this->markUnknownTag(
                                                array (
                                                        $node->getName(),
                                                        $desc->getName()
                                                ), 
                                                array (
                                                        $ident
                                                ));
                                }
                                $this->markUnknownAtt(
                                        array (
                                                $node->getName(),
                                                $desc->getName(),
                                                $ident->getName()
                                        ), $iatts);
                            }
                            break;
                        case "description":
                            foreach ($this->getChildren($desc) as $desc2) {
                                $d2atts = $this->getAttributes($desc2);
                                switch ($desc2->getName()) {
                                    case "existDates":
                                        foreach ($this->getChildren($desc2) as $dates) {
                                            switch ($dates->getName()) {
                                                case "dateSet":
                                                    foreach ($this->getChildren($dates) as $dateEntry) {
                                                        $dateEntryName = $dateEntry->getName();
                                                        if ($dateEntryName == "dateRange" || $dateEntryName == "date") {
                                                            $date = $this->parseDate($dateEntry, 
                                                                    array (
                                                                            $node->getName(),
                                                                            $desc->getName(),
                                                                            $desc2->getName(),
                                                                            $dates->getName()
                                                                    ));
                                                            $identity->addExistDates($date);
                                                        } else {
                                                            $this->markUnknownTag(
                                                                    array (
                                                                            $node->getName(),
                                                                            $desc->getName(),
                                                                            $desc2->getName(),
                                                                            $dates->getName()
                                                                    ), 
                                                                    array (
                                                                            $dateEntry
                                                                    ));
                                                        }
                                                    }
                                                    break;
                                                case "dateRange":
                                                case "date":
                                                    $date = $this->parseDate($dates, 
                                                            array (
                                                                    $node->getName() . $desc->getName(),
                                                                    $desc2->getName()
                                                            ));
                                                    $identity->addExistDates($date);
                                                    break;
                                                case "descriptiveNote":
                                                    $identity->setExistDatesNote((string) $dates);
                                                    $this->markUnknownAtt(
                                                            array (
                                                                    $node->getName(),
                                                                    $desc->getName(),
                                                                    $desc2->getName(),
                                                                    $dates->getName()
                                                            ), $this->getAttributes($dates));
                                                    break;
                                                default:
                                                    $this->markUnknownTag(
                                                            array (
                                                                    $node->getName(),
                                                                    $desc->getName(),
                                                                    $desc2->getName()
                                                            ), 
                                                            array (
                                                                    $dates
                                                            ));
                                            }
                                        }
                                        break;
                                    case "place":
                                        $place = new \snac\data\Place();
                                        $platts = $this->getAttributes($desc2);
                                        if (isset($platts["localType"])) {
                                            $place->setType($this->getValue($platts["localType"]));
                                            unset($platts["localType"]);
                                        }
                                        foreach ($this->getChildren($desc2) as $placePart) {
                                            switch ($placePart->getName()) {
                                                case "date":
                                                case "dateRange":
                                                    $place->setDateRange(
                                                            $this->parseDate($placePart, 
                                                                    array (
                                                                            $node->getName(),
                                                                            $desc->getName(),
                                                                            $desc2->getName()
                                                                    )));
                                                    break;
                                                case "descriptiveNote":
                                                    $place->setNote((string) $placePart);
                                                    $this->markUnknownAtt(
                                                            array (
                                                                    $node->getName(),
                                                                    $desc->getName(),
                                                                    $desc2->getName(),
                                                                    $placePart->getName()
                                                            ), $this->getAttributes($placePart));
                                                    break;
                                                case "placeRole":
                                                    $place->setRole((string) $placePart);
                                                    $this->markUnknownAtt(
                                                            array (
                                                                    $node->getName(),
                                                                    $desc->getName(),
                                                                    $desc2->getName(),
                                                                    $placePart->getName()
                                                            ), $this->getAttributes($placePart));
                                                    break;
                                                case "placeEntry":
                                                    $place->addPlaceEntry(
                                                            $this->parsePlaceEntry($placePart, 
                                                                    array (
                                                                            $node->getName(),
                                                                            $desc->getName(),
                                                                            $desc2->getName()
                                                                    )));
                                                    break;
                                                default:
                                                    $this->markUnknownTag(
                                                            array (
                                                                    $node->getName(),
                                                                    $desc->getName(),
                                                                    $desc2->getName()
                                                            ), 
                                                            array (
                                                                    $placePart
                                                            ));
                                            }
                                        }
                                        $identity->addPlace($place);
                                        $this->markUnknownAtt(
                                                array (
                                                        $node->getName(),
                                                        $desc->getName(),
                                                        $desc2->getName()
                                                ), $platts);
                                        break;
                                    case "localDescription":
                                        $subTags = $this->getChildren($desc2);
                                        $subTag = $subTags[0];
                                        for($i = 1; $i < count($subTags); $i++) {
                                            $this->markUnknownTag(
                                                    array (
                                                            $node->getName(),
                                                            $desc->getName(),
                                                            $desc2->getName()
                                                    ), 
                                                    array (
                                                            $subTags[$i]
                                                    ));
                                        }
                                        switch ($d2atts["localType"]) {
                                            // Each of these is in a sub element
                                            case "http://socialarchive.iath.virginia.edu/control/term#AssociatedSubject":
                                                $identity->addSubject((string) $subTag);
                                                break;
                                            case "http://viaf.org/viaf/terms#nationalityOfEntity":
                                                $identity->setNationality((string) $subTag);
                                                break;
                                            case "http://viaf.org/viaf/terms#gender":
                                                $identity->setGender($this->getValue((string) $subTag));
                                                break;
                                            default:
                                                $this->markUnknownTag(
                                                        array (
                                                                $node->getName(),
                                                                $desc->getName()
                                                        ), 
                                                        array (
                                                                $desc2
                                                        ));
                                        }
                                        break;
                                    case "languageUsed":
                                        foreach ($this->getChildren($desc2) as $lang) {
                                            $latts = $this->getAttributes($lang);
                                            switch ($lang->getName()) {
                                                case "language":
                                                    if (isset($latts["languageCode"])) {
                                                        $code = $latts["languageCode"];
                                                        unset($latts["languageCode"]);
                                                    }
                                                    $identity->setLanguageUsed($code, (string) $lang);
                                                    $this->markUnknownAtt(
                                                            array (
                                                                    $node->getName(),
                                                                    $desc->getName(),
                                                                    $desc2->getName(),
                                                                    $lang->getName()
                                                            ), $latts);
                                                    break;
                                                case "script":
                                                    if (isset($latts["scriptCode"])) {
                                                        $code = $latts["scriptCode"];
                                                        unset($latts["scriptCode"]);
                                                    }
                                                    $identity->setScript($code, (string) $lang);
                                                    $this->markUnknownAtt(
                                                            array (
                                                                    $node->getName(),
                                                                    $desc->getName(),
                                                                    $desc2->getName(),
                                                                    $lang->getName()
                                                            ), $latts);
                                                    break;
                                                default:
                                                    $this->markUnknownTag(
                                                            array (
                                                                    $node->getName(),
                                                                    $desc->getName(),
                                                                    $desc2->getName()
                                                            ), $lang);
                                            }
                                        }
                                        $this->markUnknownAtt(
                                                array (
                                                        $node->getName(),
                                                        $desc->getName(),
                                                        $desc2->getName()
                                                ), $d2atts);
                                        break;
                                    case "generalContext":
                                        $identity->setGeneralContext($desc2->asXML());
                                        break;
                                    case "legalStatus":
                                        $legalTerm = null;
                                        $legalVocab = null;
                                        foreach ($this->getChildren($desc2) as $legal) {
                                            $legalAtts = $this->getAttributes($legal);
                                            switch ($legal->getName()) {
                                                case "term":
                                                    $legalTerm = (string) $legal;
                                                    if (isset($legalAtts["vocabularySource"])) {
                                                        $legalVocab = $legalAtts["vocabularySource"];
                                                        unset($legalAtts["vocabularySource"]);
                                                    }
                                                    break;
                                                default:
                                                    $this->markUnknownTag(
                                                            array (
                                                                    $node->getName(),
                                                                    $desc->getName(),
                                                                    $desc2->getName()
                                                            ), 
                                                            array (
                                                                    $legal
                                                            ));
                                            }
                                            $this->markUnknownAtt(
                                                    array (
                                                            $node->getName(),
                                                            $desc->getName(),
                                                            $desc2->getName(),
                                                            $legal->getName()
                                                    ), $legalAtts);
                                        }
                                        $identity->addLegalStatus($legalTerm, $legalVocab);
                                        break;
                                    case "mandate":
                                        // These are only seen in ANF, and they always have only a descriptiveNote
                                        $identity->setMandate($desc2->asXML());
                                        break;
                                    case "structureOrGenealogy":
                                        $identity->setStructureOrGenealogy($desc2->asXML());
                                        break;
                                    case "occupation":
                                        $occupation = new \snac\data\Occupation();
                                        foreach ($this->getChildren($desc2) as $occ) {
                                            $oatts = $this->getAttributes($occ);
                                            switch ($occ->getName()) {
                                                case "term":
                                                    $occupation->setTerm((string) $occ);
                                                    if (isset($oatts["vocabularySource"])) {
                                                        $occupation->setVocabularySource($oatts["vocabularySource"]);
                                                        unset($oatts["vocabularySource"]);
                                                    }
                                                    break;
                                                case "descriptiveNote":
                                                    $occupation->setNote((string) $occ);
                                                    break;
                                                case "dateRange":
                                                    $date = $this->parseDate($occ, 
                                                            array (
                                                                    $node->getName(),
                                                                    $desc->getName(),
                                                                    $desc2->getName()
                                                            ));
                                                    $occupation->setDateRange($date);
                                                    break;
                                                default:
                                                    $this->markUnknownTag(
                                                            array (
                                                                    $node->getName(),
                                                                    $desc->getName(),
                                                                    $desc2->getName()
                                                            ), 
                                                            array (
                                                                    $occ
                                                            ));
                                            }
                                            $this->markUnknownAtt(
                                                    array (
                                                            $node->getName(),
                                                            $desc->getName(),
                                                            $desc2->getName(),
                                                            $occ->getName()
                                                    ), $oatts);
                                        }
                                        $identity->addOccupation($occupation);
                                        $this->markUnknownAtt(
                                                array (
                                                        $node->getName(),
                                                        $desc->getName(),
                                                        $desc2->getName()
                                                ), $this->getAttributes($desc2));
                                        break;
                                    case "function":
                                        $function = new \snac\data\SNACFunction();
                                        foreach ($this->getChildren($desc2) as $fun) {
                                            $fatts = $this->getAttributes($fun);
                                            switch ($fun->getName()) {
                                                case "term":
                                                    $function->setTerm((string) $fun);
                                                    if (isset($fatts["vocabularySource"])) {
                                                        $function->setVocabularySource($fatts["vocabularySource"]);
                                                        unset($fatts["vocabularySource"]);
                                                    }
                                                    break;
                                                case "descriptiveNote":
                                                    $function->setNote((string) $fun);
                                                    break;
                                                case "dateRange":
                                                    $date = $this->parseDate($fun, 
                                                            array (
                                                                    $node->getName(),
                                                                    $desc->getName(),
                                                                    $desc2->getName()
                                                            ));
                                                    $function->setDateRange($date);
                                                    break;
                                                default:
                                                    $this->markUnknownTag(
                                                            array (
                                                                    $node->getName(),
                                                                    $desc->getName(),
                                                                    $desc2->getName()
                                                            ), 
                                                            array (
                                                                    $fun
                                                            ));
                                                    $this->markUnknownAtt(
                                                            array (
                                                                    $node->getName(),
                                                                    $desc->getName(),
                                                                    $desc2->getName(),
                                                                    $fun->getName()
                                                            ), $fatts);
                                            }
                                        }
                                        $fatts = $this->getAttributes($desc2);
                                        if (isset($fatts["localType"])) {
                                            $function->setType($fatts["localType"]);
                                            unset($fatts["localType"]);
                                        }
                                        $identity->addFunction($function);
                                        $this->markUnknownAtt(
                                                array (
                                                        $node->getName(),
                                                        $desc->getName(),
                                                        $desc2->getName()
                                                ), $fatts);
                                        break;
                                    case "biogHist":
                                        $identity->addBiogHist($desc2->asXML());
                                        break;
                                    default:
                                        $this->markUnknownTag(
                                                array (
                                                        $node->getName(),
                                                        $desc->getName()
                                                ), 
                                                array (
                                                        $desc2
                                                ));
                                }
                            }
                            break;
                        case "relations":
                            foreach ($this->getChildren($desc) as $rel) {
                                $ratts = $this->getAttributes($rel);
                                // We want 'href' to always exist. If it doesn't, warn, and set it to the empty string.
                                if ( ! isset($ratts['href']))
                                {
                                    // In retrospect, we can silently just make this an empty string, probably.
                                    /* 
                                     * $message = sprintf("Warning: empty href in relations for: %s\n", $this->arkID);
                                     * $stderr = fopen('php://stderr', 'w');
                                     * fwrite($stderr,"  $message\n");
                                     * fclose($stderr); 
                                     */
                                    $ratts['href'] = "";
                                }
                                switch ($rel->getName()) {
                                    case "cpfRelation":
                                        $relation = new \snac\data\ConstellationRelation();
                                        $relation->setType($this->getValue($ratts["arcrole"]));
                                        $relation->setTargetArkID($ratts['href']);
<<<<<<< HEAD
                                        $relation->setTargetType($ratts['role']);
                                        $relation->setAltType($ratts["type"]);
                                        if (isset($ratts['cpfRelationType'])) {
                                            $relation->setCPFRelationType($ratts['cpfRelationType']);
=======
                                        $relation->setTargetType($this->getValue($ratts['role']));
                                        $relation->setAltType($this->getValue($ratts["type"]));
                                        if (isset($ratts['cpfRelationType'])) {
                                            $relation->setCPFRelationType($ratts['cpfRelationType']);
                                            unset($ratts["cpfRelationType"]);
>>>>>>> e46d9946
                                        }
                                        unset($ratts["arcrole"]);
                                        unset($ratts["href"]);
                                        unset($ratts["role"]);
                                        unset($ratts["type"]);
                                        $children = $this->getChildren($rel);
                                        if (! empty($children)) {
                                            $relation->setContent((string) $children[0]);
                                        }
                                        foreach ($children as $child) {
                                            switch ($child->getName()) {
                                                case "relationEntry":
                                                    $relation->setContent((string) $child);
                                                    break;
                                                case "date":
                                                case "dateRange":
                                                    $relation->setDates(
                                                            $this->parseDate($child, 
                                                                    array (
                                                                            $node->getName(),
                                                                            $desc->getName(),
                                                                            $rel->getName()
                                                                    )));
                                                    break;
                                                case "descriptiveNote":
                                                    $relation->setNote($child->asXML());
                                                    $this->markUnknownAtt(
                                                            array (
                                                                    $node->getName(),
                                                                    $desc->getName(),
                                                                    $rel->getName(),
                                                                    $child->getName()
                                                            ), $this->getAttributes($child));
                                                    break;
                                                default:
                                                    $this->markUnknownTag(
                                                            array (
                                                                    $node->getName(),
                                                                    $desc->getName(),
                                                                    $rel->getName()
                                                            ), 
                                                            array (
                                                                    $child
                                                            ));
                                            }
                                        }
                                        $this->markUnknownAtt(
                                                array (
                                                        $node->getName(),
                                                        $desc->getName(),
                                                        $rel->getName()
                                                ), $ratts);
                                        $identity->addRelation($relation);
                                        break;
                                    case "resourceRelation":
                                        $relation = new \snac\data\ResourceRelation();
                                        $relation->setDocumentType($this->getValue($ratts["role"]));
                                        $relation->setLink($ratts['href']);
                                        $relation->setLinkType($this->getValue($ratts['type']));
                                        $relation->setRole($this->getValue($ratts['arcrole']));
                                        foreach ($this->getChildren($rel) as $relItem) {
                                            switch ($relItem->getName()) {
                                                case "relationEntry":
                                                    $relation->setContent((string) $relItem);
                                                    $relAtts = $this->getAttributes($relItem);
                                                    if (isset($relAtts["localType"])) {
                                                        $relation->setRelationEntryType($this->getValue($relAtts["localType"]));
                                                        unset($relAtts["localType"]);
                                                    }
                                                    $this->markUnknownAtt(
                                                            array (
                                                                    $node->getName(),
                                                                    $desc->getName(),
                                                                    $rel->getName(),
                                                                    $relItem->getName()
                                                            ), $relAtts);
                                                    break;
                                                case "objectXMLWrap":
                                                    $relation->setSource($relItem->asXML());
                                                    $this->markUnknownAtt(
                                                            array (
                                                                    $node->getName(),
                                                                    $desc->getName(),
                                                                    $rel->getName(),
                                                                    $relItem->getName()
                                                            ), $this->getAttributes($relItem));
                                                    break;
                                                case "descriptiveNote":
                                                    $relation->setNote($relItem->asXML());
                                                    $this->markUnknownAtt(
                                                            array (
                                                                    $node->getName(),
                                                                    $desc->getName(),
                                                                    $rel->getName(),
                                                                    $relItem->getName()
                                                            ), $this->getAttributes($relItem));
                                                    break;
                                                default:
                                                    $this->markUnknownTag(
                                                            array (
                                                                    $node->getName(),
                                                                    $desc->getName(),
                                                                    $rel->getName()
                                                            ), 
                                                            array (
                                                                    $relItem
                                                            ));
                                            }
                                        }
                                        $identity->addResourceRelation($relation);
                                        break;
                                    default:
                                        $this->markUnknownTag(
                                                array (
                                                        $node->getName(),
                                                        $desc->getName()
                                                ), 
                                                array (
                                                        $rel
                                                ));
                                }
                            }
                            break;
                        default:
                            $this->markUnknownTag(
                                    array (
                                            $node->getName()
                                    ), 
                                    array (
                                            $desc
                                    ));
                    }
                }
            } else {
                $this->markUnknownTag(array (), array (
                        $node->getName()
                ));
            }
        }
        return $identity;
    }

    /**
     * Get the tags and attributes that were not understood by this parser.
     * The resulting strings are
     * <code>
     * full/path/to/tag :: value
     * full/path/to/@att :: value
     * </code>
     *
     * @return string[] List of tags and attributes and their values
     */
    public function getMissing() {

        return $this->unknowns;
    }

    /**
     * Get the value of the parameter string, stripping off any namespace
     * portions and returning only the text value.
     *
     * Currently, this splits the string based on the pound sign (#) and
     * returns the end of the string.
     *
     * @param string $value Tag/Attribute value to strip the controlled vocab from
     * @return string Cleaned string, with no namespace text
     */
    private function getValue($value) {
        $parts = explode("#", $value);
        if (count($parts) == 2)
            return $parts[1];
        else
            return $value;
    }

    /**
     * Get the attributes for a given SimpleXMLElement, ignoring all namespaces.
     * This is a way
     * to get around the need to query for each namespace separately
     *
     * @param SimpleXMLElement $element Element to query for attributes
     * @return string[] Attributes and values, attName => value
     */
    private function getAttributes($element) {

        $att = array ();
        
        foreach ($element->attributes() as $k => $v)
            $att[$k] = (string) $v;
        
        foreach ($this->namespaces as $s => $n) {
            foreach ($element->attributes($n) as $k => $v)
                $att[$k] = (string) $v;
        }
        return $att;
    }

    /**
     * Get the children for a given SimpleXMLElement, ignoring all namespaces.
     * This is a way to
     * get around the need to query for each namespace separately.
     *
     * @param SimpleXMLElement $element Element to query for children
     * @return SimpleXMLElement[] array of children elements from any namespace
     */
    private function getChildren($element) {

        $children = array ();
        
        foreach ($element->children() as $k => $v) {
            // if (!isset($children[$k])) $children[$k] = array();
            // array_push($children, $v);
        }
        
        foreach ($this->namespaces as $s => $n) {
            foreach ($element->children($n) as $k => $v)
                // if (!isset($children[$k])) $children[$k] = array();
                array_push($children, $v);
        }
        return $children;
    }

    /**
     * Mark a tag or element as unknown to this parser.
     *
     * Adds the given information to the list of missing data.
     *
     * @param string[] $xpath Ordered array of the path names down to the current element.
     * @param string[] $missing Array of missing elements (tag or att) as "name"=>"value" pairs.
     * @param boolean $isTag Flag to determine if the $missing is a list of tags or attributes.
     */
    private function markUnknowns($xpath, $missing, $isTag) {

        $path = implode("/", $xpath);
        $path .= "/";
        
        if (! $isTag) {
            $path .= "@";
        }
        
        foreach ($missing as $k => $v) {
            array_push($this->unknowns, $path . $k . " :: " . $v);
        }
    }

    /**
     * Mark an unknown attribute from the given path and element
     *
     * @param string[] $xpath Ordered array of the path names down to just before the current element.
     * @param string[] $missing Array of missing tags as "name"=>"value" pairs.
     */
    private function markUnknownAtt($xpath, $missing) {

        $this->markUnknowns($xpath, $missing, false);
    }

    /**
     * Mark an unknown tag from the given path and element
     *
     * @param string[] $xpath Ordered array of the path names down to the current tag.
     * @param string[] $missing Array of missing attributes as "name"=>"value" pairs.
     */
    private function markUnknownTag($xpath, $missing) {

        foreach ($missing as $m) {
            // Mark this tag as missing
            $this->markUnknowns($xpath, array (
                    $m->getName() => (string) $m
            ), true);
            // Mark all attributes of this tag as missing
            $this->markUnknowns(array_merge($xpath, array (
                    $m->getName()
            )), $this->getAttributes($m), false);
            
            // Traverse down the children
            $this->markUnknownTag(array_merge($xpath, array (
                    $m->getName()
            )), $this->getChildren($m));
        }
    }

    /**
     * Parse the given date element into its appropriate object.
     * This requires testing for both a dateRange, as well
     * as notBefore and notAfter ranges on each date given.
     *
     * @param \SimpleXMLElement $dateElement Date element to parse
     * @param string[] $xpath All pieces of the xpath leading up to the date to parse
     * @return \snac\data\SNACDate The resulting date object
     */
    private function parseDate($dateElement, $xpath) {

        $date = new \snac\data\SNACDate();
        if ($dateElement->getName() == "dateRange") {
            // Handle the date range
            $date->setRange(true);
            foreach ($this->getChildren($dateElement) as $dateTag) {
                $dateAtts = $this->getAttributes($dateTag);
                switch ($dateTag->getName()) {
                    case "fromDate":
                        if (((string) $dateTag) != null && ((string) $dateTag) != '') {
                            $date->setFromDate((string) $dateTag, $dateAtts["standardDate"], $this->getValue($dateAtts["localType"]));
                            $notBefore = null;
                            $notAfter = null;
                            if (isset($dateAtts["notBefore"]))
                                $notBefore = $dateAtts["notBefore"];
                            if (isset($dateAtts["notAfter"]))
                                $notAfter = $dateAtts["notAfter"];
                            $date->setFromDateRange($notBefore, $notAfter);
                            
                            unset($dateAtts["notBefore"]);
                            unset($dateAtts["notAfter"]);
                            unset($dateAtts["standardDate"]);
                            unset($dateAtts["localType"]);
                            $this->markUnknownAtt(
                                    array_merge($xpath, 
                                            array (
                                                    $dateElement->getName(),
                                                    $dateTag->getName()
                                            )), $dateAtts);
                        }
                        break;
                    case "toDate":
                        if (((string) $dateTag) != null && ((string) $dateTag) != '') {
                            $date->setToDate((string) $dateTag, $dateAtts["standardDate"], $this->getValue($dateAtts["localType"]));
                            $notBefore = null;
                            $notAfter = null;
                            if (isset($dateAtts["notBefore"]))
                                $notBefore = $dateAtts["notBefore"];
                            if (isset($dateAtts["notAfter"]))
                                $notAfter = $dateAtts["notAfter"];
                            $date->setToDateRange($notBefore, $notAfter);
                            
                            unset($dateAtts["notBefore"]);
                            unset($dateAtts["notAfter"]);
                            unset($dateAtts["standardDate"]);
                            unset($dateAtts["localType"]);
                            $this->markUnknownAtt(
                                    array_merge($xpath, 
                                            array (
                                                    $dateElement->getName(),
                                                    $dateTag->getName()
                                            )), $dateAtts);
                        }
                        break;
                    default:
                        $this->markUnknownTag(
                                array_merge($xpath, 
                                        array (
                                                $dateElement->getName()
                                        )), 
                                array (
                                        $dateTag
                                ));
                }
            }
        } elseif ($dateElement->getName() == "date") {
            // Handle the single date that appears
            $date->setRange(false);
            $dateAtts = $this->getAttributes($dateElement);
<<<<<<< HEAD

            // Sanity check standardDate. Unclear what should happen if we don't have a standardDate
            // value. Leaving $date unchanged, and hoping that the initialization was sane.

            if (isset($dateAtts["standardDate"]))
            {
                $date->setDate((string) $dateElement, $dateAtts["standardDate"], $dateAtts["localType"]);
                $notBefore = null;
                $notAfter = null;
                if (isset($dateAtts["notBefore"]))
                    $notBefore = $dateAtts["notBefore"];
                if (isset($dateAtts["notAfter"]))
                    $notAfter = $dateAtts["notAfter"];
                $date->setDateRange($notBefore, $notAfter);
                
                unset($dateAtts["notBefore"]);
                unset($dateAtts["notAfter"]);
                unset($dateAtts["standardDate"]);
                unset($dateAtts["localType"]);
                $this->markUnknownAtt(
=======
            $date->setDate((string) $dateElement, $dateAtts["standardDate"], $this->getValue($dateAtts["localType"]));
            $notBefore = null;
            $notAfter = null;
            if (isset($dateAtts["notBefore"]))
                $notBefore = $dateAtts["notBefore"];
            if (isset($dateAtts["notAfter"]))
                $notAfter = $dateAtts["notAfter"];
            $date->setDateRange($notBefore, $notAfter);
            
            unset($dateAtts["notBefore"]);
            unset($dateAtts["notAfter"]);
            unset($dateAtts["standardDate"]);
            unset($dateAtts["localType"]);
            $this->markUnknownAtt(
>>>>>>> e46d9946
                    array_merge($xpath, 
                                array (
                                    $dateElement->getName()
                                    )), $dateAtts);
                
            }
            else
            {
                // Silently make dates with no standard date only partial complete.
                /* 
                 * $message = sprintf("Warning: empty standardDate in date for: %s\n", $this->arkID);
                 * $stderr = fopen('php://stderr', 'w');
                 * fwrite($stderr,"  $message\n");
                 * fclose($stderr); 
                 */
                $date->setDate((string) $dateElement, '', '');
            }
        }
        return $date;
    }

    /**
     * Parse a place entry XML tag into a \snac\data\PlaceEntry object.
     * This is a recursively called function, since
     * some placeEntry tags are nested. The best example is the snac:placeEntry tag, which may include the following
     * placeEntry tag variants:
     *
     * <ul>
     * <li>placeEntry</li>
     * <li>placeEntryMaybeSame</li>
     * <li>placeEntryLikelySame</li>
     * <li>placeEntryBestMaybeSame</li>
     * </ul>
     *
     * @param \SimpleXMLElement $placeTag Place element to parse
     * @param string[] $xpath all pieces of the xpath leading up to the $placeTag element
     * @return \snac\data\PlaceEntry resulting object
     */
    private function parsePlaceEntry($placeTag, $xpath) {

        $plAtts = $this->getAttributes($placeTag);
        $placeEntry = new \snac\data\PlaceEntry();
        
        if (isset($plAtts["latitude"])) {
            $placeEntry->setLatitude($plAtts["latitude"]);
            unset($plAtts["latitude"]);
        }
        if (isset($plAtts["longitude"])) {
            $placeEntry->setLongitude($plAtts["longitude"]);
            unset($plAtts["longitude"]);
        }
        if (isset($plAtts["localType"])) {
            $placeEntry->setType($plAtts["localType"]);
            unset($plAtts["localType"]);
        }
        if (isset($plAtts["administrationCode"])) {
            $placeEntry->setAdministrationCode($plAtts["administrationCode"]);
            unset($plAtts["administrationCode"]);
        }
        if (isset($plAtts["countryCode"])) {
            $placeEntry->setCountryCode($plAtts["countryCode"]);
            unset($plAtts["countryCode"]);
        }
        if (isset($plAtts["vocabularySource"])) {
            $placeEntry->setVocabularySource($plAtts["vocabularySource"]);
            unset($plAtts["vocabularySource"]);
        }
        if (isset($plAtts["certaintyScore"])) {
            $placeEntry->setCertaintyScore($plAtts["certaintyScore"]);
            unset($plAtts["certaintyScore"]);
        }
        $this->markUnknownAtt(array_merge($xpath, array (
                $placeTag->getName()
        )), $plAtts);
        
        // Set the original string. If this is a snac:placeEntry, it will be empty, but there will be a sub-placeEntry
        // that will be found below to overwrite the original string
        $placeEntry->setOriginal((string) $placeTag);
        
        foreach ($this->getChildren($placeTag) as $child) {
            switch ($child->getName()) {
                case "placeEntryBestMaybeSame":
                case "placeEntryLikelySame":
                    $placeEntry->setBestMatch(
                            $this->parsePlaceEntry($child, 
                                    array_merge($xpath, 
                                            array (
                                                    $placeTag->getName()
                                            ))));
                    break;
                case "placeEntryMaybeSame":
                    $placeEntry->addMaybeSame(
                            $this->parsePlaceEntry($child, 
                                    array_merge($xpath, 
                                            array (
                                                    $placeTag->getName()
                                            ))));
                    break;
                case "placeEntry":
                    $placeEntry->setOriginal((string) $child);
                    $this->markUnknownAtt(
                            array_merge($xpath, 
                                    array (
                                            $placeTag->getName(),
                                            $child->getName()
                                    )), $this->getAttributes($child));
                    break;
                default:
                    $this->markUnknownTag(
                            array_merge($xpath, 
                                    array (
                                            $placeTag->getName()
                                    )), array (
                                    $child
                            ));
            }
        }
        
        return $placeEntry;
    }
}<|MERGE_RESOLUTION|>--- conflicted
+++ resolved
@@ -85,173 +85,173 @@
                 foreach ($this->getChildren($node) as $control) {
                     $catts = $this->getAttributes($control);
                     switch ($control->getName()) {
-                        case "recordId":
-                            $identity->setArkID((string) $control);
-                            $this->arkID = $identity->toArray()['ark']; // Yes, toArray() and an index key all on one line.
-                            $this->markUnknownAtt(
-                                    array (
-                                            $node->getName(),
-                                            $control->getName()
-                                    ), $catts);
-                            break;
-                        case "otherRecordId":
-                            $identity->addOtherRecordID($this->getValue($catts["localType"]), (string) $control);
-                            break;
-                        case "maintenanceStatus":
-                            $identity->setMaintenanceStatus((string) $control);
-                            $this->markUnknownAtt(
-                                    array (
-                                            $node->getName(),
-                                            $control->getName()
-                                    ), $catts);
-                            break;
-                        case "maintenanceAgency":
-                            $agencyInfo = $this->getChildren($control);
-                            for($i = 1; $i < count($agencyInfo); $i++)
+                    case "recordId":
+                        $identity->setArkID((string) $control);
+                        $this->arkID = $identity->toArray()['ark']; // Yes, toArray() and an index key all on one line.
+                        $this->markUnknownAtt(
+                            array (
+                                $node->getName(),
+                                $control->getName()
+                            ), $catts);
+                        break;
+                    case "otherRecordId":
+                        $identity->addOtherRecordID($this->getValue($catts["localType"]), (string) $control);
+                        break;
+                    case "maintenanceStatus":
+                        $identity->setMaintenanceStatus((string) $control);
+                        $this->markUnknownAtt(
+                            array (
+                                $node->getName(),
+                                $control->getName()
+                            ), $catts);
+                        break;
+                    case "maintenanceAgency":
+                        $agencyInfo = $this->getChildren($control);
+                        for($i = 1; $i < count($agencyInfo); $i++)
+                            $this->markUnknownTag(
+                                array (
+                                    $node->getName,
+                                    $control->getName()
+                                ), 
+                                array (
+                                    $agencyInfo[$i]
+                                ));
+                        $identity->setMaintenanceAgency(trim((string) $agencyInfo[0]));
+                        $this->markUnknownAtt(
+                            array (
+                                $node->getName(),
+                                $control->getName(),
+                                $agencyInfo[0]->getName()
+                            ), $this->getAttributes($agencyInfo[0]));
+                        $this->markUnknownAtt(
+                            array (
+                                $node->getName(),
+                                $control->getName()
+                            ), $catts);
+                        break;
+                    case "languageDeclaration":
+                        foreach ($this->getChildren($control) as $lang) {
+                            $latts = $this->getAttributes($lang);
+                            switch ($lang->getName()) {
+                            case "language":
+                                if (isset($latts["languageCode"])) {
+                                    $code = $latts["languageCode"];
+                                    unset($latts["languageCode"]);
+                                }
+                                $identity->setLanguage($code, (string) $lang);
+                                $this->markUnknownAtt(
+                                    array (
+                                        $node->getName(),
+                                        $control->getName(),
+                                        $lang->getName()
+                                    ), $latts);
+                                break;
+                            case "script":
+                                if (isset($latts["scriptCode"])) {
+                                    $code = $latts["scriptCode"];
+                                    unset($latts["scriptCode"]);
+                                }
+                                $identity->setScript($code, (string) $lang);
+                                $this->markUnknownAtt(
+                                    array (
+                                        $node->getName(),
+                                        $control->getName(),
+                                        $lang->getName()
+                                    ), $latts);
+                                break;
+                            default:
                                 $this->markUnknownTag(
+                                    array (
+                                        $node->getName(),
+                                        $control->getName()
+                                    ), $lang);
+                            }
+                        }
+                        $this->markUnknownAtt(
+                            array (
+                                $node->getName(),
+                                $control->getName()
+                            ), $catts);
+                        break;
+                    case "maintenanceHistory":
+                        foreach ($this->getChildren($control) as $mevent) {
+                            $event = new \snac\data\MaintenanceEvent();
+                            foreach ($this->getChildren($mevent) as $mev) {
+                                $eatts = $this->getAttributes($mev);
+                                switch ($mev->getName()) {
+                                case "eventType":
+                                    $event->setEventType((string) $mev);
+                                    break;
+                                case "eventDateTime":
+                                    $event->setEventDateTime((string) $mev);
+                                    if (isset($eatts["standardDateTime"])) {
+                                        $event->setStandardDateTime($eatts["standardDateTime"]);
+                                        unset($eatts["standardDateTime"]);
+                                    }
+                                    break;
+                                case "agentType":
+                                    $event->setAgentType((string) $mev);
+                                    break;
+                                case "agent":
+                                    $event->setAgent((string) $mev);
+                                    break;
+                                case "eventDescription":
+                                    $event->setEventDescription((string) $mev);
+                                    break;
+                                default:
+                                    $this->markUnknownTag(
                                         array (
-                                                $node->getName,
-                                                $control->getName()
-                                        ), 
-                                        array (
-                                                $agencyInfo[$i]
-                                        ));
-                            $identity->setMaintenanceAgency(trim((string) $agencyInfo[0]));
-                            $this->markUnknownAtt(
-                                    array (
                                             $node->getName(),
                                             $control->getName(),
-                                            $agencyInfo[0]->getName()
-                                    ), $this->getAttributes($agencyInfo[0]));
-                            $this->markUnknownAtt(
-                                    array (
-                                            $node->getName(),
-                                            $control->getName()
-                                    ), $catts);
-                            break;
-                        case "languageDeclaration":
-                            foreach ($this->getChildren($control) as $lang) {
-                                $latts = $this->getAttributes($lang);
-                                switch ($lang->getName()) {
-                                    case "language":
-                                        if (isset($latts["languageCode"])) {
-                                            $code = $latts["languageCode"];
-                                            unset($latts["languageCode"]);
-                                        }
-                                        $identity->setLanguage($code, (string) $lang);
-                                        $this->markUnknownAtt(
-                                                array (
-                                                        $node->getName(),
-                                                        $control->getName(),
-                                                        $lang->getName()
-                                                ), $latts);
-                                        break;
-                                    case "script":
-                                        if (isset($latts["scriptCode"])) {
-                                            $code = $latts["scriptCode"];
-                                            unset($latts["scriptCode"]);
-                                        }
-                                        $identity->setScript($code, (string) $lang);
-                                        $this->markUnknownAtt(
-                                                array (
-                                                        $node->getName(),
-                                                        $control->getName(),
-                                                        $lang->getName()
-                                                ), $latts);
-                                        break;
-                                    default:
-                                        $this->markUnknownTag(
-                                                array (
-                                                        $node->getName(),
-                                                        $control->getName()
-                                                ), $lang);
-                                }
+                                            $mevent->getName()
+                                        ), $mev);
+                                }
+                                $this->markUnknownAtt(
+                                    array (
+                                        $node->getName(),
+                                        $control->getName(),
+                                        $mevent->getName(),
+                                        $mev->getName()
+                                    ), $eatts);
                             }
                             $this->markUnknownAtt(
-                                    array (
-                                            $node->getName(),
-                                            $control->getName()
-                                    ), $catts);
-                            break;
-                        case "maintenanceHistory":
-                            foreach ($this->getChildren($control) as $mevent) {
-                                $event = new \snac\data\MaintenanceEvent();
-                                foreach ($this->getChildren($mevent) as $mev) {
-                                    $eatts = $this->getAttributes($mev);
-                                    switch ($mev->getName()) {
-                                        case "eventType":
-                                            $event->setEventType((string) $mev);
-                                            break;
-                                        case "eventDateTime":
-                                            $event->setEventDateTime((string) $mev);
-                                            if (isset($eatts["standardDateTime"])) {
-                                                $event->setStandardDateTime($eatts["standardDateTime"]);
-                                                unset($eatts["standardDateTime"]);
-                                            }
-                                            break;
-                                        case "agentType":
-                                            $event->setAgentType((string) $mev);
-                                            break;
-                                        case "agent":
-                                            $event->setAgent((string) $mev);
-                                            break;
-                                        case "eventDescription":
-                                            $event->setEventDescription((string) $mev);
-                                            break;
-                                        default:
-                                            $this->markUnknownTag(
-                                                    array (
-                                                            $node->getName(),
-                                                            $control->getName(),
-                                                            $mevent->getName()
-                                                    ), $mev);
-                                    }
-                                    $this->markUnknownAtt(
-                                            array (
-                                                    $node->getName(),
-                                                    $control->getName(),
-                                                    $mevent->getName(),
-                                                    $mev->getName()
-                                            ), $eatts);
-                                }
-                                $this->markUnknownAtt(
-                                        array (
-                                                $node->getName(),
-                                                $control->getName(),
-                                                $mevent->getName()
-                                        ), $this->getAttributes($mevent));
+                                array (
+                                    $node->getName(),
+                                    $control->getName(),
+                                    $mevent->getName()
+                                ), $this->getAttributes($mevent));
                                 
-                                $identity->addMaintenanceEvent($event);
-                            }
-                            $this->markUnknownAtt(
-                                    array (
-                                            $node->getName(),
-                                            $control->getName()
-                                    ), $catts);
-                            break;
-                        case "conventionDeclaration":
-                            $identity->setConventionDeclaration((string) $control);
-                            $this->markUnknownAtt(
-                                    array (
-                                            $node->getName(),
-                                            $control->getName()
-                                    ), $catts);
-                            break;
-                        case "sources":
-                            foreach ($this->getChildren($control) as $source) {
-                                $satts = $this->getAttributes($source);
-                                $identity->addSource($this->getValue($satts['type']), $satts['href']);
-                                // TODO Need to handle the ObjectXMLWrap
-                            }
-                            break;
-                        default:
-                            $this->markUnknownTag(
-                                    array (
-                                            $node->getName()
-                                    ), 
-                                    array (
-                                            $control
-                                    ));
+                            $identity->addMaintenanceEvent($event);
+                        }
+                        $this->markUnknownAtt(
+                            array (
+                                $node->getName(),
+                                $control->getName()
+                            ), $catts);
+                        break;
+                    case "conventionDeclaration":
+                        $identity->setConventionDeclaration((string) $control);
+                        $this->markUnknownAtt(
+                            array (
+                                $node->getName(),
+                                $control->getName()
+                            ), $catts);
+                        break;
+                    case "sources":
+                        foreach ($this->getChildren($control) as $source) {
+                            $satts = $this->getAttributes($source);
+                            $identity->addSource($this->getValue($satts['type']), $satts['href']);
+                            // TODO Need to handle the ObjectXMLWrap
+                        }
+                        break;
+                    default:
+                        $this->markUnknownTag(
+                            array (
+                                $node->getName()
+                            ), 
+                            array (
+                                $control
+                            ));
                     }
                 }
             } elseif ($node->getName() == "cpfDescription") {
@@ -260,654 +260,647 @@
                     $datts = $this->getAttributes($desc);
                     
                     switch ($desc->getName()) {
-                        case "identity":
-                            foreach ($this->getChildren($desc) as $ident) {
-                                $iatts = $this->getAttributes($ident);
-                                switch ($ident->getName()) {
-                                    case "entityId":
-                                        $identity->addOtherRecordID("entityId", (string) $ident);
-                                        break;
-                                    case "entityType":
-                                        $identity->setEntityType((string) $ident);
-                                        break;
-                                    case "nameEntry":
-                                        $nameEntry = new \snac\data\NameEntry();
-                                        if (isset($iatts["preferenceScore"])) {
-                                            $nameEntry->setPreferenceScore($iatts["preferenceScore"]);
-                                            unset($iatts["preferenceScore"]);
+                    case "identity":
+                        foreach ($this->getChildren($desc) as $ident) {
+                            $iatts = $this->getAttributes($ident);
+                            switch ($ident->getName()) {
+                            case "entityId":
+                                $identity->addOtherRecordID("entityId", (string) $ident);
+                                break;
+                            case "entityType":
+                                $identity->setEntityType((string) $ident);
+                                break;
+                            case "nameEntry":
+                                $nameEntry = new \snac\data\NameEntry();
+                                if (isset($iatts["preferenceScore"])) {
+                                    $nameEntry->setPreferenceScore($iatts["preferenceScore"]);
+                                    unset($iatts["preferenceScore"]);
+                                }
+                                if (isset($iatts["lang"])) {
+                                    $nameEntry->setLanguage($iatts["lang"]);
+                                    unset($iatts["lang"]);
+                                }
+                                if (isset($iatts["scriptCode"])) {
+                                    $nameEntry->setScriptCode($iatts["scriptCode"]);
+                                    unset($iatts["scriptCode"]);
+                                }
+                                foreach ($this->getChildren($ident) as $npart) {
+                                    switch ($npart->getName()) {
+                                    case "part":
+                                        $nameEntry->setOriginal((string) $npart);
+                                        break;
+                                    case "alternativeForm":
+                                    case "authorizedForm":
+                                        $nameEntry->addContributor($npart->getName(), (string) $npart);
+                                        break;
+                                    case "useDates":
+                                        foreach ($this->getChildren($npart) as $dateEntry) {
+                                            if ($dateEntry->getName() == "dateRange" ||
+                                                $dateEntry->getName() == "date") {
+                                                $nameEntry->setUseDates(
+                                                    $this->parseDate($dateEntry, 
+                                                                     array (
+                                                                         $node->getName(),
+                                                                         $desc->getName(),
+                                                                         $ident->getName(),
+                                                                         $npart->getName()
+                                                                     )));
+                                            } else {
+                                                $this->markUnknownTag(
+                                                    array (
+                                                        $node->getName(),
+                                                        $desc->getName(),
+                                                        $ident->getName(),
+                                                        $npart->getName()
+                                                    ), array (
+                                                        $dateEntry
+                                                    ));
+                                            }
                                         }
-                                        if (isset($iatts["lang"])) {
-                                            $nameEntry->setLanguage($iatts["lang"]);
-                                            unset($iatts["lang"]);
-                                        }
-                                        if (isset($iatts["scriptCode"])) {
-                                            $nameEntry->setScriptCode($iatts["scriptCode"]);
-                                            unset($iatts["scriptCode"]);
-                                        }
-                                        foreach ($this->getChildren($ident) as $npart) {
-                                            switch ($npart->getName()) {
-                                                case "part":
-                                                    $nameEntry->setOriginal((string) $npart);
-                                                    break;
-                                                case "alternativeForm":
-                                                case "authorizedForm":
-                                                    $nameEntry->addContributor($npart->getName(), (string) $npart);
-                                                    break;
-                                                case "useDates":
-                                                    foreach ($this->getChildren($npart) as $dateEntry) {
-                                                        if ($dateEntry->getName() == "dateRange" ||
-                                                                 $dateEntry->getName() == "date") {
-                                                            $nameEntry->setUseDates(
-                                                                    $this->parseDate($dateEntry, 
-                                                                            array (
-                                                                                    $node->getName(),
-                                                                                    $desc->getName(),
-                                                                                    $ident->getName(),
-                                                                                    $npart->getName()
-                                                                            )));
-                                                        } else {
-                                                            $this->markUnknownTag(
-                                                                    array (
-                                                                            $node->getName(),
-                                                                            $desc->getName(),
-                                                                            $ident->getName(),
-                                                                            $npart->getName()
-                                                                    ), array (
-                                                                            $dateEntry
-                                                                    ));
-                                                        }
-                                                    }
-                                                    break;
-                                                default:
-                                                    $this->markUnknownTag(
-                                                            array (
-                                                                    $node->getName(),
-                                                                    $desc->getName(),
-                                                                    $ident->getName()
-                                                            ), 
-                                                            array (
-                                                                    $npart
-                                                            ));
-                                            }
-                                            $this->markUnknownAtt(
-                                                    array (
-                                                            $node->getName(),
-                                                            $desc->getName(),
-                                                            $ident->getName(),
-                                                            $npart->getName()
-                                                    ), $this->getAttributes($npart));
-                                        }
-                                        $identity->addNameEntry($nameEntry);
                                         break;
                                     default:
                                         $this->markUnknownTag(
-                                                array (
+                                            array (
+                                                $node->getName(),
+                                                $desc->getName(),
+                                                $ident->getName()
+                                            ), 
+                                            array (
+                                                $npart
+                                            ));
+                                    }
+                                    $this->markUnknownAtt(
+                                        array (
+                                            $node->getName(),
+                                            $desc->getName(),
+                                            $ident->getName(),
+                                            $npart->getName()
+                                        ), $this->getAttributes($npart));
+                                }
+                                $identity->addNameEntry($nameEntry);
+                                break;
+                            default:
+                                $this->markUnknownTag(
+                                    array (
+                                        $node->getName(),
+                                        $desc->getName()
+                                    ), 
+                                    array (
+                                        $ident
+                                    ));
+                            }
+                            $this->markUnknownAtt(
+                                array (
+                                    $node->getName(),
+                                    $desc->getName(),
+                                    $ident->getName()
+                                ), $iatts);
+                        }
+                        break;
+                    case "description":
+                        foreach ($this->getChildren($desc) as $desc2) {
+                            $d2atts = $this->getAttributes($desc2);
+                            switch ($desc2->getName()) {
+                            case "existDates":
+                                foreach ($this->getChildren($desc2) as $dates) {
+                                    switch ($dates->getName()) {
+                                    case "dateSet":
+                                        foreach ($this->getChildren($dates) as $dateEntry) {
+                                            $dateEntryName = $dateEntry->getName();
+                                            if ($dateEntryName == "dateRange" || $dateEntryName == "date") {
+                                                $date = $this->parseDate($dateEntry, 
+                                                                         array (
+                                                                             $node->getName(),
+                                                                             $desc->getName(),
+                                                                             $desc2->getName(),
+                                                                             $dates->getName()
+                                                                         ));
+                                                $identity->addExistDates($date);
+                                            } else {
+                                                $this->markUnknownTag(
+                                                    array (
                                                         $node->getName(),
-                                                        $desc->getName()
-                                                ), 
-                                                array (
-                                                        $ident
-                                                ));
-                                }
-                                $this->markUnknownAtt(
-                                        array (
-                                                $node->getName(),
-                                                $desc->getName(),
-                                                $ident->getName()
-                                        ), $iatts);
-                            }
-                            break;
-                        case "description":
-                            foreach ($this->getChildren($desc) as $desc2) {
-                                $d2atts = $this->getAttributes($desc2);
-                                switch ($desc2->getName()) {
-                                    case "existDates":
-                                        foreach ($this->getChildren($desc2) as $dates) {
-                                            switch ($dates->getName()) {
-                                                case "dateSet":
-                                                    foreach ($this->getChildren($dates) as $dateEntry) {
-                                                        $dateEntryName = $dateEntry->getName();
-                                                        if ($dateEntryName == "dateRange" || $dateEntryName == "date") {
-                                                            $date = $this->parseDate($dateEntry, 
-                                                                    array (
-                                                                            $node->getName(),
-                                                                            $desc->getName(),
-                                                                            $desc2->getName(),
-                                                                            $dates->getName()
-                                                                    ));
-                                                            $identity->addExistDates($date);
-                                                        } else {
-                                                            $this->markUnknownTag(
-                                                                    array (
-                                                                            $node->getName(),
-                                                                            $desc->getName(),
-                                                                            $desc2->getName(),
-                                                                            $dates->getName()
-                                                                    ), 
-                                                                    array (
-                                                                            $dateEntry
-                                                                    ));
-                                                        }
-                                                    }
-                                                    break;
-                                                case "dateRange":
-                                                case "date":
-                                                    $date = $this->parseDate($dates, 
-                                                            array (
-                                                                    $node->getName() . $desc->getName(),
-                                                                    $desc2->getName()
-                                                            ));
-                                                    $identity->addExistDates($date);
-                                                    break;
-                                                case "descriptiveNote":
-                                                    $identity->setExistDatesNote((string) $dates);
-                                                    $this->markUnknownAtt(
-                                                            array (
-                                                                    $node->getName(),
-                                                                    $desc->getName(),
-                                                                    $desc2->getName(),
-                                                                    $dates->getName()
-                                                            ), $this->getAttributes($dates));
-                                                    break;
-                                                default:
-                                                    $this->markUnknownTag(
-                                                            array (
-                                                                    $node->getName(),
-                                                                    $desc->getName(),
-                                                                    $desc2->getName()
-                                                            ), 
-                                                            array (
-                                                                    $dates
-                                                            ));
+                                                        $desc->getName(),
+                                                        $desc2->getName(),
+                                                        $dates->getName()
+                                                    ), 
+                                                    array (
+                                                        $dateEntry
+                                                    ));
                                             }
                                         }
                                         break;
-                                    case "place":
-                                        $place = new \snac\data\Place();
-                                        $platts = $this->getAttributes($desc2);
-                                        if (isset($platts["localType"])) {
-                                            $place->setType($this->getValue($platts["localType"]));
-                                            unset($platts["localType"]);
+                                    case "dateRange":
+                                    case "date":
+                                        $date = $this->parseDate($dates, 
+                                                                 array (
+                                                                     $node->getName() . $desc->getName(),
+                                                                     $desc2->getName()
+                                                                 ));
+                                        $identity->addExistDates($date);
+                                        break;
+                                    case "descriptiveNote":
+                                        $identity->setExistDatesNote((string) $dates);
+                                        $this->markUnknownAtt(
+                                            array (
+                                                $node->getName(),
+                                                $desc->getName(),
+                                                $desc2->getName(),
+                                                $dates->getName()
+                                            ), $this->getAttributes($dates));
+                                        break;
+                                    default:
+                                        $this->markUnknownTag(
+                                            array (
+                                                $node->getName(),
+                                                $desc->getName(),
+                                                $desc2->getName()
+                                            ), 
+                                            array (
+                                                $dates
+                                            ));
+                                    }
+                                }
+                                break;
+                            case "place":
+                                $place = new \snac\data\Place();
+                                $platts = $this->getAttributes($desc2);
+                                if (isset($platts["localType"])) {
+                                    $place->setType($this->getValue($platts["localType"]));
+                                    unset($platts["localType"]);
+                                }
+                                foreach ($this->getChildren($desc2) as $placePart) {
+                                    switch ($placePart->getName()) {
+                                    case "date":
+                                    case "dateRange":
+                                        $place->setDateRange(
+                                            $this->parseDate($placePart, 
+                                                             array (
+                                                                 $node->getName(),
+                                                                 $desc->getName(),
+                                                                 $desc2->getName()
+                                                             )));
+                                        break;
+                                    case "descriptiveNote":
+                                        $place->setNote((string) $placePart);
+                                        $this->markUnknownAtt(
+                                            array (
+                                                $node->getName(),
+                                                $desc->getName(),
+                                                $desc2->getName(),
+                                                $placePart->getName()
+                                            ), $this->getAttributes($placePart));
+                                        break;
+                                    case "placeRole":
+                                        $place->setRole((string) $placePart);
+                                        $this->markUnknownAtt(
+                                            array (
+                                                $node->getName(),
+                                                $desc->getName(),
+                                                $desc2->getName(),
+                                                $placePart->getName()
+                                            ), $this->getAttributes($placePart));
+                                        break;
+                                    case "placeEntry":
+                                        $place->addPlaceEntry(
+                                            $this->parsePlaceEntry($placePart, 
+                                                                   array (
+                                                                       $node->getName(),
+                                                                       $desc->getName(),
+                                                                       $desc2->getName()
+                                                                   )));
+                                        break;
+                                    default:
+                                        $this->markUnknownTag(
+                                            array (
+                                                $node->getName(),
+                                                $desc->getName(),
+                                                $desc2->getName()
+                                            ), 
+                                            array (
+                                                $placePart
+                                            ));
+                                    }
+                                }
+                                $identity->addPlace($place);
+                                $this->markUnknownAtt(
+                                    array (
+                                        $node->getName(),
+                                        $desc->getName(),
+                                        $desc2->getName()
+                                    ), $platts);
+                                break;
+                            case "localDescription":
+                                $subTags = $this->getChildren($desc2);
+                                $subTag = $subTags[0];
+                                for($i = 1; $i < count($subTags); $i++) {
+                                    $this->markUnknownTag(
+                                        array (
+                                            $node->getName(),
+                                            $desc->getName(),
+                                            $desc2->getName()
+                                        ), 
+                                        array (
+                                            $subTags[$i]
+                                        ));
+                                }
+                                switch ($d2atts["localType"]) {
+                                    // Each of these is in a sub element
+                                case "http://socialarchive.iath.virginia.edu/control/term#AssociatedSubject":
+                                    $identity->addSubject((string) $subTag);
+                                    break;
+                                case "http://viaf.org/viaf/terms#nationalityOfEntity":
+                                    $identity->setNationality((string) $subTag);
+                                    break;
+                                case "http://viaf.org/viaf/terms#gender":
+                                    $identity->setGender($this->getValue((string) $subTag));
+                                    break;
+                                default:
+                                    $this->markUnknownTag(
+                                        array (
+                                            $node->getName(),
+                                            $desc->getName()
+                                        ), 
+                                        array (
+                                            $desc2
+                                        ));
+                                }
+                                break;
+                            case "languageUsed":
+                                foreach ($this->getChildren($desc2) as $lang) {
+                                    $latts = $this->getAttributes($lang);
+                                    switch ($lang->getName()) {
+                                    case "language":
+                                        if (isset($latts["languageCode"])) {
+                                            $code = $latts["languageCode"];
+                                            unset($latts["languageCode"]);
                                         }
-                                        foreach ($this->getChildren($desc2) as $placePart) {
-                                            switch ($placePart->getName()) {
-                                                case "date":
-                                                case "dateRange":
-                                                    $place->setDateRange(
-                                                            $this->parseDate($placePart, 
-                                                                    array (
-                                                                            $node->getName(),
-                                                                            $desc->getName(),
-                                                                            $desc2->getName()
-                                                                    )));
-                                                    break;
-                                                case "descriptiveNote":
-                                                    $place->setNote((string) $placePart);
-                                                    $this->markUnknownAtt(
-                                                            array (
-                                                                    $node->getName(),
-                                                                    $desc->getName(),
-                                                                    $desc2->getName(),
-                                                                    $placePart->getName()
-                                                            ), $this->getAttributes($placePart));
-                                                    break;
-                                                case "placeRole":
-                                                    $place->setRole((string) $placePart);
-                                                    $this->markUnknownAtt(
-                                                            array (
-                                                                    $node->getName(),
-                                                                    $desc->getName(),
-                                                                    $desc2->getName(),
-                                                                    $placePart->getName()
-                                                            ), $this->getAttributes($placePart));
-                                                    break;
-                                                case "placeEntry":
-                                                    $place->addPlaceEntry(
-                                                            $this->parsePlaceEntry($placePart, 
-                                                                    array (
-                                                                            $node->getName(),
-                                                                            $desc->getName(),
-                                                                            $desc2->getName()
-                                                                    )));
-                                                    break;
-                                                default:
-                                                    $this->markUnknownTag(
-                                                            array (
-                                                                    $node->getName(),
-                                                                    $desc->getName(),
-                                                                    $desc2->getName()
-                                                            ), 
-                                                            array (
-                                                                    $placePart
-                                                            ));
-                                            }
+                                        $identity->setLanguageUsed($code, (string) $lang);
+                                        $this->markUnknownAtt(
+                                            array (
+                                                $node->getName(),
+                                                $desc->getName(),
+                                                $desc2->getName(),
+                                                $lang->getName()
+                                            ), $latts);
+                                        break;
+                                    case "script":
+                                        if (isset($latts["scriptCode"])) {
+                                            $code = $latts["scriptCode"];
+                                            unset($latts["scriptCode"]);
                                         }
-                                        $identity->addPlace($place);
+                                        $identity->setScript($code, (string) $lang);
                                         $this->markUnknownAtt(
-                                                array (
-                                                        $node->getName(),
-                                                        $desc->getName(),
-                                                        $desc2->getName()
-                                                ), $platts);
-                                        break;
-                                    case "localDescription":
-                                        $subTags = $this->getChildren($desc2);
-                                        $subTag = $subTags[0];
-                                        for($i = 1; $i < count($subTags); $i++) {
-                                            $this->markUnknownTag(
-                                                    array (
-                                                            $node->getName(),
-                                                            $desc->getName(),
-                                                            $desc2->getName()
-                                                    ), 
-                                                    array (
-                                                            $subTags[$i]
-                                                    ));
+                                            array (
+                                                $node->getName(),
+                                                $desc->getName(),
+                                                $desc2->getName(),
+                                                $lang->getName()
+                                            ), $latts);
+                                        break;
+                                    default:
+                                        $this->markUnknownTag(
+                                            array (
+                                                $node->getName(),
+                                                $desc->getName(),
+                                                $desc2->getName()
+                                            ), $lang);
+                                    }
+                                }
+                                $this->markUnknownAtt(
+                                    array (
+                                        $node->getName(),
+                                        $desc->getName(),
+                                        $desc2->getName()
+                                    ), $d2atts);
+                                break;
+                            case "generalContext":
+                                $identity->setGeneralContext($desc2->asXML());
+                                break;
+                            case "legalStatus":
+                                $legalTerm = null;
+                                $legalVocab = null;
+                                foreach ($this->getChildren($desc2) as $legal) {
+                                    $legalAtts = $this->getAttributes($legal);
+                                    switch ($legal->getName()) {
+                                    case "term":
+                                        $legalTerm = (string) $legal;
+                                        if (isset($legalAtts["vocabularySource"])) {
+                                            $legalVocab = $legalAtts["vocabularySource"];
+                                            unset($legalAtts["vocabularySource"]);
                                         }
-                                        switch ($d2atts["localType"]) {
-                                            // Each of these is in a sub element
-                                            case "http://socialarchive.iath.virginia.edu/control/term#AssociatedSubject":
-                                                $identity->addSubject((string) $subTag);
-                                                break;
-                                            case "http://viaf.org/viaf/terms#nationalityOfEntity":
-                                                $identity->setNationality((string) $subTag);
-                                                break;
-                                            case "http://viaf.org/viaf/terms#gender":
-                                                $identity->setGender($this->getValue((string) $subTag));
-                                                break;
-                                            default:
-                                                $this->markUnknownTag(
-                                                        array (
-                                                                $node->getName(),
-                                                                $desc->getName()
-                                                        ), 
-                                                        array (
-                                                                $desc2
-                                                        ));
+                                        break;
+                                    default:
+                                        $this->markUnknownTag(
+                                            array (
+                                                $node->getName(),
+                                                $desc->getName(),
+                                                $desc2->getName()
+                                            ), 
+                                            array (
+                                                $legal
+                                            ));
+                                    }
+                                    $this->markUnknownAtt(
+                                        array (
+                                            $node->getName(),
+                                            $desc->getName(),
+                                            $desc2->getName(),
+                                            $legal->getName()
+                                        ), $legalAtts);
+                                }
+                                $identity->addLegalStatus($legalTerm, $legalVocab);
+                                break;
+                            case "mandate":
+                                // These are only seen in ANF, and they always have only a descriptiveNote
+                                $identity->setMandate($desc2->asXML());
+                                break;
+                            case "structureOrGenealogy":
+                                $identity->setStructureOrGenealogy($desc2->asXML());
+                                break;
+                            case "occupation":
+                                $occupation = new \snac\data\Occupation();
+                                foreach ($this->getChildren($desc2) as $occ) {
+                                    $oatts = $this->getAttributes($occ);
+                                    switch ($occ->getName()) {
+                                    case "term":
+                                        $occupation->setTerm((string) $occ);
+                                        if (isset($oatts["vocabularySource"])) {
+                                            $occupation->setVocabularySource($oatts["vocabularySource"]);
+                                            unset($oatts["vocabularySource"]);
                                         }
                                         break;
-                                    case "languageUsed":
-                                        foreach ($this->getChildren($desc2) as $lang) {
-                                            $latts = $this->getAttributes($lang);
-                                            switch ($lang->getName()) {
-                                                case "language":
-                                                    if (isset($latts["languageCode"])) {
-                                                        $code = $latts["languageCode"];
-                                                        unset($latts["languageCode"]);
-                                                    }
-                                                    $identity->setLanguageUsed($code, (string) $lang);
-                                                    $this->markUnknownAtt(
-                                                            array (
-                                                                    $node->getName(),
-                                                                    $desc->getName(),
-                                                                    $desc2->getName(),
-                                                                    $lang->getName()
-                                                            ), $latts);
-                                                    break;
-                                                case "script":
-                                                    if (isset($latts["scriptCode"])) {
-                                                        $code = $latts["scriptCode"];
-                                                        unset($latts["scriptCode"]);
-                                                    }
-                                                    $identity->setScript($code, (string) $lang);
-                                                    $this->markUnknownAtt(
-                                                            array (
-                                                                    $node->getName(),
-                                                                    $desc->getName(),
-                                                                    $desc2->getName(),
-                                                                    $lang->getName()
-                                                            ), $latts);
-                                                    break;
-                                                default:
-                                                    $this->markUnknownTag(
-                                                            array (
-                                                                    $node->getName(),
-                                                                    $desc->getName(),
-                                                                    $desc2->getName()
-                                                            ), $lang);
-                                            }
+                                    case "descriptiveNote":
+                                        $occupation->setNote((string) $occ);
+                                        break;
+                                    case "dateRange":
+                                        $date = $this->parseDate($occ, 
+                                                                 array (
+                                                                     $node->getName(),
+                                                                     $desc->getName(),
+                                                                     $desc2->getName()
+                                                                 ));
+                                        $occupation->setDateRange($date);
+                                        break;
+                                    default:
+                                        $this->markUnknownTag(
+                                            array (
+                                                $node->getName(),
+                                                $desc->getName(),
+                                                $desc2->getName()
+                                            ), 
+                                            array (
+                                                $occ
+                                            ));
+                                    }
+                                    $this->markUnknownAtt(
+                                        array (
+                                            $node->getName(),
+                                            $desc->getName(),
+                                            $desc2->getName(),
+                                            $occ->getName()
+                                        ), $oatts);
+                                }
+                                $identity->addOccupation($occupation);
+                                $this->markUnknownAtt(
+                                    array (
+                                        $node->getName(),
+                                        $desc->getName(),
+                                        $desc2->getName()
+                                    ), $this->getAttributes($desc2));
+                                break;
+                            case "function":
+                                $function = new \snac\data\SNACFunction();
+                                foreach ($this->getChildren($desc2) as $fun) {
+                                    $fatts = $this->getAttributes($fun);
+                                    switch ($fun->getName()) {
+                                    case "term":
+                                        $function->setTerm((string) $fun);
+                                        if (isset($fatts["vocabularySource"])) {
+                                            $function->setVocabularySource($fatts["vocabularySource"]);
+                                            unset($fatts["vocabularySource"]);
+                                        }
+                                        break;
+                                    case "descriptiveNote":
+                                        $function->setNote((string) $fun);
+                                        break;
+                                    case "dateRange":
+                                        $date = $this->parseDate($fun, 
+                                                                 array (
+                                                                     $node->getName(),
+                                                                     $desc->getName(),
+                                                                     $desc2->getName()
+                                                                 ));
+                                        $function->setDateRange($date);
+                                        break;
+                                    default:
+                                        $this->markUnknownTag(
+                                            array (
+                                                $node->getName(),
+                                                $desc->getName(),
+                                                $desc2->getName()
+                                            ), 
+                                            array (
+                                                $fun
+                                            ));
+                                        $this->markUnknownAtt(
+                                            array (
+                                                $node->getName(),
+                                                $desc->getName(),
+                                                $desc2->getName(),
+                                                $fun->getName()
+                                            ), $fatts);
+                                    }
+                                }
+                                $fatts = $this->getAttributes($desc2);
+                                if (isset($fatts["localType"])) {
+                                    $function->setType($fatts["localType"]);
+                                    unset($fatts["localType"]);
+                                }
+                                $identity->addFunction($function);
+                                $this->markUnknownAtt(
+                                    array (
+                                        $node->getName(),
+                                        $desc->getName(),
+                                        $desc2->getName()
+                                    ), $fatts);
+                                break;
+                            case "biogHist":
+                                $identity->addBiogHist($desc2->asXML());
+                                break;
+                            default:
+                                $this->markUnknownTag(
+                                    array (
+                                        $node->getName(),
+                                        $desc->getName()
+                                    ), 
+                                    array (
+                                        $desc2
+                                    ));
+                            }
+                        }
+                        break;
+                    case "relations":
+                        foreach ($this->getChildren($desc) as $rel) {
+                            $ratts = $this->getAttributes($rel);
+                            // We want 'href' to always exist. If it doesn't, warn, and set it to the empty string.
+                            if ( ! isset($ratts['href']))
+                            {
+                                // In retrospect, we can silently just make this an empty string, probably.
+                                /* 
+                                 * $message = sprintf("Warning: empty href in relations for: %s\n", $this->arkID);
+                                 * $stderr = fopen('php://stderr', 'w');
+                                 * fwrite($stderr,"  $message\n");
+                                 * fclose($stderr); 
+                                 */
+                                $ratts['href'] = "";
+                            }
+                            switch ($rel->getName()) {
+                            case "cpfRelation":
+                                $relation = new \snac\data\ConstellationRelation();
+                                $relation->setType($this->getValue($ratts["arcrole"]));
+                                $relation->setTargetArkID($ratts['href']);
+                                $relation->setTargetType($this->getValue($ratts['role']));
+                                $relation->setAltType($this->getValue($ratts["type"]));
+                                if (isset($ratts['cpfRelationType'])) {
+                                    $relation->setCPFRelationType($ratts['cpfRelationType']);
+                                    unset($ratts["cpfRelationType"]);
+                                }
+                                unset($ratts["arcrole"]);
+                                unset($ratts["href"]);
+                                unset($ratts["role"]);
+                                unset($ratts["type"]);
+                                $children = $this->getChildren($rel);
+                                if (! empty($children)) {
+                                    $relation->setContent((string) $children[0]);
+                                }
+                                foreach ($children as $child) {
+                                    switch ($child->getName()) {
+                                    case "relationEntry":
+                                        $relation->setContent((string) $child);
+                                        break;
+                                    case "date":
+                                    case "dateRange":
+                                        $relation->setDates(
+                                            $this->parseDate($child, 
+                                                             array (
+                                                                 $node->getName(),
+                                                                 $desc->getName(),
+                                                                 $rel->getName()
+                                                             )));
+                                        break;
+                                    case "descriptiveNote":
+                                        $relation->setNote($child->asXML());
+                                        $this->markUnknownAtt(
+                                            array (
+                                                $node->getName(),
+                                                $desc->getName(),
+                                                $rel->getName(),
+                                                $child->getName()
+                                            ), $this->getAttributes($child));
+                                        break;
+                                    default:
+                                        $this->markUnknownTag(
+                                            array (
+                                                $node->getName(),
+                                                $desc->getName(),
+                                                $rel->getName()
+                                            ), 
+                                            array (
+                                                $child
+                                            ));
+                                    }
+                                }
+                                $this->markUnknownAtt(
+                                    array (
+                                        $node->getName(),
+                                        $desc->getName(),
+                                        $rel->getName()
+                                    ), $ratts);
+                                $identity->addRelation($relation);
+                                break;
+                            case "resourceRelation":
+                                $relation = new \snac\data\ResourceRelation();
+                                $relation->setDocumentType($this->getValue($ratts["role"]));
+                                $relation->setLink($ratts['href']);
+                                $relation->setLinkType($this->getValue($ratts['type']));
+                                $relation->setRole($this->getValue($ratts['arcrole']));
+                                foreach ($this->getChildren($rel) as $relItem) {
+                                    switch ($relItem->getName()) {
+                                    case "relationEntry":
+                                        $relation->setContent((string) $relItem);
+                                        $relAtts = $this->getAttributes($relItem);
+                                        if (isset($relAtts["localType"])) {
+                                            $relation->setRelationEntryType($this->getValue($relAtts["localType"]));
+                                            unset($relAtts["localType"]);
                                         }
                                         $this->markUnknownAtt(
-                                                array (
-                                                        $node->getName(),
-                                                        $desc->getName(),
-                                                        $desc2->getName()
-                                                ), $d2atts);
-                                        break;
-                                    case "generalContext":
-                                        $identity->setGeneralContext($desc2->asXML());
-                                        break;
-                                    case "legalStatus":
-                                        $legalTerm = null;
-                                        $legalVocab = null;
-                                        foreach ($this->getChildren($desc2) as $legal) {
-                                            $legalAtts = $this->getAttributes($legal);
-                                            switch ($legal->getName()) {
-                                                case "term":
-                                                    $legalTerm = (string) $legal;
-                                                    if (isset($legalAtts["vocabularySource"])) {
-                                                        $legalVocab = $legalAtts["vocabularySource"];
-                                                        unset($legalAtts["vocabularySource"]);
-                                                    }
-                                                    break;
-                                                default:
-                                                    $this->markUnknownTag(
-                                                            array (
-                                                                    $node->getName(),
-                                                                    $desc->getName(),
-                                                                    $desc2->getName()
-                                                            ), 
-                                                            array (
-                                                                    $legal
-                                                            ));
-                                            }
-                                            $this->markUnknownAtt(
-                                                    array (
-                                                            $node->getName(),
-                                                            $desc->getName(),
-                                                            $desc2->getName(),
-                                                            $legal->getName()
-                                                    ), $legalAtts);
-                                        }
-                                        $identity->addLegalStatus($legalTerm, $legalVocab);
-                                        break;
-                                    case "mandate":
-                                        // These are only seen in ANF, and they always have only a descriptiveNote
-                                        $identity->setMandate($desc2->asXML());
-                                        break;
-                                    case "structureOrGenealogy":
-                                        $identity->setStructureOrGenealogy($desc2->asXML());
-                                        break;
-                                    case "occupation":
-                                        $occupation = new \snac\data\Occupation();
-                                        foreach ($this->getChildren($desc2) as $occ) {
-                                            $oatts = $this->getAttributes($occ);
-                                            switch ($occ->getName()) {
-                                                case "term":
-                                                    $occupation->setTerm((string) $occ);
-                                                    if (isset($oatts["vocabularySource"])) {
-                                                        $occupation->setVocabularySource($oatts["vocabularySource"]);
-                                                        unset($oatts["vocabularySource"]);
-                                                    }
-                                                    break;
-                                                case "descriptiveNote":
-                                                    $occupation->setNote((string) $occ);
-                                                    break;
-                                                case "dateRange":
-                                                    $date = $this->parseDate($occ, 
-                                                            array (
-                                                                    $node->getName(),
-                                                                    $desc->getName(),
-                                                                    $desc2->getName()
-                                                            ));
-                                                    $occupation->setDateRange($date);
-                                                    break;
-                                                default:
-                                                    $this->markUnknownTag(
-                                                            array (
-                                                                    $node->getName(),
-                                                                    $desc->getName(),
-                                                                    $desc2->getName()
-                                                            ), 
-                                                            array (
-                                                                    $occ
-                                                            ));
-                                            }
-                                            $this->markUnknownAtt(
-                                                    array (
-                                                            $node->getName(),
-                                                            $desc->getName(),
-                                                            $desc2->getName(),
-                                                            $occ->getName()
-                                                    ), $oatts);
-                                        }
-                                        $identity->addOccupation($occupation);
+                                            array (
+                                                $node->getName(),
+                                                $desc->getName(),
+                                                $rel->getName(),
+                                                $relItem->getName()
+                                            ), $relAtts);
+                                        break;
+                                    case "objectXMLWrap":
+                                        $relation->setSource($relItem->asXML());
                                         $this->markUnknownAtt(
-                                                array (
-                                                        $node->getName(),
-                                                        $desc->getName(),
-                                                        $desc2->getName()
-                                                ), $this->getAttributes($desc2));
-                                        break;
-                                    case "function":
-                                        $function = new \snac\data\SNACFunction();
-                                        foreach ($this->getChildren($desc2) as $fun) {
-                                            $fatts = $this->getAttributes($fun);
-                                            switch ($fun->getName()) {
-                                                case "term":
-                                                    $function->setTerm((string) $fun);
-                                                    if (isset($fatts["vocabularySource"])) {
-                                                        $function->setVocabularySource($fatts["vocabularySource"]);
-                                                        unset($fatts["vocabularySource"]);
-                                                    }
-                                                    break;
-                                                case "descriptiveNote":
-                                                    $function->setNote((string) $fun);
-                                                    break;
-                                                case "dateRange":
-                                                    $date = $this->parseDate($fun, 
-                                                            array (
-                                                                    $node->getName(),
-                                                                    $desc->getName(),
-                                                                    $desc2->getName()
-                                                            ));
-                                                    $function->setDateRange($date);
-                                                    break;
-                                                default:
-                                                    $this->markUnknownTag(
-                                                            array (
-                                                                    $node->getName(),
-                                                                    $desc->getName(),
-                                                                    $desc2->getName()
-                                                            ), 
-                                                            array (
-                                                                    $fun
-                                                            ));
-                                                    $this->markUnknownAtt(
-                                                            array (
-                                                                    $node->getName(),
-                                                                    $desc->getName(),
-                                                                    $desc2->getName(),
-                                                                    $fun->getName()
-                                                            ), $fatts);
-                                            }
-                                        }
-                                        $fatts = $this->getAttributes($desc2);
-                                        if (isset($fatts["localType"])) {
-                                            $function->setType($fatts["localType"]);
-                                            unset($fatts["localType"]);
-                                        }
-                                        $identity->addFunction($function);
+                                            array (
+                                                $node->getName(),
+                                                $desc->getName(),
+                                                $rel->getName(),
+                                                $relItem->getName()
+                                            ), $this->getAttributes($relItem));
+                                        break;
+                                    case "descriptiveNote":
+                                        $relation->setNote($relItem->asXML());
                                         $this->markUnknownAtt(
-                                                array (
-                                                        $node->getName(),
-                                                        $desc->getName(),
-                                                        $desc2->getName()
-                                                ), $fatts);
-                                        break;
-                                    case "biogHist":
-                                        $identity->addBiogHist($desc2->asXML());
+                                            array (
+                                                $node->getName(),
+                                                $desc->getName(),
+                                                $rel->getName(),
+                                                $relItem->getName()
+                                            ), $this->getAttributes($relItem));
                                         break;
                                     default:
                                         $this->markUnknownTag(
-                                                array (
-                                                        $node->getName(),
-                                                        $desc->getName()
-                                                ), 
-                                                array (
-                                                        $desc2
-                                                ));
-                                }
+                                            array (
+                                                $node->getName(),
+                                                $desc->getName(),
+                                                $rel->getName()
+                                            ), 
+                                            array (
+                                                $relItem
+                                            ));
+                                    }
+                                }
+                                $identity->addResourceRelation($relation);
+                                break;
+                            default:
+                                $this->markUnknownTag(
+                                    array (
+                                        $node->getName(),
+                                        $desc->getName()
+                                    ), 
+                                    array (
+                                        $rel
+                                    ));
                             }
-                            break;
-                        case "relations":
-                            foreach ($this->getChildren($desc) as $rel) {
-                                $ratts = $this->getAttributes($rel);
-                                // We want 'href' to always exist. If it doesn't, warn, and set it to the empty string.
-                                if ( ! isset($ratts['href']))
-                                {
-                                    // In retrospect, we can silently just make this an empty string, probably.
-                                    /* 
-                                     * $message = sprintf("Warning: empty href in relations for: %s\n", $this->arkID);
-                                     * $stderr = fopen('php://stderr', 'w');
-                                     * fwrite($stderr,"  $message\n");
-                                     * fclose($stderr); 
-                                     */
-                                    $ratts['href'] = "";
-                                }
-                                switch ($rel->getName()) {
-                                    case "cpfRelation":
-                                        $relation = new \snac\data\ConstellationRelation();
-                                        $relation->setType($this->getValue($ratts["arcrole"]));
-                                        $relation->setTargetArkID($ratts['href']);
-<<<<<<< HEAD
-                                        $relation->setTargetType($ratts['role']);
-                                        $relation->setAltType($ratts["type"]);
-                                        if (isset($ratts['cpfRelationType'])) {
-                                            $relation->setCPFRelationType($ratts['cpfRelationType']);
-=======
-                                        $relation->setTargetType($this->getValue($ratts['role']));
-                                        $relation->setAltType($this->getValue($ratts["type"]));
-                                        if (isset($ratts['cpfRelationType'])) {
-                                            $relation->setCPFRelationType($ratts['cpfRelationType']);
-                                            unset($ratts["cpfRelationType"]);
->>>>>>> e46d9946
-                                        }
-                                        unset($ratts["arcrole"]);
-                                        unset($ratts["href"]);
-                                        unset($ratts["role"]);
-                                        unset($ratts["type"]);
-                                        $children = $this->getChildren($rel);
-                                        if (! empty($children)) {
-                                            $relation->setContent((string) $children[0]);
-                                        }
-                                        foreach ($children as $child) {
-                                            switch ($child->getName()) {
-                                                case "relationEntry":
-                                                    $relation->setContent((string) $child);
-                                                    break;
-                                                case "date":
-                                                case "dateRange":
-                                                    $relation->setDates(
-                                                            $this->parseDate($child, 
-                                                                    array (
-                                                                            $node->getName(),
-                                                                            $desc->getName(),
-                                                                            $rel->getName()
-                                                                    )));
-                                                    break;
-                                                case "descriptiveNote":
-                                                    $relation->setNote($child->asXML());
-                                                    $this->markUnknownAtt(
-                                                            array (
-                                                                    $node->getName(),
-                                                                    $desc->getName(),
-                                                                    $rel->getName(),
-                                                                    $child->getName()
-                                                            ), $this->getAttributes($child));
-                                                    break;
-                                                default:
-                                                    $this->markUnknownTag(
-                                                            array (
-                                                                    $node->getName(),
-                                                                    $desc->getName(),
-                                                                    $rel->getName()
-                                                            ), 
-                                                            array (
-                                                                    $child
-                                                            ));
-                                            }
-                                        }
-                                        $this->markUnknownAtt(
-                                                array (
-                                                        $node->getName(),
-                                                        $desc->getName(),
-                                                        $rel->getName()
-                                                ), $ratts);
-                                        $identity->addRelation($relation);
-                                        break;
-                                    case "resourceRelation":
-                                        $relation = new \snac\data\ResourceRelation();
-                                        $relation->setDocumentType($this->getValue($ratts["role"]));
-                                        $relation->setLink($ratts['href']);
-                                        $relation->setLinkType($this->getValue($ratts['type']));
-                                        $relation->setRole($this->getValue($ratts['arcrole']));
-                                        foreach ($this->getChildren($rel) as $relItem) {
-                                            switch ($relItem->getName()) {
-                                                case "relationEntry":
-                                                    $relation->setContent((string) $relItem);
-                                                    $relAtts = $this->getAttributes($relItem);
-                                                    if (isset($relAtts["localType"])) {
-                                                        $relation->setRelationEntryType($this->getValue($relAtts["localType"]));
-                                                        unset($relAtts["localType"]);
-                                                    }
-                                                    $this->markUnknownAtt(
-                                                            array (
-                                                                    $node->getName(),
-                                                                    $desc->getName(),
-                                                                    $rel->getName(),
-                                                                    $relItem->getName()
-                                                            ), $relAtts);
-                                                    break;
-                                                case "objectXMLWrap":
-                                                    $relation->setSource($relItem->asXML());
-                                                    $this->markUnknownAtt(
-                                                            array (
-                                                                    $node->getName(),
-                                                                    $desc->getName(),
-                                                                    $rel->getName(),
-                                                                    $relItem->getName()
-                                                            ), $this->getAttributes($relItem));
-                                                    break;
-                                                case "descriptiveNote":
-                                                    $relation->setNote($relItem->asXML());
-                                                    $this->markUnknownAtt(
-                                                            array (
-                                                                    $node->getName(),
-                                                                    $desc->getName(),
-                                                                    $rel->getName(),
-                                                                    $relItem->getName()
-                                                            ), $this->getAttributes($relItem));
-                                                    break;
-                                                default:
-                                                    $this->markUnknownTag(
-                                                            array (
-                                                                    $node->getName(),
-                                                                    $desc->getName(),
-                                                                    $rel->getName()
-                                                            ), 
-                                                            array (
-                                                                    $relItem
-                                                            ));
-                                            }
-                                        }
-                                        $identity->addResourceRelation($relation);
-                                        break;
-                                    default:
-                                        $this->markUnknownTag(
-                                                array (
-                                                        $node->getName(),
-                                                        $desc->getName()
-                                                ), 
-                                                array (
-                                                        $rel
-                                                ));
-                                }
-                            }
-                            break;
-                        default:
-                            $this->markUnknownTag(
-                                    array (
-                                            $node->getName()
-                                    ), 
-                                    array (
-                                            $desc
-                                    ));
+                        }
+                        break;
+                    default:
+                        $this->markUnknownTag(
+                            array (
+                                $node->getName()
+                            ), 
+                            array (
+                                $desc
+                            ));
                     }
                 }
             } else {
                 $this->markUnknownTag(array (), array (
-                        $node->getName()
+                    $node->getName()
                 ));
             }
         }
@@ -1039,16 +1032,16 @@
         foreach ($missing as $m) {
             // Mark this tag as missing
             $this->markUnknowns($xpath, array (
-                    $m->getName() => (string) $m
+                $m->getName() => (string) $m
             ), true);
             // Mark all attributes of this tag as missing
             $this->markUnknowns(array_merge($xpath, array (
-                    $m->getName()
+                $m->getName()
             )), $this->getAttributes($m), false);
             
             // Traverse down the children
             $this->markUnknownTag(array_merge($xpath, array (
-                    $m->getName()
+                $m->getName()
             )), $this->getChildren($m));
         }
     }
@@ -1071,75 +1064,75 @@
             foreach ($this->getChildren($dateElement) as $dateTag) {
                 $dateAtts = $this->getAttributes($dateTag);
                 switch ($dateTag->getName()) {
-                    case "fromDate":
-                        if (((string) $dateTag) != null && ((string) $dateTag) != '') {
-                            $date->setFromDate((string) $dateTag, $dateAtts["standardDate"], $this->getValue($dateAtts["localType"]));
-                            $notBefore = null;
-                            $notAfter = null;
-                            if (isset($dateAtts["notBefore"]))
-                                $notBefore = $dateAtts["notBefore"];
-                            if (isset($dateAtts["notAfter"]))
-                                $notAfter = $dateAtts["notAfter"];
-                            $date->setFromDateRange($notBefore, $notAfter);
+                case "fromDate":
+                    if (((string) $dateTag) != null && ((string) $dateTag) != '') {
+                        $date->setFromDate((string) $dateTag, $dateAtts["standardDate"], $this->getValue($dateAtts["localType"]));
+                        $notBefore = null;
+                        $notAfter = null;
+                        if (isset($dateAtts["notBefore"]))
+                            $notBefore = $dateAtts["notBefore"];
+                        if (isset($dateAtts["notAfter"]))
+                            $notAfter = $dateAtts["notAfter"];
+                        $date->setFromDateRange($notBefore, $notAfter);
                             
-                            unset($dateAtts["notBefore"]);
-                            unset($dateAtts["notAfter"]);
-                            unset($dateAtts["standardDate"]);
-                            unset($dateAtts["localType"]);
-                            $this->markUnknownAtt(
-                                    array_merge($xpath, 
-                                            array (
-                                                    $dateElement->getName(),
-                                                    $dateTag->getName()
-                                            )), $dateAtts);
-                        }
-                        break;
-                    case "toDate":
-                        if (((string) $dateTag) != null && ((string) $dateTag) != '') {
-                            $date->setToDate((string) $dateTag, $dateAtts["standardDate"], $this->getValue($dateAtts["localType"]));
-                            $notBefore = null;
-                            $notAfter = null;
-                            if (isset($dateAtts["notBefore"]))
-                                $notBefore = $dateAtts["notBefore"];
-                            if (isset($dateAtts["notAfter"]))
-                                $notAfter = $dateAtts["notAfter"];
-                            $date->setToDateRange($notBefore, $notAfter);
+                        unset($dateAtts["notBefore"]);
+                        unset($dateAtts["notAfter"]);
+                        unset($dateAtts["standardDate"]);
+                        unset($dateAtts["localType"]);
+                        $this->markUnknownAtt(
+                            array_merge($xpath, 
+                                        array (
+                                            $dateElement->getName(),
+                                            $dateTag->getName()
+                                        )), $dateAtts);
+                    }
+                    break;
+                case "toDate":
+                    if (((string) $dateTag) != null && ((string) $dateTag) != '') {
+                        $date->setToDate((string) $dateTag, $dateAtts["standardDate"], $this->getValue($dateAtts["localType"]));
+                        $notBefore = null;
+                        $notAfter = null;
+                        if (isset($dateAtts["notBefore"]))
+                            $notBefore = $dateAtts["notBefore"];
+                        if (isset($dateAtts["notAfter"]))
+                            $notAfter = $dateAtts["notAfter"];
+                        $date->setToDateRange($notBefore, $notAfter);
                             
-                            unset($dateAtts["notBefore"]);
-                            unset($dateAtts["notAfter"]);
-                            unset($dateAtts["standardDate"]);
-                            unset($dateAtts["localType"]);
-                            $this->markUnknownAtt(
-                                    array_merge($xpath, 
-                                            array (
-                                                    $dateElement->getName(),
-                                                    $dateTag->getName()
-                                            )), $dateAtts);
-                        }
-                        break;
-                    default:
-                        $this->markUnknownTag(
-                                array_merge($xpath, 
+                        unset($dateAtts["notBefore"]);
+                        unset($dateAtts["notAfter"]);
+                        unset($dateAtts["standardDate"]);
+                        unset($dateAtts["localType"]);
+                        $this->markUnknownAtt(
+                            array_merge($xpath, 
                                         array (
-                                                $dateElement->getName()
-                                        )), 
-                                array (
-                                        $dateTag
-                                ));
+                                            $dateElement->getName(),
+                                            $dateTag->getName()
+                                        )), $dateAtts);
+                    }
+                    break;
+                default:
+                    $this->markUnknownTag(
+                        array_merge($xpath, 
+                                    array (
+                                        $dateElement->getName()
+                                    )), 
+                        array (
+                            $dateTag
+                        ));
                 }
             }
         } elseif ($dateElement->getName() == "date") {
-            // Handle the single date that appears
-            $date->setRange(false);
-            $dateAtts = $this->getAttributes($dateElement);
-<<<<<<< HEAD
-
-            // Sanity check standardDate. Unclear what should happen if we don't have a standardDate
-            // value. Leaving $date unchanged, and hoping that the initialization was sane.
-
+            /* 
+             * Sanity check standardDate. Unclear what should happen if we don't have a standardDate
+             * value. This code leaves $date unchanged, and hopes that the initialization was sane.
+             */
             if (isset($dateAtts["standardDate"]))
             {
-                $date->setDate((string) $dateElement, $dateAtts["standardDate"], $dateAtts["localType"]);
+                
+                // Handle the single date that appears
+                $date->setRange(false);
+                $dateAtts = $this->getAttributes($dateElement);
+                $date->setDate((string) $dateElement, $dateAtts["standardDate"], $this->getValue($dateAtts["localType"]));
                 $notBefore = null;
                 $notAfter = null;
                 if (isset($dateAtts["notBefore"]))
@@ -1153,32 +1146,15 @@
                 unset($dateAtts["standardDate"]);
                 unset($dateAtts["localType"]);
                 $this->markUnknownAtt(
-=======
-            $date->setDate((string) $dateElement, $dateAtts["standardDate"], $this->getValue($dateAtts["localType"]));
-            $notBefore = null;
-            $notAfter = null;
-            if (isset($dateAtts["notBefore"]))
-                $notBefore = $dateAtts["notBefore"];
-            if (isset($dateAtts["notAfter"]))
-                $notAfter = $dateAtts["notAfter"];
-            $date->setDateRange($notBefore, $notAfter);
-            
-            unset($dateAtts["notBefore"]);
-            unset($dateAtts["notAfter"]);
-            unset($dateAtts["standardDate"]);
-            unset($dateAtts["localType"]);
-            $this->markUnknownAtt(
->>>>>>> e46d9946
                     array_merge($xpath, 
                                 array (
                                     $dateElement->getName()
-                                    )), $dateAtts);
-                
+                                )), $dateAtts);
             }
             else
             {
-                // Silently make dates with no standard date only partial complete.
-                /* 
+                /* Silently make dates with no standard date only partial complete.
+                 * 
                  * $message = sprintf("Warning: empty standardDate in date for: %s\n", $this->arkID);
                  * $stderr = fopen('php://stderr', 'w');
                  * fwrite($stderr,"  $message\n");
