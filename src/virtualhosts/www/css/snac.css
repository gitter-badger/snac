@import 'https://fonts.googleapis.com/css?family=Roboto:300,400';
@import 'https://fonts.googleapis.com/css?family=Droid+Sans:400';
@import 'https://fonts.googleapis.com/css?family=Crimson+Text:400,800';

/* Note: Calibri = Roboto and Minion Pro = Crimson Text */

body {
    padding-top: 70px;
    padding-bottom: 30px;
}

.navbar-inverse {
    background-image: -webkit-linear-gradient(top,#1f5c7c 0,#18596F 100%);
    background-image: -o-linear-gradient(top,#1f5c7c 0,#18596F 100%);
    background-image: -webkit-gradient(linear,left top,left bottom,from(#1f5c7c),to(#18596F));
    background-image: linear-gradient(to bottom,#1f5c7c 0,#18596F 100%);
    filter: progid:DXImageTransform.Microsoft.gradient(startColorstr='#ff1f5c7c', endColorstr='#ff18506F', GradientType=0);
    filter: progid:DXImageTransform.Microsoft.gradient(enabled=false);
    background-repeat: repeat-x;
}

.navbar-development-version {
    background-image: -webkit-linear-gradient(top,#7D1F1F 0,#701919 100%);
    background-image: -o-linear-gradient(top,#7D1F1F 0,#701919 100%);
    background-image: -webkit-gradient(linear,left top,left bottom,from(#7D1F1F),to(#701919));
    background-image: linear-gradient(to bottom,#7D1F1F 0,#701919 100%);
    filter: progid:DXImageTransform.Microsoft.gradient(startColorstr='#ff7D1F1F', endColorstr='#ff701919', GradientType=0);
    filter: progid:DXImageTransform.Microsoft.gradient(enabled=false);
}


.navbar-demo-version {
    background-image: -webkit-linear-gradient(top,#481F7D 0,#3D1970 100%);
    background-image: -o-linear-gradient(top,#481F7D 0,#3D1970 100%);
    background-image: -webkit-gradient(linear,left top,left bottom,from(#481F7D),to(#3D1970));
    background-image: linear-gradient(to bottom,#481F7D 0,#3D1970 100%);
    filter: progid:DXImageTransform.Microsoft.gradient(startColorstr='#ff481F7D', endColorstr='#ff3D1970', GradientType=0);
    filter: progid:DXImageTransform.Microsoft.gradient(enabled=false);
}


h1 {
    /*font-family: Crimson Text;*/
    font-family: Roboto;
    font-weight: 300;
    margin-bottom: 35px;
}

.search-results h4 {
    margin-top: 3px;
    margin-bottom: 3px;
    padding: 0px;
}

.search-results p {
    margin-bottom: 30px;
}

.search-results p.search-info {
    margin-bottom: 20px;
    font-size: 12px;
    color: #888888;
}

.search-results p.missing {
    color: #666666;
    font-style: italic;
}

.search-results p.identity-info {
    color: #666666;
    font-size: 10px;
    margin-bottom: 2px;
}

.search-results p.identity-info span {
    margin-right: 15px;
}

.snac-name-header {
    font-family: "Crimson Text";
    font-weight: 800;
    font-size: 35px;
    line-height: .5em;
}
.navbar-inverse .navbar-brand,
.navbar-inverse .navbar-nav li a {
    color: #D6E5F4;
}

.navbar-inverse .dropdown-menu li a {
    color: #333;
}

.theme-dropdown .dropdown-menu {
    position: static;
    display: block;
    margin-bottom: 20px;
}

.snac > p > .btn {
    margin: 5px 0;
}

.snac-hidden {
    display: none;
}

.snac .navbar .container {
    width: auto;
}

.control-label-subtext {
    font-size: 12px;
    font-weight: normal;
}

.name-component-type {
    text-align: right!important;
}

.snac-options-list {
    text-align: center!important;
    font-size: 10px;
}

.snac-system-notice {
    text-align: center!important;
    background-color: #ebccd1;
    margin-top: -16px;
    color: #a94442;
}

.tab-pane {

    border-left: 1px solid #ddd;
    border-right: 1px solid #ddd;
    border-bottom: 1px solid #ddd;
    border-radius: 0px 0px 5px 5px;
    padding: 10px;
}

.nav-tabs {
    margin-bottom: 0;
}

.scm-modal {
    color: #000000;
}

.date-modal .modal-dialog {
    color: #000000;
    width: 790px;
}

.ui-autocomplete {
    position: absolute;
    top: 100%;
    left: 0;
    z-index: 1000;
    float: left;
    display: none;
    min-width: 160px;
    _width: 160px;
    padding: 4px 0;
    margin: 2px 0 0 0;
    list-style: none;
    background-color: #ffffff;
    border-color: #ccc;
    border-color: rgba(0, 0, 0, 0.2);
    border-style: solid;
    border-width: 1px;
    -webkit-border-radius: 5px;
    -moz-border-radius: 5px;
    border-radius: 5px;
    -webkit-box-shadow: 0 5px 10px rgba(0, 0, 0, 0.2);
    -moz-box-shadow: 0 5px 10px rgba(0, 0, 0, 0.2);
    box-shadow: 0 5px 10px rgba(0, 0, 0, 0.2);
    -webkit-background-clip: padding-box;
    -moz-background-clip: padding;
    background-clip: padding-box;
    *border-right-width: 2px;
    *border-bottom-width: 2px;
}
.ui-menu-item > a.ui-corner-all {
    display: block;
    padding: 3px 15px;
    clear: both;
    font-weight: normal;
    line-height: 18px;
    color: #555555;
    white-space: nowrap;
}
&.ui-state-hover, &.ui-state-active {
    color: #ffffff;
    text-decoration: none;
    background-color: #0088cc;
    border-radius: 0px;
    -webkit-border-radius: 0px;
    -moz-border-radius: 0px;
    background-image: none;
}

.select2-container--bootstrap {
    display: inline-block;
    margin-bottom: 5px;
}

.select2-bootstrap-append .form-control-static {
    width: 100%;
    padding-right: 10px;
    display: table;
    text-align: left;
    table-layout: fixed;
    float:left;
}

.relation-icon {
    font-size: 32px;
}

.relation-icon-caption {
    font-size: 10px;
}

.rotated-header {
    /* Safari */
    -webkit-transform: rotate(-90deg);
    /* Firefox */
    -moz-transform: rotate(-90deg);
    /* IE */
    -ms-transform: rotate(-90deg);
    /* Opera */
    -o-transform: rotate(-90deg);
    /* Internet Explorer */
    filter: progid:DXImageTransform.Microsoft.BasicImage(rotation=3);
}

td.rotate {
    /* Something you can count on */
    height: 140px;
    white-space: nowrap;
}

td.rotate > div {
    transform:
    /* Magic Numbers */
    translate(25px, 51px)
    /* 45 is really 360 - 45 */
    rotate(315deg);
    width: 30px;
}
td.rotate > div > span {
    border-bottom: 1px solid #ccc;
    padding: 5px 10px;
}


.geoplace-map {
    height: 300px;
}


.move-handle {
    border: 0;
    background: transparent;
    cursor: grab;
}

/* centered columns styles */
.row-centered {
    text-align:center;
}
.col-centered {
    display:inline-block;
    float:none;
    /* reset the text-align */
    text-align:left;
    /* inline-block space fix */
    margin-right:-4px;
}

.subtext {
    margin-left: 22px;
    font-size: 11px;
}

.bioghist-text {
    margin-bottom: 15px;
}

.form-group .well p, .form-group p.form-control-static {
    word-wrap: break-word;
}

<<<<<<< HEAD
.btn-sm, .btn-sm:hover, .btn-sm:active, .btn-sm:visited, .btn-sm:link {
    text-decoration: none;
=======
/* Advanced Search Information */
#advancedSearchText dl {
    margin-left: 25px;
    margin-right: 25px;
}

#advancedSearchText dl dt {
    min-width: 25px;
    display: inline-block;
}

#advancedSearchText dl dd:after {
    display: block;
    content: "";
}

#advancedSearchText dd {
    display: inline;
}



/* override JQuery Ui for autocomplete */
.ui-widget {
    font-family: inherit;
    font-size: inherit;
}

.ui-menu .ui-menu-item {
    padding: 4px;
    margin: 2px;
}

.ui-state-focus, .ui-widget-content .ui-state-focus {
    background: #337ab7;
    border: 0px;
    color: #fff;
}

.ui-autocomplete, .ui-widget-content {
    margin-left: 0px;
>>>>>>> b08dc14e
}

/* Use the following to make other colors of list items */
.list-group-item-download {
    color: #7a3583;
    background-color: #ecdef2;
}
a.list-group-item-download,
button.list-group-item-download {
    color: #7a3583;
}
a.list-group-item-download .list-group-item-heading,
button.list-group-item-download .list-group-item-heading {
    color: inherit;
}
a.list-group-item-download:hover,
button.list-group-item-download:hover,
a.list-group-item-download:focus,
button.list-group-item-download:focus {
    color: #7a3583;
    background-color: #e1cceb;
}
a.list-group-item-download.active,
button.list-group-item-download.active,
a.list-group-item-download.active:hover,
button.list-group-item-download.active:hover,
a.list-group-item-download.active:focus,
button.list-group-item-download.active:focus {
    color: #fff;
    background-color: #7a3583;
    border-color: #7a3583;
}


.list-group-item-review {
    color: #AE5A0B;
    background-color: #F3ECE0;
}
a.list-group-item-review,
button.list-group-item-review {
    color: #AE5A0B;
}
a.list-group-item-review .list-group-item-heading,
button.list-group-item-review .list-group-item-heading {
    color: inherit;
}
a.list-group-item-review:hover,
button.list-group-item-review:hover,
a.list-group-item-review:focus,
button.list-group-item-review:focus {
    color: #AE5A0B;
    background-color: #EBD9CD;
}
a.list-group-item-review.active,
button.list-group-item-review.active,
a.list-group-item-review.active:hover,
button.list-group-item-review.active:hover,
a.list-group-item-review.active:focus,
button.list-group-item-review.active:focus {
    color: #fff;
    background-color: #AE5A0B;
    border-color: #AE5A0B;
}

.list-group-item-merge {
    color: #AB307C;
    background-color: #F3E0EF;
}
a.list-group-item-merge,
button.list-group-item-merge {
    color: #AB307C;
}
a.list-group-item-merge .list-group-item-heading,
button.list-group-item-merge .list-group-item-heading {
    color: inherit;
}
a.list-group-item-merge:hover,
button.list-group-item-merge:hover,
a.list-group-item-merge:focus,
button.list-group-item-merge:focus {
    color: #AB307C;
    background-color: #EBCDE1;
}
a.list-group-item-merge.active,
button.list-group-item-merge.active,
a.list-group-item-merge.active:hover,
button.list-group-item-merge.active:hover,
a.list-group-item-merge.active:focus,
button.list-group-item-merge.active:focus {
    color: #fff;
    background-color: #AB307C;
    border-color: #AB307C;
}



/* Use the following to define new panel styles */
.panel-review {
    border-color: #FBDECE;
}
.panel-review > .panel-heading {
    color: #B84905;
    background-color: #FCE0CD;
    border-color: #FBDECE;
}
.panel-review > .panel-heading + .panel-collapse > .panel-body {
    border-top-color: #FBDECE;
}
.panel-review > .panel-heading .badge {
    color: #FCE0CD;
    background-color: #B84905;
}
.panel-review > .panel-footer + .panel-collapse > .panel-body {
    border-bottom-color: #FBDECE;
}


.loading-box {
    margin-top: 80px;
}

.loading-box p {
    font-size: 15px;
}

.loading-box i {
    font-size: 55px;
}

@media (min-width: 992px) {
    .affix {
        position: fixed;
        top: 62px;
        right: 0px;
        padding-right: 5%;
        z-index: 1000;
        display: block;
        overflow-x: hidden;
        overflow-y: hidden; /*auto; /* Scrollable contents if viewport is shorter than content. */
    }

    .affix-bottom {
        position: fixed;
        right: 0px;
        padding-right: 5%;
        z-index: 1000;
        display: block;
        overflow-x: hidden;
        overflow-y: hidden; /*auto; /* Scrollable contents if viewport is shorter than content. */
    }
}<|MERGE_RESOLUTION|>--- conflicted
+++ resolved
@@ -293,10 +293,10 @@
     word-wrap: break-word;
 }
 
-<<<<<<< HEAD
 .btn-sm, .btn-sm:hover, .btn-sm:active, .btn-sm:visited, .btn-sm:link {
     text-decoration: none;
-=======
+}
+
 /* Advanced Search Information */
 #advancedSearchText dl {
     margin-left: 25px;
@@ -338,7 +338,6 @@
 
 .ui-autocomplete, .ui-widget-content {
     margin-left: 0px;
->>>>>>> b08dc14e
 }
 
 /* Use the following to make other colors of list items */
