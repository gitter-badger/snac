{
    "require": {
        "php": "~7.0",
        "twig/twig": "~1.23",
        "league/oauth2-client": "^1.1",
        "league/oauth2-google": "^1.0",
        "monolog/monolog": "^1.18",
        "elasticsearch/elasticsearch": "~2.0@beta",
<<<<<<< HEAD
        "phpmailer/phpmailer": "~5.2"
=======
        "snac/ark-manager": "*",
        "snac/eac-validator": "*",
        "graphaware/neo4j-php-client": "^4.0"
>>>>>>> 6c059f8d
    },
    "require-dev": {
        "phpdocumentor/phpdocumentor": "*",
        "phpunit/phpunit": ">=5.0",
        "phpunit/php-invoker": "*",
        "phpunit/dbunit": ">=1.2",
        "phpunit/phpunit-selenium": ">=1.2",
        "behat/behat": "*"
    },
    "autoload": {
        "psr-4": {
            "snac\\": "src/snac/"
        }
    },
    "repositories": [
        {
            "type": "vcs",
            "url": "git@gitlab.iath.virginia.edu:snac/ark-manager.git"
        },
        {
            "type": "vcs",
            "url": "git@gitlab.iath.virginia.edu:snac/eac-validator.git"
        }

    ]
}<|MERGE_RESOLUTION|>--- conflicted
+++ resolved
@@ -6,13 +6,10 @@
         "league/oauth2-google": "^1.0",
         "monolog/monolog": "^1.18",
         "elasticsearch/elasticsearch": "~2.0@beta",
-<<<<<<< HEAD
-        "phpmailer/phpmailer": "~5.2"
-=======
+        "phpmailer/phpmailer": "~5.2",
         "snac/ark-manager": "*",
         "snac/eac-validator": "*",
         "graphaware/neo4j-php-client": "^4.0"
->>>>>>> 6c059f8d
     },
     "require-dev": {
         "phpdocumentor/phpdocumentor": "*",
