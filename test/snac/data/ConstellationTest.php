<?php
/**
 * Constellation Test File
 *
 *
 * License:
 *
 * @author Robbie Hott
 * @license http://opensource.org/licenses/BSD-3-Clause BSD 3-Clause
 * @copyright 2015 the Rector and Visitors of the University of Virginia, and
 *            the Regents of the University of California
 */
namespace test\snac\data;

/**
 * Constellation Test Suite
 *
 * @author Robbie Hott
 *
 */
class ConstellationTest extends \PHPUnit\Framework\TestCase {

    /**
     * Test that trying to read garbage instead of JSON results in not importing any data
     */
    public function testJSONGarbage() {
        $identity = new \snac\data\Constellation();
        $jsonOrig = $identity->toJSON();


        $identity->fromJSON("Garbage, not JSON");

        $this->assertEquals($jsonOrig, $identity->toJSON());
    }

    /**
     * Test that trying to read empty JSON instead of Constellation JSON results in not importing any data
     */
    public function testEmptyJSON() {
        $identity = new \snac\data\Constellation();
        $jsonOrig = $identity->toJSON();


        $identity->fromJSON("{}");

        $this->assertEquals($jsonOrig, $identity->toJSON());
    }

    /**
     * Test that reading a JSON object, then serializing back to JSON gives the same result
     * Changing any constellation objects is likely to require a change here.
     */
    public function testJSONJSON() {
        $identity = new \snac\data\Constellation();
        $jsonIn = file_get_contents("test/snac/data/json/constellation_test.json");
        /*
         * rtrim() the input since some people have their editor defaulting to adding a newline at the end of
         * every file. We have to manually edit constellation_test.json. Don't let trailing whitespace at the
         * end of the file interfere with the match below.
         */
        $jsonIn = rtrim($jsonIn);

        $identity->fromJSON($jsonIn);

        /*
         * Run only this test if you uncomment the section below to update the constellation test file.
         * phpunit --filter 'testJSONJSON' ./test/snac/data/ConstellationTest.php  > test.log 2>&1 &
         * diff -y new_constellation_test.json test/snac/data/json/constellation_test.json | less
         * cp test/snac/data/json/constellation_test.json ~/constellation_test-`date +"%F-%H%M%S"`.json
         * mv new_constellation_test.json test/snac/data/json/constellation_test.json
         */

<<<<<<< HEAD
        /*
         * $cfile = fopen('new_constellation_test.json', 'w');
         * fwrite($cfile, $identity->toJSON(false));
         * fclose($cfile);
         */
=======

         //$cfile = fopen('new_constellation_test.json', 'w');
         //fwrite($cfile, $identity->toJSON(false));
         //fclose($cfile); 

>>>>>>> 3b14381a

        $this->assertEquals($jsonIn, $identity->toJSON(false));
    }

<<<<<<< HEAD
    /**
     * Test Empty Check
     *
     * Tests whether the isEmpty function works on both an empty and non-empty Constellation
     */
    public function testConstellationEmpty() {
        $identity = new \snac\data\Constellation();
        $this->assertTrue($identity->isEmpty(), "Empty Constellation was not determined to be empty.");

        $jsonIn = file_get_contents("test/snac/data/json/constellation_test2.json");
        $arrayIn = json_decode($jsonIn, true);
        $identity->fromJSON($jsonIn);

        $this->assertFalse($identity->isEmpty(), "Non-empty Constellation was determined to be empty.");
    }


    /**
     * Test Diff
     *
     * Tests whether the diff function works
     */
    public function testConstellationDiff() {
        $id1 = new \snac\data\Constellation();
        $id2 = new \snac\data\Constellation();
        $test = $id1->diff($id2);
        $this->assertNull($test["intersection"], "Intersection of empty constellations was not null");
        $this->assertNull($test["this"], "This of diff of empty constellations was not null");
        $this->assertNull($test["other"], "Other of diff of empty constellations was not null");

        $jsonIn = file_get_contents("test/snac/data/json/constellation_simple.json");
        $arrayIn = json_decode($jsonIn, true);
        $id2->fromJSON($jsonIn);

        $test = $id1->diff($id2);
        $this->assertNull($test["intersection"], "Intersection of empty and full constellations was not null");
        $this->assertNull($test["this"], "This of diff of empty constellation with full one was not null");
        $this->assertNotNull($test["other"], "Other of diff of empty constellation with full one was null");
        $this->assertTrue($id2->equals($test["other"]), "The other of diff with empty should be equal to original full constellation");

        $test = $id2->diff($id1);
        $this->assertNull($test["intersection"], "Intersection of full and empty constellations was not null");
        $this->assertNull($test["other"], "Other of diff of full with empty constellation was not null");
        $this->assertNotNull($test["this"], "This of diff of full with empty constellation was not null");
        $this->assertTrue($id2->equals($test["this"]), "The this of diff with empty should be equal to original full constellation");

        $test = $id2->diff($id2);
        $this->assertNotNull($test["intersection"], "Diff with itself should have full intersection");
        $this->assertNull($test["other"], "self-diff produced non-empty other");
        $this->assertNull($test["this"], "self-diff produced non-empty this");
        $this->assertTrue($id2->equals($test["intersection"]), "self-diff intersection should be equal to original full constellation");


        $id1->fromJSON($jsonIn);
        $test = $id2->diff($id1);
        $this->assertNotNull($test["intersection"], "Diff with identical copy should have full intersection");
        $this->assertNull($test["other"], "diff of copy produced non-empty other");
        $this->assertNull($test["this"], "diff of copy produced non-empty this");
        $this->assertTrue($id1->equals($test["intersection"]), "diff of copy intersection should be equal to original full constellation 1");
        $this->assertTrue($id2->equals($test["intersection"]), "diff of copy intersection should be equal to original full constellation 2");

    }

=======
>>>>>>> 3b14381a
    /**
     * Test that reading a larger JSON object, then serializing back to JSON gives the same result
     *
     * Changing any constellation objects is likely to require a change here.
     */
    public function testJSONJSON2() {
        $identity = new \snac\data\Constellation();
        $jsonIn = file_get_contents("test/snac/data/json/constellation_test2.json");
        $arrayIn = json_decode($jsonIn, true);
        $identity->fromJSON($jsonIn);


        /*
         * Uncomment the lines below to write out a new copy of constellation_test2.json which you need to
         * verify differs only by whatever you added to the constellation.
         *
         * Run only this test if you uncomment the section below to update the constellation test file.
         * phpunit --filter 'testJSONJSON2' ./test/snac/data/ConstellationTest.php  > test.log 2>&1 &
         * diff -y new_constellation_test2.json test/snac/data/json/constellation_test2.json | less
         * diff -y --suppress-common-lines new_constellation_test2.json test/snac/data/json/constellation_test2.json | sort -u | uniq
         * cp test/snac/data/json/constellation_test2.json ~/constellation_test2-`date +"%F-%H%M%S"`.json
         * mv new_constellation_test2.json test/snac/data/json/constellation_test2.json
         */

        /*
         * $cfile = fopen('new_constellation_test2.json', 'w');
         * fwrite($cfile, $identity->toJSON(false));
         * fclose($cfile);
         */

        unset($jsonIn);
        $arrayOut = json_decode($identity->toJSON(false), true);

        $this->assertEquals($arrayIn, $arrayOut);
    }

    /**
     * Test that reading a JSON object over another object will replace that object
     */
    public function testJSONOverwrite() {
        $identity = new \snac\data\Constellation();
        $identity2 = new \snac\data\Constellation();
        $jsonIn1 = file_get_contents("test/snac/data/json/constellation_test.json");
        $jsonIn2 = file_get_contents("test/snac/data/json/constellation_test2.json");

        $identity->fromJSON($jsonIn1);
        $identity2->fromJSON($jsonIn2);
        $identity2->fromJSON($jsonIn1);

        $this->assertEquals($identity->toJSON(), $identity2->toJSON());
    }

    /**
     * Test that reading a larger JSON object multiple times does not result in memory error
     */
    public function testJSONExtreme() {

        for ($i = 0; $i < 100; $i++) {
            $identity = new \snac\data\Constellation();
            $jsonIn = file_get_contents("test/snac/data/json/constellation_test2.json");
            $identity->fromJSON($jsonIn);
            $arrayIn = json_decode($jsonIn, true);
            unset($jsonIn);
            $this->assertEquals($arrayIn, $identity->toArray(false));
            unset($identity);
            unset($arrayIn);
        }
    }


    /**
     * Test that reading a partial JSON Object works
     */
    public function testPartialJSON() {
        $identity = new \snac\data\Constellation();
        $jsonIn = file_get_contents("test/snac/data/json/constellation_simple.json");

        $identity->fromJSON($jsonIn);

        $arrayIn = json_decode($jsonIn, true);
        $idArray = $identity->toArray(false);

        /*
         * Uncomment the lines below to write out a new copy of constellation_simple.json which you need to
         * verify differs only by whatever you added to the constellation.
         *
         * Run only this test if you uncomment the section below to update the constellation test file.
         * phpunit --filter 'testPartialJSON' ./test/snac/data/ConstellationTest.php  > test.log 2>&1 &
         * cp test/snac/data/json/constellation_simple.json ~/constellation_simple-`date +"%F-%H%M%S"`.json
         * mv new_constellation_simple.json test/snac/data/json/constellation_simple.json
         */

        /*
         * $cfile = fopen('new_constellation_simple.json', 'w');
         * fwrite($cfile, $identity->toJSON(false));
         * fclose($cfile);
         */

        $this->assertEquals($arrayIn["nameEntries"], $idArray["nameEntries"]);
    }

    /**
     * Test empty equals
     */
    public function testEqualsEmpty() {
        $c1 = new \snac\data\Constellation();
        $c2 = new \snac\data\Constellation();

        // equals another empty
        $this->assertTrue($c1->equals($c2));
        $this->assertTrue($c1->equals($c2, false));

        // equals itself
        $this->assertTrue($c1->equals($c1));
        $this->assertTrue($c1->equals($c1, false));
    }

    /**
     * Test empty equals
     */
    public function testEqualsNull() {
        $c1 = new \snac\data\Constellation();

        // equals another empty
        $this->assertFalse($c1->equals(null));
        $this->assertFalse($c1->equals(null, false));

    }

    /**
     * Test that non-empty constellations are equal
     */
    public function testEqualsNonEmpty() {
        $c1 = new \snac\data\Constellation();
        $c2 = new \snac\data\Constellation();
        $jsonIn = file_get_contents("test/snac/data/json/constellation_test.json");

        $c1->fromJSON($jsonIn);
        $c2->fromJSON($jsonIn);

        // equals another
        $this->assertTrue($c1->equals($c2));
        $this->assertTrue($c1->equals($c2, false));

        // equals itself
        $this->assertTrue($c1->equals($c1));
        $this->assertTrue($c1->equals($c1, false));

        $c1->setID(1);
        $this->assertFalse($c1->equals($c2));
        $this->assertTrue($c1->equals($c2, false));
        $this->assertFalse($c2->equals($c1));
        $this->assertTrue($c2->equals($c1, false));
        $c1->setVersion(234);
        $this->assertFalse($c1->equals($c2));
        $this->assertTrue($c1->equals($c2, false));
        $this->assertFalse($c2->equals($c1));
        $this->assertTrue($c2->equals($c1, false));
        $c1->setOperation(\snac\data\Constellation::$OPERATION_INSERT);
        $this->assertFalse($c1->equals($c2));
        $this->assertTrue($c1->equals($c2, false));
        $this->assertFalse($c2->equals($c1));
        $this->assertTrue($c2->equals($c1, false));


    }

    /**
     * Test that non-empty constellations are not equal
     */
    public function testNotEqualsNonEmpty() {
        $c1 = new \snac\data\Constellation();
        $c2 = new \snac\data\Constellation();
        $jsonIn = file_get_contents("test/snac/data/json/constellation_test.json");

        $c1->fromJSON($jsonIn);
        $c2->fromJSON($jsonIn);

        $date = new \snac\data\SNACDate();
        $c2->addDate($date);


        $this->assertFalse($c1->equals($c2));
        $this->assertFalse($c1->equals($c2, false));

        $this->assertFalse($c2->equals($c1));
        $this->assertFalse($c2->equals($c1, false));

    }

}<|MERGE_RESOLUTION|>--- conflicted
+++ resolved
@@ -70,24 +70,13 @@
          * mv new_constellation_test.json test/snac/data/json/constellation_test.json
          */
 
-<<<<<<< HEAD
-        /*
-         * $cfile = fopen('new_constellation_test.json', 'w');
-         * fwrite($cfile, $identity->toJSON(false));
-         * fclose($cfile);
-         */
-=======
-
          //$cfile = fopen('new_constellation_test.json', 'w');
          //fwrite($cfile, $identity->toJSON(false));
          //fclose($cfile); 
 
->>>>>>> 3b14381a
-
         $this->assertEquals($jsonIn, $identity->toJSON(false));
     }
 
-<<<<<<< HEAD
     /**
      * Test Empty Check
      *
@@ -151,8 +140,6 @@
 
     }
 
-=======
->>>>>>> 3b14381a
     /**
      * Test that reading a larger JSON object, then serializing back to JSON gives the same result
      *
