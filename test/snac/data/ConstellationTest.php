--- conflicted
+++ resolved
@@ -65,11 +65,7 @@
          * Run only this test if you uncomment the section below to update the constellation test file. 
          * phpunit --filter 'testJSONJSON' ./test/snac/data/ConstellationTest.php  > test.log 2>&1 &
          * cp test/snac/data/json/constellation_test.json ~/constellation_test-`date +"%F-%H%M%S"`.json
-<<<<<<< HEAD
-         * cp new_constellation_test.json test/snac/data/json/constellation_test.json
-=======
          * mv new_constellation_test.json test/snac/data/json/constellation_test.json
->>>>>>> 3aea7ac1
          */
         
         /* 
@@ -98,15 +94,9 @@
          * verify differs only by whatever you added to the constellation.
          *
          * Run only this test if you uncomment the section below to update the constellation test file. 
-<<<<<<< HEAD
-         * phpunit --filter 'testJSONJSON' ./test/snac/data/ConstellationTest.php  > test.log 2>&1 &
-         * cp test/snac/data/json/constellation_test2.json ~/constellation_test2-`date +"%F-%H%M%S"`.json
-         * cp new_constellation_test2.json test/snac/data/json/constellation_test2.json
-=======
          * phpunit --filter 'testJSONJSON2' ./test/snac/data/ConstellationTest.php  > test.log 2>&1 &
          * cp test/snac/data/json/constellation_test2.json ~/constellation_test2-`date +"%F-%H%M%S"`.json
          * mv new_constellation_test2.json test/snac/data/json/constellation_test2.json
->>>>>>> 3aea7ac1
          */
 
         /* 
@@ -173,17 +163,10 @@
          *
          * Run only this test if you uncomment the section below to update the constellation test file. 
          * phpunit --filter 'testPartialJSON' ./test/snac/data/ConstellationTest.php  > test.log 2>&1 &
-<<<<<<< HEAD
-         * cp test/snac/data/json/constellation_test2.json ~/constellation_simple-`date +"%F-%H%M%S"`.json
-         * cp new_constellation_simple.json test/snac/data/json/constellation_simple.json
-         */
-
-=======
          * cp test/snac/data/json/constellation_simple.json ~/constellation_simple-`date +"%F-%H%M%S"`.json
          * mv new_constellation_simple.json test/snac/data/json/constellation_simple.json
          */
         
->>>>>>> 3aea7ac1
         /* 
          * $cfile = fopen('new_constellation_simple.json', 'w');
          * fwrite($cfile, $identity->toJSON(false));
