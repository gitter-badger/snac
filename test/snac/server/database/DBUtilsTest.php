--- conflicted
+++ resolved
@@ -39,11 +39,8 @@
 
         list($appUserID, $role) = $dbu->getAppUserInfo('system');
         $this->assertNotNull($appUserID);
-<<<<<<< HEAD
-=======
+
         // $this->fail("Failed to get appuser info for 'system'");
-
->>>>>>> 2c8e01c5
 
         $vhInfo = $dbu->demoConstellation();
         $cObj = $dbu->selectConstellation($vhInfo, $appUserID);
