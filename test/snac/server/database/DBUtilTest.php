<?php
/**
 * Database Utility Test File
 *
 *
 * License:
 *
 * @author Tom Laudeman
 * @license http://opensource.org/licenses/BSD-3-Clause BSD 3-Clause
 * @copyright 2015 the Rector and Visitors of the University of Virginia, and
 *            the Regents of the University of California
 */

/**
 * Database Utils test suite
 * 
 * @author Tom Laudeman
 *
 */
class DBUtilTest extends PHPUnit_Framework_TestCase {
    
    /**
     * DBUtil object for this class
     * @var $dbu DBUtil object
     */ 
    private $dbu = null;

    /**
     * Class var to hold the appUserID
     * @var $appUserID holds the appUserID
     */ 
    private $appUserID = null;

    /**
     * Constructor
     *
     * Note about how things are different here in testing world vs normal execution:
     * 
     * Any vars that aren't set up in the constructor won't be initialized, even though the other functions
     * appear to run in order. Initializing instance vars anywhere except the constructor does not initialize
     * for the whole class. phpunit behaves as though the class where being instantiated from scratch for each
     * test.
     *
     * In cases where tests need to happen in order, all the ordered tests are most easily done inside one
     * test, with multiple assertions.
     */ 
    public function __construct() 
    {
        $this->dbu = new snac\server\database\DBUtil();
        /*
         * Feb 19 2016 Holy cow. This needs to be in DBUtil, only. This is being done there and here. Only
         * deprecated code will use the values here.
         *
         * A flat list of the appuser.id and related role.id, both are numeric. 
         */ 
        // list($this->appUserID, $this->roleID) = $this->dbu->getAppUserInfo('system');
    }

    public function testUpdateContrib()
    {
        $eParser = new \snac\util\EACCPFParser();
        $cObj = $eParser->parseFile("test/snac/server/database/test_record.xml");
        $firstJSON = $cObj->toJSON();
        $retObj = $this->dbu->writeConstellation($cObj,
                                                 'bulk ingest of merged');
        $this->dbu->writeConstellationStatus($retObj->getID(), 'published');

        $origContribName = $retObj->getNameEntries()[0]->getContributors()[0]->getName();
        $nameVersion = $retObj->getNameEntries()[0]->getVersion();
        $contribVersion = $retObj->getNameEntries()[0]->getContributors()[0]->getVersion();

        $retObj->getNameEntries()[0]->getContributors()[0]->setOperation(\snac\data\AbstractData::$OPERATION_UPDATE);
        $modNameID = $retObj->getNameEntries()[0]->getContributors()[0]->getID();
        $retObj->getNameEntries()[0]->getContributors()[0]->setName("TestName");

        /* 
         * printf("\ndbutiltest: pre-change id: %s to name: %s pre-change cons version: %s\n",
         *        $modNameID,
         *        $retObj->getNameEntries()[0]->getContributors()[0]->getName(),
         *        $retObj->getVersion());
         */

        // printf("\nDBUtilTest Writing cons with changed contributor name\n");
        $postWriteObj = $this->dbu->writeConstellation($retObj,
                                                     'change contributor name');
        $this->dbu->writeConstellationStatus($postWriteObj->getID(), 'published');

        // printf("\nReading constellation version: %s\n", $postWriteObj->getVersion());
        $newObj = $this->dbu->readConstellation($postWriteObj->getID(),
                                                $postWriteObj->getVersion());
        
        // printf("\npost-change cons version: %s\n", $newObj->getVersion());

        $newContribName = $newObj->getNameEntries()[0]->getContributors()[0]->getName();
        $newNameVersion = $newObj->getNameEntries()[0]->getVersion();
        $newContribVersion = $newObj->getNameEntries()[0]->getContributors()[0]->getVersion();

        /* 
         * printf("dbutiltest post change name zero nameID: %s\n", $newObj->getNameEntries()[0]->getID());
         * 
         * foreach($newObj->getNameEntries()[0]->getContributors() as $item)
         * {
         *     printf("\ndbutiltest contrib name: %s id: %s post-change cons version: %s\n json:%s\n",
         *            $item->getName(),
         *            $item->getID(),
         *            $newObj->getVersion(),
         *            $item->toJSON());
         * }
         */

        $this->assertEquals("TestName", $newContribName);
        $this->assertEquals($nameVersion, $newNameVersion);
        $this->assertTrue($newContribVersion > $contribVersion);
    }

    public function testFullCPF()
    {
        $eParser = new \snac\util\EACCPFParser();
        $cObj = $eParser->parseFile("test/snac/server/database/test_record.xml");
        $firstJSON = $cObj->toJSON();
        $retObj = $this->dbu->writeConstellation($cObj,
                                                 'bulk ingest of merged');
        $this->dbu->writeConstellationStatus($retObj->getID(), 'bulk ingest');

        $this->assertNotNull($retObj);

        /*
         * New as of March 8 2016.
         * 
         * Test constellation status change, status read, status read by version, and the number of
         * constellations the user has marked for edit.
         */ 
        $editList = $this->dbu->editConstellationList();
        $initialEditCount = count($editList);
        $newSVersion = $this->dbu->writeConstellationStatus($retObj->getID(), 
                                             'locked editing',
                                             'test write constellation status');
        $newStatus = $this->dbu->readConstellationStatus($retObj->getID());
        $newStatusToo = $this->dbu->readConstellationStatus($retObj->getID(), $newSVersion);

        $editList = $this->dbu->editConstellationList();
        $postEditCount = count($editList);
        
        $this->assertEquals('locked editing', $newStatus);
        $this->assertEquals('locked editing', $newStatusToo);
        $this->assertEquals($initialEditCount+1, $postEditCount);

        /* 
         * read from the db what we just wrote to the db
         */
        
        $readObj = $this->dbu->readConstellation($retObj->getID(), $retObj->getVersion());
        
        $secondJSON = $readObj->toJSON();

<<<<<<< HEAD
        /**
        $cfile = fopen('first_json.txt', 'w');
        fwrite($cfile, $firstJSON);
        fclose($cfile); 
        $cfile = fopen('second_json.txt', 'w');
        fwrite($cfile, $secondJSON);
        fclose($cfile); 
        **/
=======
        if (0)
        {
            // These files may be interesting when debugging
            $cfile = fopen('first_json.txt', 'w');
            fwrite($cfile, $firstJSON);
            fclose($cfile); 
            $cfile = fopen('second_json.txt', 'w');
            fwrite($cfile, $secondJSON);
            fclose($cfile); 
        }
>>>>>>> 7e9e706e

        /*
         * Lacking a JSON diff, use a simple sanity check on the number of lines.
         */ 
<<<<<<< HEAD

        $this->assertEquals(853, substr_count( $firstJSON, "\n" ));
        $this->assertEquals(1018, substr_count( $secondJSON, "\n" ));
=======
        $this->assertEquals(851, substr_count( $firstJSON, "\n" ));
        $this->assertEquals(1000, substr_count( $secondJSON, "\n" ));
>>>>>>> 7e9e706e

        $readObj->setOperation(\snac\data\AbstractData::$OPERATION_DELETE);
        $deletedObj = $this->dbu->writeConstellation($readObj,
                                       'test deleting a whole constellation');

        /* 
         * readPublishedConstellationByID() should return false when the constellation in question has been
         * deleted.
         *     
         * Try to get it, then test the returned value to be false.
         */
        $tryObj = $this->dbu->readPublishedConstellationByID($deletedObj->getID());
        $postDeleteJSON = "";
        if ($tryObj)
        {
            $postDeleteJSON = $tryObj->toJSON();
        }
        $this->assertFalse($tryObj);

        if (0)
        {
            // These files may be interesting when debugging
            $cfile = fopen('post_delete_json.txt', 'w');
            fwrite($cfile, $postDeleteJSON);
            fclose($cfile);
        }
    }

    /*
     * Make sure that table vocabulary has many entries. The real number is probably far larger than 100k, but
     * at least 100k means that someone tried to init the table.
     */ 
    public function testTableVocabularyPopulated()
    {
        /* Verbose:
         * $sql = $this->dbu->sqlObj();
         * $numRows = $sql->countVocabulary();
         *
         * Concise:
         */
        $numRows = $this->dbu->sqlObj()->countVocabulary();
        $this->assertTrue($numRows > 100000);
    }


    public function testDBUtilAll() 
    {
        $this->assertNotNull($this->dbu);
        $this->tba = true; // testDBUtilAll has run.
    }

    /*
     * DBUtil depends on some info about the current user. This just tests that we didn't forget to deal with
     * that. 
     */ 
    public function testAppUserInfo()
    {
        $this->assertNotNull($this->dbu->getAppUserID());
    }

    /*
     * Can we get a random Constellation?
     * Can we reverse the order of keys in $vhInfo?
     * Can we get 100 constellations from the db?
     * Can we delete 1 name from a multiname constellation?
     * Can we undelete the name we just deleted?
     *
     * https://phpunit.de/manual/current/en/writing-tests-for-phpunit.html#writing-tests-for-phpunit.data-providers
     *
     * Maybe use @dataProvider to test various records from the db for function, subject, etc.
     *
     * Check expected output: $this->expectOutputString()
     * 
     */
    public function testDemoConstellation()
    {
        $vhInfo = $this->dbu->demoConstellation();
        $cObj = $this->dbu->readConstellation($vhInfo['main_id'], $vhInfo['version']);
        $this->assertNotNull($cObj);

        /* 
         * Make sure that at least selectConstellation() works with reversed key order in the vhInfo arg.
         */ 
        /* Mar 2 2016 selectConstellation() will no longer be public, so this test is not meaningful.
         * $vhInfo = $this->dbu->demoConstellation();
         * $reverseVhInfo = array('main_id' => $vhInfo['main_id'],
         *                        'version' => $vhInfo['version']);
         * $reverseCObj = $this->dbu->selectConstellation($reverseVhInfo, $this->appUserID);
         * $this->assertNotNull($reverseCObj);
         */

        // The returned value is a json string, with 100 top level elements.
        $demo = $this->dbu->demoConstellationList();
        $this->assertTrue(count($demo) == 100);

        /* 
         * Delete a name and verify it. 
         * Need a helper function somewhere to associate object type with database table. 
         */
        $mNObj = $this->dbu->multiNameConstellation($this->appUserID);

        $preDeleteNameCount = count($mNObj->getNameEntries());
        
        /*
         * We need the new version of the deleted record, which becomes the max(version) of the constellation.
         *
         * Older code used $mNObj->getNameEntries()[0]->getMainID() for the mainID, but it is better that
         * mainID aka main_id exist only in the Constellation object. Or that we have a variable outside the
         * object as we do here.
         *
         * On the other hand, it might be best to delete by sending a complete php object to setDeleted() and
         * that object would contain id, version, mainID (available via getters). This would allow
         * setDeleted() to work without any out-of-band information.
         * 
         */  
        $mNObj->getNameEntries()[0]->setOperation(\snac\data\AbstractData::$OPERATION_DELETE);
        $mNObj->setOperation(null);
        $returnedDeleteObj = $this->dbu->writeConstellation($mNObj,
                                                            'delete a name, that is: set is_deleted to true');

        /* 
         * Post delete. The delete operation mints a new version number which is returned by setDeleted().  We
         * combine the new version and the known (and unchanged main_id) to create a new vhInfo associative
         * list. Then we pass that to selectConstellation() to get the current copy of the constellation from
         * the database.
         *
         * Note: constellation object getID() returns the constellation id, not the pre-record id as with
         * getID() for all other data objects.
         * 
         */
        /* 
         * $postDVhInfo = array('version' => $newVersion,
         *                      'main_id' => $mNObj->getID());
         */
        $postDObj = $this->dbu->readConstellation($returnedDeleteObj->getID(),
                                                  $returnedDeleteObj->getVersion());
        $postDeleteNameCount = count($postDObj->getNameEntries());
        $this->assertEquals($preDeleteNameCount, ($postDeleteNameCount+1));

        if (1 == 0) // do not run this until undelete is updated
        {
            /*
             * Undelete the name we just deleted, and check that we're not back to the original number of names.
             */ 
            $undelVersion = $this->dbu->clearDeleted($this->appUserID,
                                                     $this->roleID,
                                                     'bulk ingest',
                                                     'un-delete a name, that is: set is_deleted to false',
                                                     $mNObj->getID(), // constellation main_id
                                                     'name',
                                                     $mNObj->getNameEntries()[0]->getID());
            
            $undeleteDVhInfo = array('version' => $undelVersion,
                                     'main_id' => $mNObj->getID());
            
            $unDObj = $this->dbu->readConstellation($undeleteDVhInfo['main_id'], $undeleteDVhInfo['version']);
            $unDeleteNameCount = count($unDObj->getNameEntries());
            $this->assertTrue($preDeleteNameCount == $unDeleteNameCount);
        }
        /*
         * Modify a name and save the modified name only. No other parts of the constellation are updated,
         * which is reasonable because no other parts have been modified. After saving, re-read the entire
         * constellation and check that the number of names is unchanged, and that we have the modified
         * name. An early bug caused names to multiply on update.
         *
         * Note: getNameEntries() returns a reference, and changes to that reference modify $postDObj in place.
         * 
         * Use that name reference so we can modify the name in place without asking for it a second time.
         */ 
        $neNameListRef = $postDObj->getNameEntries();

        $origNCount = count($neNameListRef);
        $name = $neNameListRef[0]->getOriginal();
        $modName = preg_replace('/(^.*) /', '$1xx ', $name);
        $neNameListRef[0]->setOriginal($modName);
        $neNameListRef[0]->setOperation(\snac\data\AbstractData::$OPERATION_UPDATE);
        $retObj = $this->dbu->writeConstellation($postDObj,
                                                 'modified first alt name');
        $this->dbu->writeConstellationStatus($retObj->getID(), 'needs review');

        if (0 == 1) // old code disabled
        {
            $modVhInfo = $this->dbu->updatePrepare($unDObj,
                                                   $this->appUserID,
                                                   $this->roleID,
                                                   'needs review',
                                                   'modified first alt name');
            /*
             * Feb 9 2016 This will save all names of the constellation, but that's fine for testing that saving
             * name or names does not change the number of names associated with the constellation. When we
             * implement AbstractData->$operation and setOperation() we can use that feature to only save a
             * name. When that happens we will call setOperation() on the name, and send the entire constellation
             * off for processing.
             */ 
            $this->dbu->saveName($modVhInfo, $unDObj);
        }
        
        /*
         * Confirm that we can read the modified name back from the db.
         */  
        $modObj = $this->dbu->readConstellation($retObj->getID(), $retObj->getVersion());
        $this->assertEquals($modName, $modObj->getNameEntries()[0]->getOriginal());
        $this->assertTrue($origNCount == count($modObj->getNameEntries()));
    }
        
    /*
     * Parse a file, and write to the db.
     * Get the just-inserted constellation back from the db.
     * Verify versoin and id of constellation read from db.
     * If the constellation has a function, verify non-zero version and id for the function.
     * Update the constellation, and quickly check version and id.
     *
     */
    public function testParseToDB()
    {
        // Parse a file, write the data into the db.
        
        $eParser = new \snac\util\EACCPFParser();
        $constellationObj = $eParser->parseFile("/data/merge/99166-w6f2061g.xml");
        $retObj = $this->dbu->writeConstellation($constellationObj,
                                                 'machine ingest of hand-crafted, full CPF test record');
        // printf("\nAfter first write version: %s\n", $retObj->getVersion());
        $this->assertNotNull($retObj);

        /* 
         * Get the constellation that was just inserted. As of Dec 2015, the inserted and selected
         * constellation won't be identical due to unresolved treatment of place and maintenance data.
         *
         * Mar 4 2016 Now that writeConstellation() returns the $constellationObj with id and version filled
         * in, and now that place, date, language, SCM are all working, things are better. Still, if a partial
         * update is done, then the partial is what is returned by writeConstellation() and that won't match
         * reading the full constellation from the db.
         *
         */
        $cObj = $this->dbu->readConstellation($retObj->getID(), $retObj->getVersion());
        $this->assertNotNull($cObj);

        /*
         * Check a couple of db info values for the Constellation. This is the constellation version aka
         * max(version) aka max(version_history.id) for the constellation. This is also
         * version_history.main_id aka the constellation id (which is not the per-table record id since there
         * is no singular table for a constellation).
         */
        $this->assertTrue($cObj->getVersion() > 0);
        $this->assertTrue($cObj->getID() > 0);

        $this->assertEquals($retObj->getID(), $cObj->getID());
        $this->assertEquals($retObj->getVersion(), $cObj->getVersion());

        /*
         * Optional assertions, depending on if our constellation has function.  This is kind of a
         * weak idea, but until we have a test constellation with all sub-object, this is it.
         *
         * Since this is a function, getVersion() returns the version of this function which may be <= the constellation.
         *
         * Also, this is the per-table record id aka table.id (not the constellation main_id).
         */
        if (($fObj = $cObj->getFunctions()))
        {
            $this->assertTrue($fObj->getVersion() > 0);
            $this->assertTrue($fObj->getID() > 0);
        }
        
        /*
         * Test that an update creates a new version number.
         *
         * How can this test that the constellation was successfully updated? We need more SQL functions to
         * look at parts of the newly updated constellation records in the various tables.
         */ 
        $cObj->setOperation(\snac\data\AbstractData::$OPERATION_UPDATE);
        $updatedObj = $this->dbu->writeConstellation($cObj,
                                                     'updating constellation for test');
        $this->dbu->writeConstellationStatus($updatedObj->getID(), 'needs review');
        /* 
         * printf("\nret: %s cons: %s upd: %s\n", 
         *        $retObj->getID(),
         *        $cObj->getID(),
         *        $updatedObj->getID());
         */

        $this->assertTrue($retObj->getVersion() < $updatedObj->getVersion());
        $this->assertEquals($retObj->getID(), $updatedObj->getID());
    }
}<|MERGE_RESOLUTION|>--- conflicted
+++ resolved
@@ -153,7 +153,6 @@
         
         $secondJSON = $readObj->toJSON();
 
-<<<<<<< HEAD
         /**
         $cfile = fopen('first_json.txt', 'w');
         fwrite($cfile, $firstJSON);
@@ -162,30 +161,13 @@
         fwrite($cfile, $secondJSON);
         fclose($cfile); 
         **/
-=======
-        if (0)
-        {
-            // These files may be interesting when debugging
-            $cfile = fopen('first_json.txt', 'w');
-            fwrite($cfile, $firstJSON);
-            fclose($cfile); 
-            $cfile = fopen('second_json.txt', 'w');
-            fwrite($cfile, $secondJSON);
-            fclose($cfile); 
-        }
->>>>>>> 7e9e706e
 
         /*
          * Lacking a JSON diff, use a simple sanity check on the number of lines.
          */ 
-<<<<<<< HEAD
 
         $this->assertEquals(853, substr_count( $firstJSON, "\n" ));
         $this->assertEquals(1018, substr_count( $secondJSON, "\n" ));
-=======
-        $this->assertEquals(851, substr_count( $firstJSON, "\n" ));
-        $this->assertEquals(1000, substr_count( $secondJSON, "\n" ));
->>>>>>> 7e9e706e
 
         $readObj->setOperation(\snac\data\AbstractData::$OPERATION_DELETE);
         $deletedObj = $this->dbu->writeConstellation($readObj,
