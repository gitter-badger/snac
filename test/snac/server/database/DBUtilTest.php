<?php
/**
 * Database Utility Test File
 *
 *
 * License:
 *
 * @author Tom Laudeman
 * @license http://opensource.org/licenses/BSD-3-Clause BSD 3-Clause
 * @copyright 2015 the Rector and Visitors of the University of Virginia, and
 *            the Regents of the University of California
 */

/**
 * Database Utils test suite
 * 
 * @author Tom Laudeman
 *
 */
class DBUtilTest extends PHPUnit_Framework_TestCase {
    
    /**
     * DBUtil object for this class
     * @var $dbu \snac\server\database\DBUtil object
     */ 
    private $dbu = null;
    
    private $user = null;

    /**
     * Constructor
     *
     * Note about how things are different here in testing world vs normal execution:
     * 
     * Any vars that aren't set up in the constructor won't be initialized, even though the other functions
     * appear to run in order. Initializing instance vars anywhere except the constructor does not initialize
     * for the whole class. phpunit behaves as though the class where being instantiated from scratch for each
     * test.
     *
     * In cases where tests need to happen in order, all the ordered tests are most easily done inside one
     * test, with multiple assertions.
     */ 
    public function __construct() 
    {
        $this->dbu = new \snac\server\database\DBUtil();
        $dbuser = new \snac\server\database\DBUser();
        /*
         * Apr 12 2016 Use the username, not email. Username is unique, email is not. For now, username is
         * defaulted to be email address, and we create the system account with username testing@localhost.
         */ 
        $testUser = new \snac\data\User();
        $testUser->setUserName("testing@localhost");
        $this->user = $dbuser->readUser($testUser);
        //$dbuser = new \snac\server\database\DBUser();
        

    }

    
    /**
     * {@inheritDoc}
     * @see PHPUnit_Framework_TestCase::setUp()
     *
     * This is run before each test, not just once before all tests.
     */
    public function setUp() 
    {
        // Consider creating a single parser instance here, and reusing it throughout.
    }

    /**
     * Exercise listConstellationsWithStatusForUser() and listConstellationsWithStatusForAny()
     *
     * We test with 'locked editing' which is user sensitive and 'published' which is for all users.
     */ 
    public function testWithStatus()
    {
        // Make any previous ones published
        $objList = $this->dbu->listConstellationsWithStatusForUser($this->user, 'locked editing');
        foreach ($objList as $c) {
            $this->dbu->writeConstellationStatus($this->user, $c->getID(), "published");
        }

        // Write 6 copies of the constellation
        $eParser = new \snac\util\EACCPFParser();
        $eParser->setConstellationOperation(\snac\data\AbstractData::$OPERATION_INSERT);
        $cObj = $eParser->parseFile("test/snac/server/database/test_record.xml");
        for ($i = 1; $i <= 6; $i++)
            $this->dbu->writeConstellation($this->user, $cObj, "TestWithStatus Database Test".$i);
        
        $objList = $this->dbu->listConstellationsWithStatusForUser($this->user, 'locked editing');
        $this->assertEquals(6, count($objList), "Should have 6 in locked editing for this user");

        if (count($objList) > 5)
        {
            $objList = $this->dbu->listConstellationsWithStatusForUser($this->user, 'locked editing', 5);
            $this->assertTrue(count($objList)==5);
            $objList = $this->dbu->listConstellationsWithStatusForUser($this->user, 'locked editing', 5, 1);
            $this->assertTrue(count($objList)==5);
        }

        /*
         * Assume that in 100 records of a test load, at least 20 are status published.
         */ 
        $objList = $this->dbu->listConstellationsWithStatusForAny('published');
        $this->assertTrue(count($objList)>=1);

        $objList = $this->dbu->listConstellationsWithStatusForAny('published', 10);
        $this->assertTrue(count($objList)==10);

        $objList = $this->dbu->listConstellationsWithStatusForAny('published', 10, 10);
        $this->assertTrue(count($objList)==10);
    }
    /**
     * Update contributor
     *
     * Modify a contributor without any changes happening to the nameEntry the contributor refers to.
     */ 
    public function testUpdateContrib()
    {
        $eParser = new \snac\util\EACCPFParser();
        $eParser->setConstellationOperation(\snac\data\AbstractData::$OPERATION_INSERT);
        $cObj = $eParser->parseFile("test/snac/server/database/test_record.xml");
        $firstJSON = $cObj->toJSON();
        $retObj = $this->dbu->writeConstellation($this->user, $cObj,
                                                 'bulk ingest of merged');
        $this->dbu->writeConstellationStatus($this->user, $retObj->getID(), 'published', 'change status to published');

        if (0)
        {
            $cbObj = $retObj->getNameEntries()[0];
            printf("\ndbutiltest post write name operation: %s\n", $cbObj->getOperation());
            $op = call_user_func(array($cbObj, 'getOperation'));
            // call_user_func_array(array($cbObj, 'setOperation'), array('foo'));
            $cbObj->setOperation(\snac\data\AbstractData::$OPERATION_UPDATE);
            printf("\ndbutiltest after callback setOperation op: %s operation: %s\n", $op, $cbObj->getOperation());
        }
        $origContribName = $retObj->getNameEntries()[0]->getContributors()[0]->getName();
        $nameVersion = $retObj->getNameEntries()[0]->getVersion();
        $contribVersion = $retObj->getNameEntries()[0]->getContributors()[0]->getVersion();

        /*
         * All the operations are set for $retObj, and there is no way to clear them. Read the constellation
         * from disk to get a new constellation with no operations. Then modify the new copy of the constellation as planned.
         */ 
        $newRetObj = $this->dbu->readConstellation($retObj->getID(), $retObj->getVersion());
        unset($retObj);
        $newRetObj->getNameEntries()[0]->getContributors()[0]->setOperation(\snac\data\AbstractData::$OPERATION_UPDATE);
        $modNameID = $newRetObj->getNameEntries()[0]->getContributors()[0]->getID();
        $newRetObj->getNameEntries()[0]->getContributors()[0]->setName("TestName");

        /* 
         * printf("\ndbutiltest: pre-change id: %s to name: %s pre-change cons version: %s\n",
         *        $modNameID,
         *        $newRetObj->getNameEntries()[0]->getContributors()[0]->getName(),
         *        $newRetObj->getVersion());
         */

        // printf("\nDBUtilTest Writing cons with changed contributor name\n");
        $postWriteObj = $this->dbu->writeConstellation($this->user, $newRetObj,
                                                     'change contributor name');
        $this->dbu->writeConstellationStatus($this->user, $postWriteObj->getID(), 'published', 'probably already published, but setting again');

        // printf("\nReading constellation version: %s\n", $postWriteObj->getVersion());
        $newObj = $this->dbu->readConstellation($postWriteObj->getID(),
                                                $postWriteObj->getVersion());
        
        // printf("\npost-change cons version: %s\n", $newObj->getVersion());

        $newContribName = $newObj->getNameEntries()[0]->getContributors()[0]->getName();
        $newNameVersion = $newObj->getNameEntries()[0]->getVersion();
        $newContribVersion = $newObj->getNameEntries()[0]->getContributors()[0]->getVersion();

        /* 
         * printf("dbutiltest post change name zero nameID: %s\n", $newObj->getNameEntries()[0]->getID());
         * 
         * foreach($newObj->getNameEntries()[0]->getContributors() as $item)
         * {
         *     printf("\ndbutiltest contrib name: %s id: %s post-change cons version: %s\n json:%s\n",
         *            $item->getName(),
         *            $item->getID(),
         *            $newObj->getVersion(),
         *            $item->toJSON());
         * }
         */

        $this->assertEquals("TestName", $newContribName);
        $this->assertEquals($nameVersion, $newNameVersion);
        $this->assertTrue($newContribVersion > $contribVersion);
    }

    /**
     * Insert a test record, then change the status to update and make sure that nrd is updated.
     *
     * This is similar to testFullCPFWithEditList() below.
     *
     * Parse test record, set operation to insert, write to db. We know that the entity type is person.
     *
     * .dbutiltest et term json: {
     * "id": "698",
     * "term": "person"
     * }
     *
     * The next step is the whole point of the test: does table nrd get updated when operation is update.
     * 
     * Read the record from db, change entity type to family, set operation to update, write to db.
     *
     * Read the record from db and verify entity type is still family.
     * 
     */ 
    public function testFullCPFNrdOperationUpdate()
    {
        $eParser = new \snac\util\EACCPFParser();
        $eParser->setConstellationOperation(\snac\data\AbstractData::$OPERATION_INSERT);
        $cObj = $eParser->parseFile("test/snac/server/database/test_record.xml");
        $eParser->setConstellationOperation(\snac\data\AbstractData::$OPERATION_INSERT);
        $firstJSON = $cObj->toJSON();

        // $cObj->setOperation(\snac\data\AbstractData::$OPERATION_INSERT);
        $startingARK = $cObj->getArk();
        $startingEntity = $cObj->getEntityType()->getTerm();

        $retObj = $this->dbu->writeConstellation($this->user, $cObj,
                                                 'ingest from file');

        $this->assertNotNull($retObj);
        
        /* 
         * Read from the db what we just wrote to the db.
         *
         * Assume that the vocabulary table is carved in stone, as it should be. Hard code the id 697, and if
         * someone messes with vocabulary this should break. Multilingual vocabulary will break this, and will
         * break a query to retrieve the 697, so there's not much point in trying to use a query instead of
         * simply hard coding the id.
         * 
         * wfdb=> select * from vocabulary where type='entity_type';
         *  id  |    type     |     value     | uri | description 
         * -----+-------------+---------------+-----+-------------
         *  698 | entity_type | person        |     | 
         *  697 | entity_type | family        |     | 
         *  696 | entity_type | corporateBody |     | 
         * (3 rows)
         */

        $readObj = $this->dbu->readConstellation($retObj->getID(), $retObj->getVersion());

        $readObj->getEntityType()->setID(697);
        $readObj->getEntityType()->setTerm('family');
        $readObj->setOperation(\snac\data\AbstractData::$OPERATION_UPDATE);
        $xObj = $this->dbu->writeConstellation($this->user, $readObj,
                                                 'change nrd term operation update');

        $finalObj = $this->dbu->readConstellation($xObj->getID(), $xObj->getVersion());
        $this->assertEquals($finalObj->getEntityType()->getTerm(), 'family');
    }

    /**
     * Test that an scm can use an existing source, and round trip the SCM.
     */ 
    public function testSourceSCM()
    {
        $eParser = new \snac\util\EACCPFParser();
        $eParser->setConstellationOperation(\snac\data\AbstractData::$OPERATION_INSERT);
        $cObj = $eParser->parseFile("test/snac/server/database/test_record.xml");
        $cObj->getPlaces()[1]->setConfirmed(true);

        $retObj = $this->dbu->writeConstellation($this->user, $cObj,
                                                 'ingest full CPF prior to checking adding source to scm');

        $readObj = $this->dbu->readConstellation($retObj->getID());

        $readObj->getPlaces()[0]->getSNACControlMetadata()[0]->setCitation($readObj->getSources()[0]);
        $readObj->getPlaces()[0]->getSNACControlMetadata()[0]->setNote("adding source");
        $readObj->getPlaces()[0]->getSNACControlMetadata()[0]->setOperation(\snac\data\AbstractData::$OPERATION_UPDATE);
        /* 
         * Run toJSON before write because write changes the constellation in place (apparently) even though
         * it should not be doing that.
         */
        $firstJSON = $readObj->toJSON();

        $origObj = $this->dbu->writeConstellation($this->user, $readObj,
                                                 'adding source to scm');
        
        $newObj = $this->dbu->readConstellation($readObj->getID());


        $secondJSON = $newObj->toJSON();

        /*
         * These files are sometimes useful for debugging.
         */ 
        /* 
         * $cfile = fopen('scm_before_save.txt', 'w');
         * fwrite($cfile, $firstJSON);
         * fclose($cfile); 
         * $cfile = fopen('scm_after_read.txt', 'w');
         * fwrite($cfile, $secondJSON);
         * fclose($cfile); 
         */
        /*
         * We have Constellation->equals() which is a more accurate check of equality than line count.
         */ 
        if (1)
        {
            $this->assertTrue($newObj->equals($origObj, false));
        }
        else
        {
            /*
             * There is one extra line in $firstJSON for "operation": "update" which is as we expect.  Everything
             * else is identical. This simply tests the line count, but I diff'd the files manually to confirm.
             */ 
            $this->assertEquals(substr_count( $firstJSON, "\n" ), substr_count($secondJSON, "\n")+1);
        }

        $sourceList = $newObj->getSources();

        $newSource = clone($sourceList[0]);
        $newSource->setID(null);
        $newSource->setVersion(null); // Seems like insert code should write over this.
        $newSource->setDisplayName("added source");
        $newSource->setURI("http://foo.com/bar/baz/");
        $newSource->setOperation(\snac\data\AbstractData::$OPERATION_INSERT);

        $newObj->addSource($newSource);

        $this->dbu->writeConstellation($this->user, $newObj, 'Added another source for foo.com');
        
        $postAddObj = $this->dbu->readConstellation($newObj->getID());

        $longerSourceList = $postAddObj->getSources();
        $this->assertEquals(count($sourceList)+1, count($longerSourceList));
    }

    /**
     * Read in the full test record
     *
     * Set the operation to be insert.
     *
     * After parsing, change the second place to be confirmed. It is only possibel to set confirmed on a place
     * with a geoplace (aka GeoTerm), and that's why we use [1] ainstead of [0].
     *
     * Count how many constellations are status 'locked editing'.
     *
     * Change the status of one record and compare the count of records locked for editing, which should be initial+1.
     *
     * Read the record back from the db, and make sure the ARK and entity type are correct.
     *
     * Delete a constellation, then attempt a read and make sure it did not read.
     *
     * Apr 21 2016 Added <descriptiveNote> to existDates in test_record.xml and verified that it shows up in
     * the JSON from parsing and reading back out of the db. There's no explicit test for that here, just like
     * there's no explicit test for all the other CPF elements.
     */
    public function testFullCPFWithEditList()
    {
        $eParser = new \snac\util\EACCPFParser();
        $eParser->setConstellationOperation(\snac\data\AbstractData::$OPERATION_INSERT);
        $cObj = $eParser->parseFile("test/snac/server/database/test_record.xml");
        $cObj->getPlaces()[1]->setConfirmed(true);
        $firstJSON = $cObj->toJSON();

        $startingARK = $cObj->getArk();
        $startingEntity = $cObj->getEntityType()->getTerm();

        $retObj = $this->dbu->writeConstellation($this->user, $cObj,
                                                 'testing ingest of a full CPF record');
        $this->assertTrue($cObj->equals($retObj, false), "Initial parsed constellation doesn't equal written one");
        
        $readObj = $this->dbu->readConstellation($retObj->getID(), $retObj->getVersion());
<<<<<<< HEAD
=======

        /* 
         * file_put_contents("dbutiltest_1.txt", print_r($retObj->toArray(), true));
         * file_put_contents("dbutiltest_2.txt", print_r($readObj->toArray(), true));
         */
>>>>>>> f6e0d253
        
        $this->assertTrue($readObj->equals($retObj, false), "Written constellation is not equal to next read version");

        /*
         * Change the status to published so that we can change it to 'locked editing' further below.  The new
         * default on insert is 'locked editing', but we want to test listConstellationsWithStatusForUser() and to
         * do that we want to change status and call listConstellationsWithStatusForUser() a second time.
         *
         */ 
        $this->dbu->writeConstellationStatus($this->user, $retObj->getID(), 'published');

        $this->assertNotNull($retObj);


        // It defaults to 'locked editing', but be explicit anyway.
        $editList = $this->dbu->listConstellationsWithStatusForUser($this->user, 'locked editing', -1, -1);
        $initialEditCount = count($editList);

        
        $newSVersion = $this->dbu->writeConstellationStatus($this->user, $retObj->getID(), 
                                                            'locked editing',
                                                            'test write constellation status change published to locked editing');

        // Not really necessary, since other tests will fail later if the writeConstellationStatus() fails.
        $this->assertTrue($newSVersion > 1);

        $newStatus = $this->dbu->readConstellationStatus($retObj->getID());
        $newStatusToo = $this->dbu->readConstellationStatus($retObj->getID(), $newSVersion);

        /*
         * Get the post-status-change count, and test.
         */ 
        // It defaults to 'locked editing', but be explicit anyway.
        $editList = $this->dbu->listConstellationsWithStatusForUser($this->user, 'locked editing', -1, -1);
        $postEditCount = count($editList);

        $this->assertEquals('locked editing', $newStatus);
        $this->assertEquals('locked editing', $newStatusToo);

        /*
         * If you get a number like 42 doesn't match expected 43, look at the optional limit and offset for
         * listConstellationsWithStatusForUser(). The default limit is 42.
         */
        $this->assertEquals($initialEditCount+1, $postEditCount);

        /*
         * Change back to published so it doesn't show up on anyone's dashboard.
         * When we have real users this won't matter as much because testing will be done with the "test" user.
         */
        $this->dbu->writeConstellationStatus($this->user, $retObj->getID(), 'published', 'change status back to published in order toclean up');

        /*
         * Change status of some other constellation. This tests a bug Robbie found on Mar 25 where
         * non-contiguous version numbers for the otherRecordID (table otherid) caused selectOtherID() to not
         * return the records.
         *
         * Get the Washington record which as of this test has just become a requirement. We can use any
         * record, so you should be able to change the ARK below to any ARK which is known to be loaded.
         *
         * Incidentally, this exercises readPublishedConstellationByARK() and selectMainID().
         */ 
        $washObj = $this->dbu->readPublishedConstellationByARK('http://n2t.net/ark:/99166/w6028ps4');
        $this->dbu->writeConstellationStatus($this->user, $washObj->getID(), 'published', 'modify status as part of testFullCPFWithEditList');

        /* 
         * read from the db what we just wrote to the db back at the beginning.
         */
        $readObj = $this->dbu->readConstellation($retObj->getID(), $retObj->getVersion());

        $readingARK = $readObj->getArk();
        $readingEntity = $readObj->getEntityType()->getTerm();

        $this->assertEquals($startingARK, $readingARK);
        $this->assertEquals($startingEntity, $readingEntity);
        
        /*
         * Legalstatus is broken because all the terms are not in the db?
         */ 
        // $this->assertEquals("Sample legal status", $readObj->getLegalStatuses()[0]->getTerm()->getTerm());

        $secondJSON = $readObj->toJSON();

        /*
         * Before uncommenting this, copy the old files. Any time these need updating, you should diff the old
         * and new to confirm that what you think changed, changed, and nothing else.
         *
         * first is from $cObj.
         * second is from $readObj.
         */ 
        /* 
         * $cfile = fopen('first_json.txt', 'w');
         * fwrite($cfile, $firstJSON);
         * fclose($cfile); 
         * $cfile = fopen('second_json.txt', 'w');
         * fwrite($cfile, $secondJSON);
         * fclose($cfile); 
         */
        //HERE

        $this->assertTrue($retObj->equals($readObj, false));
        
        $readObj->setOperation(\snac\data\AbstractData::$OPERATION_DELETE);
        $deletedObj = $this->dbu->writeConstellation($this->user, $readObj,
                                                     'test deleting a whole constellation');

        /* 
         * readPublishedConstellationByID() should return false when the constellation in question has been
         * deleted.
         *     
         * Try to get it, then test the returned value to be false.
         */
        $tryObj = $this->dbu->readPublishedConstellationByID($deletedObj->getID());
        $postDeleteJSON = "";
        if ($tryObj)
        {
            $postDeleteJSON = $tryObj->toJSON();
        }
        $this->assertFalse($tryObj);

        if (0)
        {
            // These files may be interesting when debugging
            $cfile = fopen('post_delete_json.txt', 'w');
            fwrite($cfile, $postDeleteJSON);
            fclose($cfile);
        }
    }

    /*
     * Make sure that table vocabulary has many entries. The real number is probably far larger than 100k, but
     * at least 100k means that someone tried to init the table.
     */ 
    public function testTableVocabularyPopulated()
    {
        /* Verbose:
         * $sql = $this->dbu->sqlObj();
         * $numRows = $sql->countVocabulary();
         *
         * Concise:
         */
        $numRows = $this->dbu->sqlObj()->countVocabulary();
        $this->assertTrue($numRows > 100000);
    }


    public function testDBUtilAll() 
    {
        $this->assertNotNull($this->dbu);
        $this->tba = true; // testDBUtilAll has run.
    }

    /*
     * Can we get a random Constellation?
     * Can we reverse the order of keys in $vhInfo?
     * Can we get 100 constellations from the db?
     * Can we delete 1 name from a multiname constellation?
     * Can we undelete the name we just deleted?
     *
     * https://phpunit.de/manual/current/en/writing-tests-for-phpunit.html#writing-tests-for-phpunit.data-providers
     *
     * Maybe use @dataProvider to test various records from the db for function, subject, etc.
     *
     * Check expected output: $this->expectOutputString()
     * 
     */
    public function testDemoConstellation()
    {
        

        $eParser = new \snac\util\EACCPFParser();
        $eParser->setConstellationOperation(\snac\data\AbstractData::$OPERATION_INSERT);
        $cObj = $eParser->parseFile("test/snac/server/database/test_record.xml");
        

        $tmp = $this->dbu->writeConstellation($this->user, $cObj,
                'test demo constellation');
        
        
        $cObj = $this->dbu->readConstellation($tmp->getID(), $tmp->getVersion());
        $this->assertNotNull($cObj);

        /* 
         * Delete a name and verify it. 
         */

        $preDeleteNameCount = count($cObj->getNameEntries());
        
        /*
         * We need the new version of the deleted record, which becomes the max(version) of the constellation.
         *
         * Older code used $mNObj->getNameEntries()[0]->getMainID() for the mainID, but it is better that
         * mainID aka main_id exist only in the Constellation object. Or that we have a variable outside the
         * object as we do here.
         *
         */  
        $cObj->getNameEntries()[0]->setOperation(\snac\data\AbstractData::$OPERATION_DELETE);
        $cObj->setOperation(null);
        $returnedDeleteObj = $this->dbu->writeConstellation($this->user, $cObj,
                                                            'delete a name, that is: set is_deleted to true');

        /* 
         * Post delete. The delete operation mints a new version number which is returned in the object
         * returned by writeConstellation().  We combine the new version and the known (and unchanged main_id)
         * to create a new vhInfo associative list. Then we pass that to readConstellation() to get the
         * current copy of the constellation from the database.
         *
         * Note: constellation object getID() returns the constellation id, not the per-record id as with
         * getID() for all other data objects.
         * 
         */
        $postDObj = $this->dbu->readConstellation($returnedDeleteObj->getID(),
                                                  $returnedDeleteObj->getVersion());
        $postDeleteNameCount = count($postDObj->getNameEntries());
        $this->assertEquals($preDeleteNameCount, ($postDeleteNameCount+1));

        /*
         * Modify a name and save the modified name only. No other parts of the constellation are updated,
         * which is reasonable because no other parts have been modified. After saving, re-read the entire
         * constellation and check that the number of names is unchanged, and that we have the modified
         * name. An early bug caused names to multiply on update.
         *
         * Note: getNameEntries() returns a reference, and changes to that reference modify $postDObj in place.
         * 
         * Use that name reference so we can modify the name in place without asking for it a second time.
         */ 
        $neNameListRef = $postDObj->getNameEntries();

        $origNCount = count($neNameListRef);
        $name = $neNameListRef[0]->getOriginal();
        $modName = preg_replace('/(^.*) /', '$1xx ', $name);
        $neNameListRef[0]->setOriginal($modName);
        $neNameListRef[0]->setOperation(\snac\data\AbstractData::$OPERATION_UPDATE);
        $retObj = $this->dbu->writeConstellation($this->user, $postDObj,
                                                 'modified first alt name');
        /*
         * This may be fine during testing, and simulates a record going off for review after a change.
         */ 
        $this->dbu->writeConstellationStatus($this->user, $retObj->getID(), 'needs review', 'send for review after a name change');

        
        /*
         * Confirm that we can read the modified name back from the db.
         */  
        $modObj = $this->dbu->readConstellation($retObj->getID(), $retObj->getVersion());
        $this->assertEquals($modName, $modObj->getNameEntries()[0]->getOriginal());
        $this->assertTrue($origNCount == count($modObj->getNameEntries()));
    }
        
    /*
     * Parse a file, and write to the db.
     * Get the just-inserted constellation back from the db.
     * Verify versoin and id of constellation read from db.
     * If the constellation has a function, verify non-zero version and id for the function.
     * Update the constellation, and quickly check version and id.
     *
     */
    public function testParseToDB()
    {
        // Parse a file, write the data into the db.
        
        $eParser = new \snac\util\EACCPFParser();
        $eParser->setConstellationOperation("insert");
        $constellationObj = $eParser->parseFile("/data/merge/99166-w6f2061g.xml");
        $retObj = $this->dbu->writeConstellation($this->user, $constellationObj,
                                                 'machine ingest of hand-crafted, full CPF test record');
        // printf("\nAfter first write version: %s\n", $retObj->getVersion());
        $this->assertNotNull($retObj);

        /* 
         * Get the constellation that was just inserted. As of Dec 2015, the inserted and selected
         * constellation won't be identical due to unresolved treatment of place and maintenance data.
         *
         * Mar 4 2016 Now that writeConstellation() returns the $constellationObj with id and version filled
         * in, and now that place, date, language, SCM are all working, things are better. Still, if a partial
         * update is done, then the partial is what is returned by writeConstellation() and that won't match
         * reading the full constellation from the db.
         *
         */
        $cObj = $this->dbu->readConstellation($retObj->getID(), $retObj->getVersion());
        $this->assertNotNull($cObj);

        /*
         * Check a couple of db info values for the Constellation. This is the constellation version aka
         * max(version) aka max(version_history.id) for the constellation. This is also
         * version_history.main_id aka the constellation id (which is not the per-table record id since there
         * is no singular table for a constellation).
         */
        $this->assertTrue($cObj->getVersion() > 0);
        $this->assertTrue($cObj->getID() > 0);

        $this->assertEquals($retObj->getID(), $cObj->getID());
        $this->assertEquals($retObj->getVersion(), $cObj->getVersion());

        /*
         * Optional assertions, depending on if our constellation has function.  This is kind of a
         * weak idea, but until we have a test constellation with all sub-object, this is it.
         *
         * Since this is a function, getVersion() returns the version of this function which may be <= the constellation.
         *
         * Also, this is the per-table record id aka table.id (not the constellation main_id).
         */
        if (($fObj = $cObj->getFunctions()))
        {
            $this->assertTrue($fObj->getVersion() > 0);
            $this->assertTrue($fObj->getID() > 0);
        }
        
        /*
         * Test that an update creates a new version number.
         *
         * How can this test that the constellation was successfully updated? We need more SQL functions to
         * look at parts of the newly updated constellation records in the various tables.
         */ 
        $cObj->setOperation(\snac\data\AbstractData::$OPERATION_UPDATE);
        $updatedObj = $this->dbu->writeConstellation($this->user, $cObj,
                                                     'updating constellation for test');
        $this->dbu->writeConstellationStatus($this->user, $updatedObj->getID(), 'needs review');
        /* 
         * printf("\nret: %s cons: %s upd: %s\n", 
         *        $retObj->getID(),
         *        $cObj->getID(),
         *        $updatedObj->getID());
         */

        $this->assertTrue($retObj->getVersion() < $updatedObj->getVersion());
        $this->assertEquals($retObj->getID(), $updatedObj->getID());
    }
    
    /**
     * Test parsing another problem cpf
     *
     */
    public function testIngestAnotherProblemCPF()
    {
        $eParser = new \snac\util\EACCPFParser();
        $eParser->setConstellationOperation(\snac\data\AbstractData::$OPERATION_INSERT);
        $cObj = $eParser->parseFile("test/snac/util/eac-cpf/99166-w65k3tsm.xml");
    
        $retObj = $this->dbu->writeConstellation($this->user, $cObj,
                'testing ingest of a full CPF record');

        // Assert that it was written
        $this->assertNotNull($retObj, "Something went wrong when trying to write the constellation");

        $ret = $this->dbu->writeConstellationStatus($this->user, $retObj->getID(), 'published');

        // Assert that we could change the status
        $this->assertNotFalse($ret, "Error writing status to object");
        
        // Delete it so it's not in our way anymore
        $ret = $this->dbu->writeConstellationStatus($this->user, $retObj->getID(), 'deleted');

        // Assert that we could change the status
        $this->assertNotFalse($ret, "Error writing deleted status to object");
    }
}<|MERGE_RESOLUTION|>--- conflicted
+++ resolved
@@ -368,14 +368,6 @@
         $this->assertTrue($cObj->equals($retObj, false), "Initial parsed constellation doesn't equal written one");
         
         $readObj = $this->dbu->readConstellation($retObj->getID(), $retObj->getVersion());
-<<<<<<< HEAD
-=======
-
-        /* 
-         * file_put_contents("dbutiltest_1.txt", print_r($retObj->toArray(), true));
-         * file_put_contents("dbutiltest_2.txt", print_r($readObj->toArray(), true));
-         */
->>>>>>> f6e0d253
         
         $this->assertTrue($readObj->equals($retObj, false), "Written constellation is not equal to next read version");
 
